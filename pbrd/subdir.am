#
# pbrd
#

if PBRD
noinst_LIBRARIES += pbrd/libpbr.a
sbin_PROGRAMS += pbrd/pbrd
vtysh_scan += \
	pbrd/pbr_vty.c \
	pbrd/pbr_debug.c \
	# end
<<<<<<< HEAD
=======
vtysh_daemons += pbrd
>>>>>>> f44e7a37
man8 += $(MANBUILD)/frr-pbrd.8
endif

pbrd_libpbr_a_SOURCES = \
	pbrd/pbr_zebra.c \
	pbrd/pbr_vty.c \
	pbrd/pbr_map.c \
	pbrd/pbr_memory.c \
	pbrd/pbr_nht.c \
	pbrd/pbr_debug.c \
	pbrd/pbr_vrf.c \
	# end

noinst_HEADERS += \
	pbrd/pbr_map.h \
	pbrd/pbr_memory.h \
	pbrd/pbr_nht.h \
	pbrd/pbr_vty.h \
	pbrd/pbr_zebra.h \
	pbrd/pbr_debug.h \
	pbrd/pbr_vrf.h \
	# end

clippy_scan += \
	pbrd/pbr_debug.c \
	pbrd/pbr_vty.c \
	# end

pbrd_pbrd_SOURCES = pbrd/pbr_main.c
pbrd_pbrd_LDADD = pbrd/libpbr.a lib/libfrr.la $(LIBCAP)
<|MERGE_RESOLUTION|>--- conflicted
+++ resolved
@@ -9,10 +9,7 @@
 	pbrd/pbr_vty.c \
 	pbrd/pbr_debug.c \
 	# end
-<<<<<<< HEAD
-=======
 vtysh_daemons += pbrd
->>>>>>> f44e7a37
 man8 += $(MANBUILD)/frr-pbrd.8
 endif
 
