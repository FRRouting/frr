#!/usr/bin/env python

#
# test_bgp_show_ip_bgp_fqdn.py
# Part of NetDEF Topology Tests
#
# Copyright (c) 2019 by
# Donatas Abraitis <donatas.abraitis@gmail.com>
#
# Permission to use, copy, modify, and/or distribute this software
# for any purpose with or without fee is hereby granted, provided
# that the above copyright notice and this permission notice appear
# in all copies.
#
# THE SOFTWARE IS PROVIDED "AS IS" AND NETDEF DISCLAIMS ALL WARRANTIES
# WITH REGARD TO THIS SOFTWARE INCLUDING ALL IMPLIED WARRANTIES OF
# MERCHANTABILITY AND FITNESS. IN NO EVENT SHALL NETDEF BE LIABLE FOR
# ANY SPECIAL, DIRECT, INDIRECT, OR CONSEQUENTIAL DAMAGES OR ANY
# DAMAGES WHATSOEVER RESULTING FROM LOSS OF USE, DATA OR PROFITS,
# WHETHER IN AN ACTION OF CONTRACT, NEGLIGENCE OR OTHER TORTIOUS
# ACTION, ARISING OUT OF OR IN CONNECTION WITH THE USE OR PERFORMANCE
# OF THIS SOFTWARE.
#

"""
test_bgp_show_ip_bgp_fqdn.py:
Test if FQND is visible in `show [ip] bgp` output if
`bgp default show-hostname` is toggled.

Topology:
r1 <-- eBGP --> r2 <-- iBGP --> r3

1. Check if both hostname and ip are added to JSON output
for 172.16.255.254/32 on r2.
2. Check if only ip is added to JSON output for 172.16.255.254/32 on r3.
"""

import os
import sys
import json
import time
import pytest
import functools

CWD = os.path.dirname(os.path.realpath(__file__))
sys.path.append(os.path.join(CWD, "../"))

# pylint: disable=C0413
from lib import topotest
from lib.topogen import Topogen, TopoRouter, get_topogen
from lib.topolog import logger
from mininet.topo import Topo


class TemplateTopo(Topo):
    def build(self, *_args, **_opts):
        tgen = get_topogen(self)

        for routern in range(1, 4):
            tgen.add_router("r{}".format(routern))

        switch = tgen.add_switch("s1")
        switch.add_link(tgen.gears["r1"])
        switch.add_link(tgen.gears["r2"])

        switch = tgen.add_switch("s2")
        switch.add_link(tgen.gears["r2"])
        switch.add_link(tgen.gears["r3"])


def setup_module(mod):
    tgen = Topogen(TemplateTopo, mod.__name__)
    tgen.start_topology()

    router_list = tgen.routers()

    for i, (rname, router) in enumerate(router_list.iteritems(), 1):
        router.load_config(
            TopoRouter.RD_ZEBRA, os.path.join(CWD, "{}/zebra.conf".format(rname))
        )
        router.load_config(
            TopoRouter.RD_BGP, os.path.join(CWD, "{}/bgpd.conf".format(rname))
        )

    tgen.start_router()


def teardown_module(mod):
    tgen = get_topogen()
    tgen.stop_topology()


def test_bgp_show_ip_bgp_hostname():
    tgen = get_topogen()

    if tgen.routers_have_failure():
        pytest.skip(tgen.errors)

    def _bgp_converge(router):
        output = json.loads(router.vtysh_cmd("show ip bgp 172.16.255.254/32 json"))
        expected = {"prefix": "172.16.255.254/32"}
        return topotest.json_cmp(output, expected)

    def _bgp_show_nexthop_hostname_and_ip(router):
        output = json.loads(router.vtysh_cmd("show ip bgp json"))
        for nh in output["routes"]["172.16.255.254/32"][0]["nexthops"]:
            if "hostname" in nh and "ip" in nh:
<<<<<<< HEAD
                return True
        return False

    def _bgp_show_nexthop_ip_only(router):
        output = json.loads(router.vtysh_cmd("show ip bgp json"))
        for nh in output["routes"]["172.16.255.254/32"][0]["nexthops"]:
            if "ip" in nh and not "hostname" in nh:
                return True
        return False

=======
                return True
        return False

    def _bgp_show_nexthop_ip_only(router):
        output = json.loads(router.vtysh_cmd("show ip bgp json"))
        for nh in output["routes"]["172.16.255.254/32"][0]["nexthops"]:
            if "ip" in nh and not "hostname" in nh:
                return True
        return False

>>>>>>> e4dcf108
    test_func = functools.partial(_bgp_converge, tgen.gears["r2"])
    success, result = topotest.run_and_expect(test_func, None, count=60, wait=0.5)

    test_func = functools.partial(_bgp_converge, tgen.gears["r3"])
    success, result = topotest.run_and_expect(test_func, None, count=60, wait=0.5)

    assert result is None, 'Failed bgp convergence in "{}"'.format(tgen.gears["r2"])
    assert _bgp_show_nexthop_hostname_and_ip(tgen.gears["r2"]) == True

    assert result is None, 'Failed bgp convergence in "{}"'.format(tgen.gears["r3"])
    assert _bgp_show_nexthop_ip_only(tgen.gears["r3"]) == True
<<<<<<< HEAD
=======

>>>>>>> e4dcf108

if __name__ == "__main__":
    args = ["-s"] + sys.argv[1:]
    sys.exit(pytest.main(args))<|MERGE_RESOLUTION|>--- conflicted
+++ resolved
@@ -105,7 +105,6 @@
         output = json.loads(router.vtysh_cmd("show ip bgp json"))
         for nh in output["routes"]["172.16.255.254/32"][0]["nexthops"]:
             if "hostname" in nh and "ip" in nh:
-<<<<<<< HEAD
                 return True
         return False
 
@@ -116,18 +115,6 @@
                 return True
         return False
 
-=======
-                return True
-        return False
-
-    def _bgp_show_nexthop_ip_only(router):
-        output = json.loads(router.vtysh_cmd("show ip bgp json"))
-        for nh in output["routes"]["172.16.255.254/32"][0]["nexthops"]:
-            if "ip" in nh and not "hostname" in nh:
-                return True
-        return False
-
->>>>>>> e4dcf108
     test_func = functools.partial(_bgp_converge, tgen.gears["r2"])
     success, result = topotest.run_and_expect(test_func, None, count=60, wait=0.5)
 
@@ -139,10 +126,7 @@
 
     assert result is None, 'Failed bgp convergence in "{}"'.format(tgen.gears["r3"])
     assert _bgp_show_nexthop_ip_only(tgen.gears["r3"]) == True
-<<<<<<< HEAD
-=======
 
->>>>>>> e4dcf108
 
 if __name__ == "__main__":
     args = ["-s"] + sys.argv[1:]
