/* Route map function.
 * Copyright (C) 1998, 1999 Kunihiro Ishiguro
 *
 * This file is part of GNU Zebra.
 *
 * GNU Zebra is free software; you can redistribute it and/or modify it
 * under the terms of the GNU General Public License as published by the
 * Free Software Foundation; either version 2, or (at your option) any
 * later version.
 *
 * GNU Zebra is distributed in the hope that it will be useful, but
 * WITHOUT ANY WARRANTY; without even the implied warranty of
 * MERCHANTABILITY or FITNESS FOR A PARTICULAR PURPOSE.  See the GNU
 * General Public License for more details.
 *
 * You should have received a copy of the GNU General Public License along
 * with this program; see the file COPYING; if not, write to the Free Software
 * Foundation, Inc., 51 Franklin St, Fifth Floor, Boston, MA 02110-1301 USA
 */

#include <zebra.h>

#include "linklist.h"
#include "memory.h"
#include "vector.h"
#include "prefix.h"
#include "vty.h"
#include "routemap.h"
#include "command.h"
#include "log.h"
#include "hash.h"
#include "libfrr.h"
#include "lib_errors.h"

DEFINE_MTYPE_STATIC(LIB, ROUTE_MAP, "Route map")
DEFINE_MTYPE(LIB, ROUTE_MAP_NAME, "Route map name")
DEFINE_MTYPE_STATIC(LIB, ROUTE_MAP_INDEX, "Route map index")
DEFINE_MTYPE(LIB, ROUTE_MAP_RULE, "Route map rule")
DEFINE_MTYPE_STATIC(LIB, ROUTE_MAP_RULE_STR, "Route map rule str")
DEFINE_MTYPE(LIB, ROUTE_MAP_COMPILED, "Route map compiled")
DEFINE_MTYPE_STATIC(LIB, ROUTE_MAP_DEP, "Route map dependency")
DEFINE_MTYPE_STATIC(LIB, ROUTE_MAP_DEP_DATA, "Route map dependency data")

DEFINE_QOBJ_TYPE(route_map_index)
DEFINE_QOBJ_TYPE(route_map)

/* Vector for route match rules. */
static vector route_match_vec;

/* Vector for route set rules. */
static vector route_set_vec;

struct route_map_match_set_hooks {
	/* match interface */
	int (*match_interface)(struct vty *vty, struct route_map_index *index,
			       const char *command, const char *arg,
			       route_map_event_t type);

	/* no match interface */
	int (*no_match_interface)(struct vty *vty,
				  struct route_map_index *index,
				  const char *command, const char *arg,
				  route_map_event_t type);

	/* match ip address */
	int (*match_ip_address)(struct vty *vty, struct route_map_index *index,
				const char *command, const char *arg,
				route_map_event_t type);

	/* no match ip address */
	int (*no_match_ip_address)(struct vty *vty,
				   struct route_map_index *index,
				   const char *command, const char *arg,
				   route_map_event_t type);

	/* match ip address prefix list */
	int (*match_ip_address_prefix_list)(struct vty *vty,
					    struct route_map_index *index,
					    const char *command,
					    const char *arg,
					    route_map_event_t type);

	/* no match ip address prefix list */
	int (*no_match_ip_address_prefix_list)(struct vty *vty,
					       struct route_map_index *index,
					       const char *command,
					       const char *arg,
					       route_map_event_t type);

	/* match ip next hop */
	int (*match_ip_next_hop)(struct vty *vty, struct route_map_index *index,
				 const char *command, const char *arg,
				 route_map_event_t type);

	/* no match ip next hop */
	int (*no_match_ip_next_hop)(struct vty *vty,
				    struct route_map_index *index,
				    const char *command, const char *arg,
				    route_map_event_t type);

	/* match ip next hop prefix list */
	int (*match_ip_next_hop_prefix_list)(struct vty *vty,
					     struct route_map_index *index,
					     const char *command,
					     const char *arg,
					     route_map_event_t type);

	/* no match ip next hop prefix list */
	int (*no_match_ip_next_hop_prefix_list)(struct vty *vty,
						struct route_map_index *index,
						const char *command,
						const char *arg,
						route_map_event_t type);

	/* match ip next hop type */
	int (*match_ip_next_hop_type)(struct vty *vty,
					     struct route_map_index *index,
					     const char *command,
					     const char *arg,
					     route_map_event_t type);

	/* no match ip next hop type */
	int (*no_match_ip_next_hop_type)(struct vty *vty,
						struct route_map_index *index,
						const char *command,
						const char *arg,
						route_map_event_t type);

	/* match ipv6 address */
	int (*match_ipv6_address)(struct vty *vty,
				  struct route_map_index *index,
				  const char *command, const char *arg,
				  route_map_event_t type);

	/* no match ipv6 address */
	int (*no_match_ipv6_address)(struct vty *vty,
				     struct route_map_index *index,
				     const char *command, const char *arg,
				     route_map_event_t type);


	/* match ipv6 address prefix list */
	int (*match_ipv6_address_prefix_list)(struct vty *vty,
					      struct route_map_index *index,
					      const char *command,
					      const char *arg,
					      route_map_event_t type);

	/* no match ipv6 address prefix list */
	int (*no_match_ipv6_address_prefix_list)(struct vty *vty,
						 struct route_map_index *index,
						 const char *command,
						 const char *arg,
						 route_map_event_t type);

	/* match ipv6 next-hop type */
	int (*match_ipv6_next_hop_type)(struct vty *vty,
					      struct route_map_index *index,
					      const char *command,
					      const char *arg,
					      route_map_event_t type);

	/* no match ipv6next-hop type */
	int (*no_match_ipv6_next_hop_type)(struct vty *vty,
					   struct route_map_index *index,
					   const char *command, const char *arg,
					   route_map_event_t type);

	/* match metric */
	int (*match_metric)(struct vty *vty, struct route_map_index *index,
			    const char *command, const char *arg,
			    route_map_event_t type);

	/* no match metric */
	int (*no_match_metric)(struct vty *vty, struct route_map_index *index,
			       const char *command, const char *arg,
			       route_map_event_t type);

	/* match tag */
	int (*match_tag)(struct vty *vty, struct route_map_index *index,
			 const char *command, const char *arg,
			 route_map_event_t type);

	/* no match tag */
	int (*no_match_tag)(struct vty *vty, struct route_map_index *index,
			    const char *command, const char *arg,
			    route_map_event_t type);

	/* set ip nexthop */
	int (*set_ip_nexthop)(struct vty *vty, struct route_map_index *index,
			      const char *command, const char *arg);

	/* no set ip nexthop */
	int (*no_set_ip_nexthop)(struct vty *vty, struct route_map_index *index,
				 const char *command, const char *arg);

	/* set ipv6 nexthop local */
	int (*set_ipv6_nexthop_local)(struct vty *vty,
				      struct route_map_index *index,
				      const char *command, const char *arg);

	/* no set ipv6 nexthop local */
	int (*no_set_ipv6_nexthop_local)(struct vty *vty,
					 struct route_map_index *index,
					 const char *command, const char *arg);

	/* set metric */
	int (*set_metric)(struct vty *vty, struct route_map_index *index,
			  const char *command, const char *arg);

	/* no set metric */
	int (*no_set_metric)(struct vty *vty, struct route_map_index *index,
			     const char *command, const char *arg);

	/* set tag */
	int (*set_tag)(struct vty *vty, struct route_map_index *index,
		       const char *command, const char *arg);

	/* no set tag */
	int (*no_set_tag)(struct vty *vty, struct route_map_index *index,
			  const char *command, const char *arg);
};

struct route_map_match_set_hooks rmap_match_set_hook;

/* match interface */
void route_map_match_interface_hook(int (*func)(
	struct vty *vty, struct route_map_index *index, const char *command,
	const char *arg, route_map_event_t type))
{
	rmap_match_set_hook.match_interface = func;
}

/* no match interface */
void route_map_no_match_interface_hook(int (*func)(
	struct vty *vty, struct route_map_index *index, const char *command,
	const char *arg, route_map_event_t type))
{
	rmap_match_set_hook.no_match_interface = func;
}

/* match ip address */
void route_map_match_ip_address_hook(int (*func)(
	struct vty *vty, struct route_map_index *index, const char *command,
	const char *arg, route_map_event_t type))
{
	rmap_match_set_hook.match_ip_address = func;
}

/* no match ip address */
void route_map_no_match_ip_address_hook(int (*func)(
	struct vty *vty, struct route_map_index *index, const char *command,
	const char *arg, route_map_event_t type))
{
	rmap_match_set_hook.no_match_ip_address = func;
}

/* match ip address prefix list */
void route_map_match_ip_address_prefix_list_hook(int (*func)(
	struct vty *vty, struct route_map_index *index, const char *command,
	const char *arg, route_map_event_t type))
{
	rmap_match_set_hook.match_ip_address_prefix_list = func;
}

/* no match ip address prefix list */
void route_map_no_match_ip_address_prefix_list_hook(int (*func)(
	struct vty *vty, struct route_map_index *index, const char *command,
	const char *arg, route_map_event_t type))
{
	rmap_match_set_hook.no_match_ip_address_prefix_list = func;
}

/* match ip next hop */
void route_map_match_ip_next_hop_hook(int (*func)(
	struct vty *vty, struct route_map_index *index, const char *command,
	const char *arg, route_map_event_t type))
{
	rmap_match_set_hook.match_ip_next_hop = func;
}

/* no match ip next hop */
void route_map_no_match_ip_next_hop_hook(int (*func)(
	struct vty *vty, struct route_map_index *index, const char *command,
	const char *arg, route_map_event_t type))
{
	rmap_match_set_hook.no_match_ip_next_hop = func;
}

/* match ip next hop prefix list */
void route_map_match_ip_next_hop_prefix_list_hook(int (*func)(
	struct vty *vty, struct route_map_index *index, const char *command,
	const char *arg, route_map_event_t type))
{
	rmap_match_set_hook.match_ip_next_hop_prefix_list = func;
}

/* no match ip next hop prefix list */
void route_map_no_match_ip_next_hop_prefix_list_hook(int (*func)(
	struct vty *vty, struct route_map_index *index, const char *command,
	const char *arg, route_map_event_t type))
{
	rmap_match_set_hook.no_match_ip_next_hop_prefix_list = func;
}

/* match ip next hop type */
void route_map_match_ip_next_hop_type_hook(int (*func)(
	struct vty *vty, struct route_map_index *index, const char *command,
	const char *arg, route_map_event_t type))
{
	rmap_match_set_hook.match_ip_next_hop_type = func;
}

/* no match ip next hop type */
void route_map_no_match_ip_next_hop_type_hook(int (*func)(
	struct vty *vty, struct route_map_index *index, const char *command,
	const char *arg, route_map_event_t type))
{
	rmap_match_set_hook.no_match_ip_next_hop_type = func;
}

/* match ipv6 address */
void route_map_match_ipv6_address_hook(int (*func)(
	struct vty *vty, struct route_map_index *index, const char *command,
	const char *arg, route_map_event_t type))
{
	rmap_match_set_hook.match_ipv6_address = func;
}

/* no match ipv6 address */
void route_map_no_match_ipv6_address_hook(int (*func)(
	struct vty *vty, struct route_map_index *index, const char *command,
	const char *arg, route_map_event_t type))
{
	rmap_match_set_hook.no_match_ipv6_address = func;
}


/* match ipv6 address prefix list */
void route_map_match_ipv6_address_prefix_list_hook(int (*func)(
	struct vty *vty, struct route_map_index *index, const char *command,
	const char *arg, route_map_event_t type))
{
	rmap_match_set_hook.match_ipv6_address_prefix_list = func;
}

/* no match ipv6 address prefix list */
void route_map_no_match_ipv6_address_prefix_list_hook(int (*func)(
	struct vty *vty, struct route_map_index *index, const char *command,
	const char *arg, route_map_event_t type))
{
	rmap_match_set_hook.no_match_ipv6_address_prefix_list = func;
}

/* match ipv6 next-hop type */
void route_map_match_ipv6_next_hop_type_hook(int (*func)(
	struct vty *vty, struct route_map_index *index, const char *command,
	const char *arg, route_map_event_t type))
{
	rmap_match_set_hook.match_ipv6_next_hop_type = func;
}

/* no match ipv6 next-hop type */
void route_map_no_match_ipv6_next_hop_type_hook(int (*func)(
	struct vty *vty, struct route_map_index *index, const char *command,
	const char *arg, route_map_event_t type))
{
	rmap_match_set_hook.no_match_ipv6_next_hop_type = func;
}

/* match metric */
void route_map_match_metric_hook(int (*func)(
	struct vty *vty, struct route_map_index *index, const char *command,
	const char *arg, route_map_event_t type))
{
	rmap_match_set_hook.match_metric = func;
}

/* no match metric */
void route_map_no_match_metric_hook(int (*func)(
	struct vty *vty, struct route_map_index *index, const char *command,
	const char *arg, route_map_event_t type))
{
	rmap_match_set_hook.no_match_metric = func;
}

/* match tag */
void route_map_match_tag_hook(int (*func)(struct vty *vty,
					  struct route_map_index *index,
					  const char *command, const char *arg,
					  route_map_event_t type))
{
	rmap_match_set_hook.match_tag = func;
}

/* no match tag */
void route_map_no_match_tag_hook(int (*func)(
	struct vty *vty, struct route_map_index *index, const char *command,
	const char *arg, route_map_event_t type))
{
	rmap_match_set_hook.no_match_tag = func;
}

/* set ip nexthop */
void route_map_set_ip_nexthop_hook(int (*func)(struct vty *vty,
					       struct route_map_index *index,
					       const char *command,
					       const char *arg))
{
	rmap_match_set_hook.set_ip_nexthop = func;
}

/* no set ip nexthop */
void route_map_no_set_ip_nexthop_hook(int (*func)(struct vty *vty,
						  struct route_map_index *index,
						  const char *command,
						  const char *arg))
{
	rmap_match_set_hook.no_set_ip_nexthop = func;
}

/* set ipv6 nexthop local */
void route_map_set_ipv6_nexthop_local_hook(
	int (*func)(struct vty *vty, struct route_map_index *index,
		    const char *command, const char *arg))
{
	rmap_match_set_hook.set_ipv6_nexthop_local = func;
}

/* no set ipv6 nexthop local */
void route_map_no_set_ipv6_nexthop_local_hook(
	int (*func)(struct vty *vty, struct route_map_index *index,
		    const char *command, const char *arg))
{
	rmap_match_set_hook.no_set_ipv6_nexthop_local = func;
}

/* set metric */
void route_map_set_metric_hook(int (*func)(struct vty *vty,
					   struct route_map_index *index,
					   const char *command,
					   const char *arg))
{
	rmap_match_set_hook.set_metric = func;
}

/* no set metric */
void route_map_no_set_metric_hook(int (*func)(struct vty *vty,
					      struct route_map_index *index,
					      const char *command,
					      const char *arg))
{
	rmap_match_set_hook.no_set_metric = func;
}

/* set tag */
void route_map_set_tag_hook(int (*func)(struct vty *vty,
					struct route_map_index *index,
					const char *command, const char *arg))
{
	rmap_match_set_hook.set_tag = func;
}

/* no set tag */
void route_map_no_set_tag_hook(int (*func)(struct vty *vty,
					   struct route_map_index *index,
					   const char *command,
					   const char *arg))
{
	rmap_match_set_hook.no_set_tag = func;
}

int generic_match_add(struct vty *vty, struct route_map_index *index,
		      const char *command, const char *arg,
		      route_map_event_t type)
{
	int ret;

	ret = route_map_add_match(index, command, arg);
	switch (ret) {
	case RMAP_COMPILE_SUCCESS:
		if (type != RMAP_EVENT_MATCH_ADDED) {
			route_map_upd8_dependency(type, arg, index->map->name);
		}
		break;
	case RMAP_RULE_MISSING:
		vty_out(vty, "%% [%s] Can't find rule.\n", frr_protonameinst);
		return CMD_WARNING_CONFIG_FAILED;
		break;
	case RMAP_COMPILE_ERROR:
		vty_out(vty,
			"%% [%s] Argument form is unsupported or malformed.\n",
			frr_protonameinst);
		return CMD_WARNING_CONFIG_FAILED;
		break;
	}

	return CMD_SUCCESS;
}

int generic_match_delete(struct vty *vty, struct route_map_index *index,
			 const char *command, const char *arg,
			 route_map_event_t type)
{
	int ret;
	int retval = CMD_SUCCESS;
	char *dep_name = NULL;
	const char *tmpstr;
	char *rmap_name = NULL;

	if (type != RMAP_EVENT_MATCH_DELETED) {
		/* ignore the mundane, the types without any dependency */
		if (arg == NULL) {
			if ((tmpstr = route_map_get_match_arg(index, command))
			    != NULL)
				dep_name =
					XSTRDUP(MTYPE_ROUTE_MAP_RULE, tmpstr);
		} else {
			dep_name = XSTRDUP(MTYPE_ROUTE_MAP_RULE, arg);
		}
		rmap_name = XSTRDUP(MTYPE_ROUTE_MAP_NAME, index->map->name);
	}

	ret = route_map_delete_match(index, command, dep_name);
	switch (ret) {
	case RMAP_RULE_MISSING:
		vty_out(vty, "%% [%s] Can't find rule.\n", frr_protonameinst);
		retval = CMD_WARNING_CONFIG_FAILED;
		break;
	case RMAP_COMPILE_ERROR:
		vty_out(vty,
			"%% [%s] Argument form is unsupported or malformed.\n",
			frr_protonameinst);
		retval = CMD_WARNING_CONFIG_FAILED;
		break;
	case RMAP_COMPILE_SUCCESS:
		if (type != RMAP_EVENT_MATCH_DELETED && dep_name)
			route_map_upd8_dependency(type, dep_name, rmap_name);
		break;
	}

	XFREE(MTYPE_ROUTE_MAP_RULE, dep_name);
	XFREE(MTYPE_ROUTE_MAP_NAME, rmap_name);

	return retval;
}

int generic_set_add(struct vty *vty, struct route_map_index *index,
		    const char *command, const char *arg)
{
	int ret;

	ret = route_map_add_set(index, command, arg);
	switch (ret) {
	case RMAP_RULE_MISSING:
		vty_out(vty, "%% [%s] Can't find rule.\n", frr_protonameinst);
		return CMD_WARNING_CONFIG_FAILED;
		break;
	case RMAP_COMPILE_ERROR:
		vty_out(vty,
			"%% [%s] Argument form is unsupported or malformed.\n",
			frr_protonameinst);
		return CMD_WARNING_CONFIG_FAILED;
		break;
	case RMAP_COMPILE_SUCCESS:
		break;
	}

	return CMD_SUCCESS;
}

int generic_set_delete(struct vty *vty, struct route_map_index *index,
		       const char *command, const char *arg)
{
	int ret;

	ret = route_map_delete_set(index, command, arg);
	switch (ret) {
	case RMAP_RULE_MISSING:
		vty_out(vty, "%% [%s] Can't find rule.\n", frr_protonameinst);
		return CMD_WARNING_CONFIG_FAILED;
		break;
	case RMAP_COMPILE_ERROR:
		vty_out(vty,
			"%% [%s] Argument form is unsupported or malformed.\n",
			frr_protonameinst);
		return CMD_WARNING_CONFIG_FAILED;
		break;
	case RMAP_COMPILE_SUCCESS:
		break;
	}

	return CMD_SUCCESS;
}


/* Route map rule. This rule has both `match' rule and `set' rule. */
struct route_map_rule {
	/* Rule type. */
	struct route_map_rule_cmd *cmd;

	/* For pretty printing. */
	char *rule_str;

	/* Pre-compiled match rule. */
	void *value;

	/* Linked list. */
	struct route_map_rule *next;
	struct route_map_rule *prev;
};

/* Making route map list. */
struct route_map_list {
	struct route_map *head;
	struct route_map *tail;

	void (*add_hook)(const char *);
	void (*delete_hook)(const char *);
	void (*event_hook)(const char *);
};

/* Master list of route map. */
static struct route_map_list route_map_master = {NULL, NULL, NULL, NULL, NULL};
struct hash *route_map_master_hash = NULL;

static unsigned int route_map_hash_key_make(void *p)
{
	const struct route_map *map = p;
	return string_hash_make(map->name);
}

static bool route_map_hash_cmp(const void *p1, const void *p2)
{
	const struct route_map *map1 = p1;
	const struct route_map *map2 = p2;

	if (map1->deleted == map2->deleted) {
		if (map1->name && map2->name) {
			if (!strcmp(map1->name, map2->name)) {
				return true;
			}
		} else if (!map1->name && !map2->name) {
			return true;
		}
	}

	return false;
}

enum route_map_upd8_type {
	ROUTE_MAP_ADD = 1,
	ROUTE_MAP_DEL,
};

/* all possible route-map dependency types */
enum route_map_dep_type {
	ROUTE_MAP_DEP_RMAP = 1,
	ROUTE_MAP_DEP_CLIST,
	ROUTE_MAP_DEP_ECLIST,
	ROUTE_MAP_DEP_LCLIST,
	ROUTE_MAP_DEP_PLIST,
	ROUTE_MAP_DEP_ASPATH,
	ROUTE_MAP_DEP_FILTER,
	ROUTE_MAP_DEP_MAX,
};

struct route_map_dep {
	char *dep_name;
	struct hash *dep_rmap_hash;
	struct hash *this_hash; /* ptr to the hash structure this is part of */
};

struct route_map_dep_data {
	/* Route-map name.
	 */
	char *rname;
	/* Count of number of sequences of this
	 * route-map that depend on the same entity.
	 */
	uint16_t  refcnt;
};

/* Hashes maintaining dependency between various sublists used by route maps */
struct hash *route_map_dep_hash[ROUTE_MAP_DEP_MAX];

static unsigned int route_map_dep_hash_make_key(void *p);
static void route_map_clear_all_references(char *rmap_name);
static void route_map_rule_delete(struct route_map_rule_list *,
				  struct route_map_rule *);
static int rmap_debug = 0;

static void route_map_index_delete(struct route_map_index *, int);

/* New route map allocation. Please note route map's name must be
   specified. */
static struct route_map *route_map_new(const char *name)
{
	struct route_map *new;

	new = XCALLOC(MTYPE_ROUTE_MAP, sizeof(struct route_map));
	new->name = XSTRDUP(MTYPE_ROUTE_MAP_NAME, name);
	QOBJ_REG(new, route_map);
	return new;
}

/* Add new name to route_map. */
static struct route_map *route_map_add(const char *name)
{
	struct route_map *map;
	struct route_map_list *list;

	map = route_map_new(name);
	list = &route_map_master;

	/* Add map to the hash */
	hash_get(route_map_master_hash, map, hash_alloc_intern);

	/* Add new entry to the head of the list to match how it is added in the
	 * hash table. This is to ensure that if the same route-map has been
	 * created more than once and then marked for deletion (which can happen
	 * if prior deletions haven't completed as BGP hasn't yet done the
	 * route-map processing), the order of the entities is the same in both
	 * the list and the hash table. Otherwise, since there is nothing to
	 * distinguish between the two entries, the wrong entry could get freed.
	 * TODO: This needs to be re-examined to handle it better - e.g., revive
	 * a deleted entry if the route-map is created again.
	 */
	map->prev = NULL;
	map->next = list->head;
	if (list->head)
		list->head->prev = map;
	list->head = map;
	if (!list->tail)
		list->tail = map;

	/* Execute hook. */
	if (route_map_master.add_hook) {
		(*route_map_master.add_hook)(name);
		route_map_notify_dependencies(name, RMAP_EVENT_CALL_ADDED);
	}
	return map;
}

/* this is supposed to be called post processing by
 * the delete hook function. Don't invoke delete_hook
 * again in this routine.
 */
static void route_map_free_map(struct route_map *map)
{
	struct route_map_list *list;
	struct route_map_index *index;

	if (map == NULL)
		return;

	while ((index = map->head) != NULL)
		route_map_index_delete(index, 0);

	list = &route_map_master;

	QOBJ_UNREG(map);

	if (map->next)
		map->next->prev = map->prev;
	else
		list->tail = map->prev;

	if (map->prev)
		map->prev->next = map->next;
	else
		list->head = map->next;

	hash_release(route_map_master_hash, map);
	XFREE(MTYPE_ROUTE_MAP_NAME, map->name);
	XFREE(MTYPE_ROUTE_MAP, map);
}

/* Route map delete from list. */
static void route_map_delete(struct route_map *map)
{
	struct route_map_index *index;
	char *name;

	while ((index = map->head) != NULL)
		route_map_index_delete(index, 0);

	name = map->name;
	map->head = NULL;

	/* Clear all dependencies */
	route_map_clear_all_references(name);
	map->deleted = true;
	/* Execute deletion hook. */
	if (route_map_master.delete_hook) {
		(*route_map_master.delete_hook)(name);
		route_map_notify_dependencies(name, RMAP_EVENT_CALL_DELETED);
	}

	if (!map->to_be_processed) {
		route_map_free_map(map);
	}
}

/* Lookup route map by route map name string. */
struct route_map *route_map_lookup_by_name(const char *name)
{
	struct route_map *map;
	struct route_map tmp_map;

	if (!name)
		return NULL;

	// map.deleted is 0 via memset
	memset(&tmp_map, 0, sizeof(struct route_map));
	tmp_map.name = XSTRDUP(MTYPE_ROUTE_MAP_NAME, name);
	map = hash_lookup(route_map_master_hash, &tmp_map);
	XFREE(MTYPE_ROUTE_MAP_NAME, tmp_map.name);
	return map;
}

/* Simple helper to warn if route-map does not exist. */
struct route_map *route_map_lookup_warn_noexist(struct vty *vty, const char *name)
{
	struct route_map *route_map = route_map_lookup_by_name(name);

	if (!route_map)
		if (vty_shell_serv(vty))
			vty_out(vty, "The route-map '%s' does not exist.\n", name);

	return route_map;
}

int route_map_mark_updated(const char *name)
{
	struct route_map *map;
	int ret = -1;
	struct route_map tmp_map;

	if (!name)
		return (ret);

	map = route_map_lookup_by_name(name);

	/* If we did not find the routemap with deleted=false try again
	 * with deleted=true
	 */
	if (!map) {
		memset(&tmp_map, 0, sizeof(struct route_map));
		tmp_map.name = XSTRDUP(MTYPE_ROUTE_MAP_NAME, name);
		tmp_map.deleted = true;
		map = hash_lookup(route_map_master_hash, &tmp_map);
		XFREE(MTYPE_ROUTE_MAP_NAME, tmp_map.name);
	}

	if (map) {
		map->to_be_processed = true;
		ret = 0;
	}

	return (ret);
}

static int route_map_clear_updated(struct route_map *map)
{
	int ret = -1;

	if (map) {
		map->to_be_processed = false;
		if (map->deleted)
			route_map_free_map(map);
	}

	return (ret);
}

/* Lookup route map.  If there isn't route map create one and return
   it. */
static struct route_map *route_map_get(const char *name)
{
	struct route_map *map;

	map = route_map_lookup_by_name(name);
	if (map == NULL)
		map = route_map_add(name);

	return map;
}

void route_map_walk_update_list(void (*route_map_update_fn)(char *name))
{
	struct route_map *node;
	struct route_map *nnode = NULL;

	for (node = route_map_master.head; node; node = nnode) {
		if (node->to_be_processed) {
			/* DD: Should we add any thread yield code here */
			route_map_update_fn(node->name);
			nnode = node->next;
			route_map_clear_updated(node);
		} else
			nnode = node->next;
	}
}

/* Return route map's type string. */
static const char *route_map_type_str(enum route_map_type type)
{
	switch (type) {
	case RMAP_PERMIT:
		return "permit";
		break;
	case RMAP_DENY:
		return "deny";
		break;
	case RMAP_ANY:
		return "";
		break;
	}
}

static int route_map_empty(struct route_map *map)
{
	if (map->head == NULL && map->tail == NULL)
		return 1;
	else
		return 0;
}

/* show route-map */
static void vty_show_route_map_entry(struct vty *vty, struct route_map *map)
{
	struct route_map_index *index;
	struct route_map_rule *rule;

	vty_out(vty, "route-map: %s Invoked: %" PRIu64 "\n",
		map->name, map->applied);

	for (index = map->head; index; index = index->next) {
		vty_out(vty, " %s, sequence %d Invoked %" PRIu64 "\n",
			route_map_type_str(index->type), index->pref,
			index->applied);

		/* Description */
		if (index->description)
			vty_out(vty, "  Description:\n    %s\n",
				index->description);

		/* Match clauses */
		vty_out(vty, "  Match clauses:\n");
		for (rule = index->match_list.head; rule; rule = rule->next)
			vty_out(vty, "    %s %s\n", rule->cmd->str,
				rule->rule_str);

		vty_out(vty, "  Set clauses:\n");
		for (rule = index->set_list.head; rule; rule = rule->next)
			vty_out(vty, "    %s %s\n", rule->cmd->str,
				rule->rule_str);

		/* Call clause */
		vty_out(vty, "  Call clause:\n");
		if (index->nextrm)
			vty_out(vty, "    Call %s\n", index->nextrm);

		/* Exit Policy */
		vty_out(vty, "  Action:\n");
		if (index->exitpolicy == RMAP_GOTO)
			vty_out(vty, "    Goto %d\n", index->nextpref);
		else if (index->exitpolicy == RMAP_NEXT)
			vty_out(vty, "    Continue to next entry\n");
		else if (index->exitpolicy == RMAP_EXIT)
			vty_out(vty, "    Exit routemap\n");
	}
}

static int sort_route_map(const void **map1, const void **map2)
{
	const struct route_map *m1 = *map1;
	const struct route_map *m2 = *map2;

	return strcmp(m1->name, m2->name);
}

static int vty_show_route_map(struct vty *vty, const char *name)
{
	struct route_map *map;

	vty_out(vty, "%s:\n", frr_protonameinst);

	if (name) {
		map = route_map_lookup_by_name(name);

		if (map) {
			vty_show_route_map_entry(vty, map);
			return CMD_SUCCESS;
		} else {
			vty_out(vty, "%s: 'route-map %s' not found\n",
				frr_protonameinst, name);
			return CMD_SUCCESS;
		}
	} else {

		struct list *maplist = list_new();
		struct listnode *ln;

		for (map = route_map_master.head; map; map = map->next)
			listnode_add(maplist, map);

		list_sort(maplist, sort_route_map);

		for (ALL_LIST_ELEMENTS_RO(maplist, ln, map))
			vty_show_route_map_entry(vty, map);

		list_delete(&maplist);
	}
	return CMD_SUCCESS;
}

/* Unused route map details */
static int vty_show_unused_route_map(struct vty *vty)
{
	struct list *maplist = list_new();
	struct listnode *ln;
	struct route_map *map;

	for (map = route_map_master.head; map; map = map->next) {
		/* If use_count is zero, No protocol is using this routemap.
		 * so adding to the list.
		 */
		if (!map->use_count)
			listnode_add(maplist, map);
	}

	if (maplist->count > 0) {
		vty_out(vty, "\n%s:\n", frr_protonameinst);
		list_sort(maplist, sort_route_map);

		for (ALL_LIST_ELEMENTS_RO(maplist, ln, map))
			vty_show_route_map_entry(vty, map);
	} else {
		vty_out(vty, "\n%s: None\n", frr_protonameinst);
	}

	list_delete(&maplist);
	return CMD_SUCCESS;
}

/* New route map allocation. Please note route map's name must be
   specified. */
static struct route_map_index *route_map_index_new(void)
{
	struct route_map_index *new;

	new = XCALLOC(MTYPE_ROUTE_MAP_INDEX, sizeof(struct route_map_index));
	new->exitpolicy = RMAP_EXIT; /* Default to Cisco-style */
	QOBJ_REG(new, route_map_index);
	return new;
}

/* Free route map index. */
static void route_map_index_delete(struct route_map_index *index, int notify)
{
	struct route_map_rule *rule;

	QOBJ_UNREG(index);

	/* Free route match. */
	while ((rule = index->match_list.head) != NULL)
		route_map_rule_delete(&index->match_list, rule);

	/* Free route set. */
	while ((rule = index->set_list.head) != NULL)
		route_map_rule_delete(&index->set_list, rule);

	/* Remove index from route map list. */
	if (index->next)
		index->next->prev = index->prev;
	else
		index->map->tail = index->prev;

	if (index->prev)
		index->prev->next = index->next;
	else
		index->map->head = index->next;

	/* Free 'char *nextrm' if not NULL */
	XFREE(MTYPE_ROUTE_MAP_NAME, index->nextrm);

	/* Execute event hook. */
	if (route_map_master.event_hook && notify) {
		(*route_map_master.event_hook)(index->map->name);
		route_map_notify_dependencies(index->map->name,
					      RMAP_EVENT_CALL_ADDED);
	}
	XFREE(MTYPE_ROUTE_MAP_INDEX, index);
}

/* Lookup index from route map. */
static struct route_map_index *route_map_index_lookup(struct route_map *map,
						      enum route_map_type type,
						      int pref)
{
	struct route_map_index *index;

	for (index = map->head; index; index = index->next)
		if ((index->type == type || type == RMAP_ANY)
		    && index->pref == pref)
			return index;
	return NULL;
}

/* Add new index to route map. */
static struct route_map_index *
route_map_index_add(struct route_map *map, enum route_map_type type, int pref)
{
	struct route_map_index *index;
	struct route_map_index *point;

	/* Allocate new route map inex. */
	index = route_map_index_new();
	index->map = map;
	index->type = type;
	index->pref = pref;

	/* Compare preference. */
	for (point = map->head; point; point = point->next)
		if (point->pref >= pref)
			break;

	if (map->head == NULL) {
		map->head = map->tail = index;
	} else if (point == NULL) {
		index->prev = map->tail;
		map->tail->next = index;
		map->tail = index;
	} else if (point == map->head) {
		index->next = map->head;
		map->head->prev = index;
		map->head = index;
	} else {
		index->next = point;
		index->prev = point->prev;
		if (point->prev)
			point->prev->next = index;
		point->prev = index;
	}

	/* Execute event hook. */
	if (route_map_master.event_hook) {
		(*route_map_master.event_hook)(map->name);
		route_map_notify_dependencies(map->name, RMAP_EVENT_CALL_ADDED);
	}
	return index;
}

/* Get route map index. */
static struct route_map_index *
route_map_index_get(struct route_map *map, enum route_map_type type, int pref)
{
	struct route_map_index *index;

	index = route_map_index_lookup(map, RMAP_ANY, pref);
	if (index && index->type != type) {
		/* Delete index from route map. */
		route_map_index_delete(index, 1);
		index = NULL;
	}
	if (index == NULL)
		index = route_map_index_add(map, type, pref);
	return index;
}

/* New route map rule */
static struct route_map_rule *route_map_rule_new(void)
{
	struct route_map_rule *new;

	new = XCALLOC(MTYPE_ROUTE_MAP_RULE, sizeof(struct route_map_rule));
	return new;
}

/* Install rule command to the match list. */
void route_map_install_match(struct route_map_rule_cmd *cmd)
{
	vector_set(route_match_vec, cmd);
}

/* Install rule command to the set list. */
void route_map_install_set(struct route_map_rule_cmd *cmd)
{
	vector_set(route_set_vec, cmd);
}

/* Lookup rule command from match list. */
static struct route_map_rule_cmd *route_map_lookup_match(const char *name)
{
	unsigned int i;
	struct route_map_rule_cmd *rule;

	for (i = 0; i < vector_active(route_match_vec); i++)
		if ((rule = vector_slot(route_match_vec, i)) != NULL)
			if (strcmp(rule->str, name) == 0)
				return rule;
	return NULL;
}

/* Lookup rule command from set list. */
static struct route_map_rule_cmd *route_map_lookup_set(const char *name)
{
	unsigned int i;
	struct route_map_rule_cmd *rule;

	for (i = 0; i < vector_active(route_set_vec); i++)
		if ((rule = vector_slot(route_set_vec, i)) != NULL)
			if (strcmp(rule->str, name) == 0)
				return rule;
	return NULL;
}

/* Add match and set rule to rule list. */
static void route_map_rule_add(struct route_map_rule_list *list,
			       struct route_map_rule *rule)
{
	rule->next = NULL;
	rule->prev = list->tail;
	if (list->tail)
		list->tail->next = rule;
	else
		list->head = rule;
	list->tail = rule;
}

/* Delete rule from rule list. */
static void route_map_rule_delete(struct route_map_rule_list *list,
				  struct route_map_rule *rule)
{
	if (rule->cmd->func_free)
		(*rule->cmd->func_free)(rule->value);

	XFREE(MTYPE_ROUTE_MAP_RULE_STR, rule->rule_str);

	if (rule->next)
		rule->next->prev = rule->prev;
	else
		list->tail = rule->prev;
	if (rule->prev)
		rule->prev->next = rule->next;
	else
		list->head = rule->next;

	XFREE(MTYPE_ROUTE_MAP_RULE, rule);
}

/* strcmp wrapper function which don't crush even argument is NULL. */
static int rulecmp(const char *dst, const char *src)
{
	if (dst == NULL) {
		if (src == NULL)
			return 0;
		else
			return 1;
	} else {
		if (src == NULL)
			return 1;
		else
			return strcmp(dst, src);
	}
	return 1;
}

/* Use this to return the already specified argument for this match. This is
 * useful to get the specified argument with a route map match rule when the
 * rule is being deleted and the argument is not provided.
 */
const char *route_map_get_match_arg(struct route_map_index *index,
				    const char *match_name)
{
	struct route_map_rule *rule;
	struct route_map_rule_cmd *cmd;

	/* First lookup rule for add match statement. */
	cmd = route_map_lookup_match(match_name);
	if (cmd == NULL)
		return NULL;

	for (rule = index->match_list.head; rule; rule = rule->next)
		if (rule->cmd == cmd && rule->rule_str != NULL)
			return (rule->rule_str);

	return (NULL);
}

/* Add match statement to route map. */
int route_map_add_match(struct route_map_index *index, const char *match_name,
			const char *match_arg)
{
	struct route_map_rule *rule;
	struct route_map_rule *next;
	struct route_map_rule_cmd *cmd;
	void *compile;
	int replaced = 0;

	/* First lookup rule for add match statement. */
	cmd = route_map_lookup_match(match_name);
	if (cmd == NULL)
		return RMAP_RULE_MISSING;

	/* Next call compile function for this match statement. */
	if (cmd->func_compile) {
		compile = (*cmd->func_compile)(match_arg);
		if (compile == NULL)
			return RMAP_COMPILE_ERROR;
	} else
		compile = NULL;

	/* If argument is completely same ignore it. */
	for (rule = index->match_list.head; rule; rule = next) {
		next = rule->next;
		if (rule->cmd == cmd) {
			/* If the configured route-map match rule is exactly
			 * the same as the existing configuration then,
			 * ignore the duplicate configuration.
			 */
			if (strcmp(match_arg, rule->rule_str) == 0) {
				if (cmd->func_free)
					(*cmd->func_free)(compile);
				return RMAP_COMPILE_SUCCESS;
			}

			route_map_rule_delete(&index->match_list, rule);
			replaced = 1;
		}
	}

	/* Add new route map match rule. */
	rule = route_map_rule_new();
	rule->cmd = cmd;
	rule->value = compile;
	if (match_arg)
		rule->rule_str = XSTRDUP(MTYPE_ROUTE_MAP_RULE_STR, match_arg);
	else
		rule->rule_str = NULL;

	/* Add new route match rule to linked list. */
	route_map_rule_add(&index->match_list, rule);

	/* Execute event hook. */
	if (route_map_master.event_hook) {
		(*route_map_master.event_hook)(index->map->name);
		route_map_notify_dependencies(index->map->name,
					      RMAP_EVENT_CALL_ADDED);
	}

	return RMAP_COMPILE_SUCCESS;
}

/* Delete specified route match rule. */
int route_map_delete_match(struct route_map_index *index,
			   const char *match_name, const char *match_arg)
{
	struct route_map_rule *rule;
	struct route_map_rule_cmd *cmd;

	cmd = route_map_lookup_match(match_name);
	if (cmd == NULL)
		return 1;

	for (rule = index->match_list.head; rule; rule = rule->next)
		if (rule->cmd == cmd && (rulecmp(rule->rule_str, match_arg) == 0
					 || match_arg == NULL)) {
			route_map_rule_delete(&index->match_list, rule);
			/* Execute event hook. */
			if (route_map_master.event_hook) {
				(*route_map_master.event_hook)(index->map->name);
				route_map_notify_dependencies(
					index->map->name,
					RMAP_EVENT_CALL_ADDED);
			}
			return 0;
		}
	/* Can't find matched rule. */
	return 1;
}

/* Add route-map set statement to the route map. */
int route_map_add_set(struct route_map_index *index, const char *set_name,
		      const char *set_arg)
{
	struct route_map_rule *rule;
	struct route_map_rule *next;
	struct route_map_rule_cmd *cmd;
	void *compile;
	int replaced = 0;

	cmd = route_map_lookup_set(set_name);
	if (cmd == NULL)
		return RMAP_RULE_MISSING;

	/* Next call compile function for this match statement. */
	if (cmd->func_compile) {
		compile = (*cmd->func_compile)(set_arg);
		if (compile == NULL)
			return RMAP_COMPILE_ERROR;
	} else
		compile = NULL;

	/* Add by WJL. if old set command of same kind exist, delete it first
	   to ensure only one set command of same kind exist under a
	   route_map_index. */
	for (rule = index->set_list.head; rule; rule = next) {
		next = rule->next;
		if (rule->cmd == cmd) {
			route_map_rule_delete(&index->set_list, rule);
			replaced = 1;
		}
	}

	/* Add new route map match rule. */
	rule = route_map_rule_new();
	rule->cmd = cmd;
	rule->value = compile;
	if (set_arg)
		rule->rule_str = XSTRDUP(MTYPE_ROUTE_MAP_RULE_STR, set_arg);
	else
		rule->rule_str = NULL;

	/* Add new route match rule to linked list. */
	route_map_rule_add(&index->set_list, rule);

	/* Execute event hook. */
	if (route_map_master.event_hook) {
		(*route_map_master.event_hook)(index->map->name);
		route_map_notify_dependencies(index->map->name,
					      RMAP_EVENT_CALL_ADDED);
	}
	return RMAP_COMPILE_SUCCESS;
}

/* Delete route map set rule. */
int route_map_delete_set(struct route_map_index *index, const char *set_name,
			 const char *set_arg)
{
	struct route_map_rule *rule;
	struct route_map_rule_cmd *cmd;

	cmd = route_map_lookup_set(set_name);
	if (cmd == NULL)
		return 1;

	for (rule = index->set_list.head; rule; rule = rule->next)
		if ((rule->cmd == cmd) && (rulecmp(rule->rule_str, set_arg) == 0
					   || set_arg == NULL)) {
			route_map_rule_delete(&index->set_list, rule);
			/* Execute event hook. */
			if (route_map_master.event_hook) {
				(*route_map_master.event_hook)(index->map->name);
				route_map_notify_dependencies(
					index->map->name,
					RMAP_EVENT_CALL_ADDED);
			}
			return 0;
		}
	/* Can't find matched rule. */
	return 1;
}

/* Apply route map's each index to the object.

   The matrix for a route-map looks like this:
   (note, this includes the description for the "NEXT"
   and "GOTO" frobs now

	      Match   |   No Match
		      |
    permit    action  |     cont
		      |
    ------------------+---------------
		      |
    deny      deny    |     cont
		      |

   action)
      -Apply Set statements, accept route
      -If Call statement is present jump to the specified route-map, if it
	 denies the route we finish.
      -If NEXT is specified, goto NEXT statement
      -If GOTO is specified, goto the first clause where pref > nextpref
      -If nothing is specified, do as Cisco and finish
   deny)
      -Route is denied by route-map.
   cont)
      -Goto Next index

   If we get no matches after we've processed all updates, then the route
   is dropped too.

   Some notes on the new "CALL", "NEXT" and "GOTO"
     call WORD        - If this clause is matched, then the set statements
			are executed and then we jump to route-map 'WORD'. If
			this route-map denies the route, we finish, in other
   case we
			do whatever the exit policy (EXIT, NEXT or GOTO) tells.
     on-match next    - If this clause is matched, then the set statements
			are executed and then we drop through to the next clause
     on-match goto n  - If this clause is matched, then the set statments
			are executed and then we goto the nth clause, or the
			first clause greater than this. In order to ensure
			route-maps *always* exit, you cannot jump backwards.
			Sorry ;)

   We need to make sure our route-map processing matches the above
*/

static route_map_result_t
route_map_apply_match(struct route_map_rule_list *match_list,
		      const struct prefix *prefix, route_map_object_t type,
		      void *object)
{
	route_map_result_t ret = RMAP_NOMATCH;
	struct route_map_rule *match;


	/* Check all match rule and if there is no match rule, go to the
	   set statement. */
	if (!match_list->head)
		ret = RMAP_MATCH;
	else {
		for (match = match_list->head; match; match = match->next) {
			/* Try each match statement in turn, If any do not
			   return
			   RMAP_MATCH, return, otherwise continue on to next
			   match
			   statement. All match statements must match for
			   end-result
			   to be a match. */
			ret = (*match->cmd->func_apply)(match->value, prefix,
							type, object);
			if (ret != RMAP_MATCH)
				return ret;
		}
	}
	return ret;
}

/* Apply route map to the object. */
route_map_result_t route_map_apply(struct route_map *map,
				   const struct prefix *prefix,
				   route_map_object_t type, void *object)
{
	static int recursion = 0;
	int ret = 0;
	struct route_map_index *index;
	struct route_map_rule *set;

	if (recursion > RMAP_RECURSION_LIMIT) {
		flog_warn(
			EC_LIB_RMAP_RECURSION_LIMIT,
			"route-map recursion limit (%d) reached, discarding route",
			RMAP_RECURSION_LIMIT);
		recursion = 0;
		return RMAP_DENYMATCH;
	}

	if (map == NULL)
		return RMAP_DENYMATCH;

	map->applied++;
	for (index = map->head; index; index = index->next) {
		/* Apply this index. */
		index->applied++;
		ret = route_map_apply_match(&index->match_list, prefix, type,
					    object);

		/* Now we apply the matrix from above */
		if (ret == RMAP_NOMATCH)
			/* 'cont' from matrix - continue to next route-map
			 * sequence */
			continue;
		else if (ret == RMAP_MATCH) {
			if (index->type == RMAP_PERMIT)
			/* 'action' */
			{
				/* permit+match must execute sets */
				for (set = index->set_list.head; set;
				     set = set->next)
					ret = (*set->cmd->func_apply)(
						set->value, prefix, type,
						object);

				/* Call another route-map if available */
				if (index->nextrm) {
					struct route_map *nextrm =
						route_map_lookup_by_name(
							index->nextrm);

					if (nextrm) /* Target route-map found,
						       jump to it */
					{
						recursion++;
						ret = route_map_apply(
							nextrm, prefix, type,
							object);
						recursion--;
					}

					/* If nextrm returned 'deny', finish. */
					if (ret == RMAP_DENYMATCH)
						return ret;
				}

				switch (index->exitpolicy) {
				case RMAP_EXIT:
					return ret;
				case RMAP_NEXT:
					continue;
				case RMAP_GOTO: {
					/* Find the next clause to jump to */
					struct route_map_index *next =
						index->next;
					int nextpref = index->nextpref;

					while (next && next->pref < nextpref) {
						index = next;
						next = next->next;
					}
					if (next == NULL) {
						/* No clauses match! */
						return ret;
					}
				}
				}
			} else if (index->type == RMAP_DENY)
			/* 'deny' */
			{
				return RMAP_DENYMATCH;
			}
		}
	}
	/* Finally route-map does not match at all. */
	return RMAP_DENYMATCH;
}

void route_map_add_hook(void (*func)(const char *))
{
	route_map_master.add_hook = func;
}

void route_map_delete_hook(void (*func)(const char *))
{
	route_map_master.delete_hook = func;
}

void route_map_event_hook(void (*func)(const char *name))
{
	route_map_master.event_hook = func;
}

/* Routines for route map dependency lists and dependency processing */
static bool route_map_rmap_hash_cmp(const void *p1, const void *p2)
{
	return (strcmp(((const struct route_map_dep_data *)p1)->rname,
		       ((const struct route_map_dep_data *)p2)->rname)
		== 0);
}

static bool route_map_dep_hash_cmp(const void *p1, const void *p2)
{

	return (strcmp(((const struct route_map_dep *)p1)->dep_name,
		       (const char *)p2)
		== 0);
}

static void route_map_clear_reference(struct hash_bucket *bucket, void *arg)
{
	struct route_map_dep *dep = (struct route_map_dep *)bucket->data;
	struct route_map_dep_data *dep_data = NULL, tmp_dep_data;

	if (arg) {
		memset(&tmp_dep_data, 0, sizeof(struct route_map_dep_data));
		tmp_dep_data.rname = (char *)arg;
		dep_data = hash_release(dep->dep_rmap_hash,
					(void *)&tmp_dep_data);
		if (dep_data) {
			XFREE(MTYPE_ROUTE_MAP_NAME, dep_data->rname);
			XFREE(MTYPE_ROUTE_MAP_DEP_DATA, dep_data);
			zlog_debug("CLEARED REFERENCE");
		}
		if (!dep->dep_rmap_hash->count) {
			dep = hash_release(dep->this_hash,
					   (void *)dep->dep_name);
			hash_free(dep->dep_rmap_hash);
			XFREE(MTYPE_ROUTE_MAP_NAME, dep->dep_name);
			XFREE(MTYPE_ROUTE_MAP_DEP, dep);
		}
	}
}

static void route_map_clear_all_references(char *rmap_name)
{
	int i;

	for (i = 1; i < ROUTE_MAP_DEP_MAX; i++) {
		hash_iterate(route_map_dep_hash[i], route_map_clear_reference,
			     (void *)rmap_name);
	}
}

static unsigned int route_map_dep_data_hash_make_key(void *p)
{
	struct route_map_dep_data *dep_data = p;
	return (string_hash_make(dep_data->rname));
}

static void *route_map_dep_hash_alloc(void *p)
{
	char *dep_name = (char *)p;
	struct route_map_dep *dep_entry;

	dep_entry = XCALLOC(MTYPE_ROUTE_MAP_DEP, sizeof(struct route_map_dep));
	dep_entry->dep_name = XSTRDUP(MTYPE_ROUTE_MAP_NAME, dep_name);
	dep_entry->dep_rmap_hash =
		hash_create_size(8, route_map_dep_data_hash_make_key,
				 route_map_rmap_hash_cmp, "Route Map Dep Hash");
	dep_entry->this_hash = NULL;

	return (void *)dep_entry;
}

static void *route_map_name_hash_alloc(void *p)
{
	struct route_map_dep_data *dep_data = NULL, *tmp_dep_data = NULL;

	dep_data = XCALLOC(MTYPE_ROUTE_MAP_DEP_DATA,
			   sizeof(struct route_map_dep_data));
	tmp_dep_data = (struct route_map_dep_data *)p;
	dep_data->rname = XSTRDUP(MTYPE_ROUTE_MAP_NAME, tmp_dep_data->rname);
	return (void *)dep_data;
}

static unsigned int route_map_dep_hash_make_key(void *p)
{
	return (string_hash_make((char *)p));
}

static void route_map_print_dependency(struct hash_bucket *bucket, void *data)
{
	struct route_map_dep_data *dep_data =
				(struct route_map_dep_data *)bucket->data;
	char *rmap_name = dep_data->rname;
	char *dep_name = (char *)data;

	zlog_debug("%s: Dependency for %s: %s", __FUNCTION__, dep_name,
		   rmap_name);
}

static int route_map_dep_update(struct hash *dephash, const char *dep_name,
				const char *rmap_name, route_map_event_t type)
{
	struct route_map_dep *dep = NULL;
	char *dname, *rname;
	int ret = 0;
	struct route_map_dep_data *dep_data = NULL, *ret_dep_data = NULL;
	struct route_map_dep_data tmp_dep_data;

	dname = XSTRDUP(MTYPE_ROUTE_MAP_NAME, dep_name);
	rname = XSTRDUP(MTYPE_ROUTE_MAP_NAME, rmap_name);

	switch (type) {
	case RMAP_EVENT_PLIST_ADDED:
	case RMAP_EVENT_CLIST_ADDED:
	case RMAP_EVENT_ECLIST_ADDED:
	case RMAP_EVENT_ASLIST_ADDED:
	case RMAP_EVENT_LLIST_ADDED:
	case RMAP_EVENT_CALL_ADDED:
	case RMAP_EVENT_FILTER_ADDED:
		if (rmap_debug)
			zlog_debug("%s: Adding dependency for %s in %s",
				   __FUNCTION__, dep_name, rmap_name);
		dep = (struct route_map_dep *)hash_get(
			dephash, dname, route_map_dep_hash_alloc);
		if (!dep) {
			ret = -1;
			goto out;
		}

		if (!dep->this_hash)
			dep->this_hash = dephash;

		memset(&tmp_dep_data, 0, sizeof(struct route_map_dep_data));
		tmp_dep_data.rname = rname;
		dep_data = hash_lookup(dep->dep_rmap_hash, &tmp_dep_data);
		if (!dep_data)
			dep_data = hash_get(dep->dep_rmap_hash, &tmp_dep_data,
					    route_map_name_hash_alloc);

		dep_data->refcnt++;
		break;
	case RMAP_EVENT_PLIST_DELETED:
	case RMAP_EVENT_CLIST_DELETED:
	case RMAP_EVENT_ECLIST_DELETED:
	case RMAP_EVENT_ASLIST_DELETED:
	case RMAP_EVENT_LLIST_DELETED:
	case RMAP_EVENT_CALL_DELETED:
	case RMAP_EVENT_FILTER_DELETED:
		if (rmap_debug)
			zlog_debug("%s: Deleting dependency for %s in %s",
				   __FUNCTION__, dep_name, rmap_name);
		dep = (struct route_map_dep *)hash_get(dephash, dname, NULL);
		if (!dep) {
			goto out;
		}

		memset(&tmp_dep_data, 0, sizeof(struct route_map_dep_data));
		tmp_dep_data.rname = rname;
		dep_data = hash_lookup(dep->dep_rmap_hash, &tmp_dep_data);
		dep_data->refcnt--;

		if (!dep_data->refcnt) {
			ret_dep_data = (struct route_map_dep_data *)
					hash_release(dep->dep_rmap_hash,
						     &tmp_dep_data);
			if (ret_dep_data) {
				XFREE(MTYPE_ROUTE_MAP_NAME,
				      ret_dep_data->rname);
				XFREE(MTYPE_ROUTE_MAP_DEP_DATA, ret_dep_data);
			}
		}

		if (!dep->dep_rmap_hash->count) {
			dep = hash_release(dephash, dname);
			hash_free(dep->dep_rmap_hash);
			XFREE(MTYPE_ROUTE_MAP_NAME, dep->dep_name);
			XFREE(MTYPE_ROUTE_MAP_DEP, dep);
			dep = NULL;
		}
		break;
	case RMAP_EVENT_SET_ADDED:
	case RMAP_EVENT_SET_DELETED:
	case RMAP_EVENT_SET_REPLACED:
	case RMAP_EVENT_MATCH_ADDED:
	case RMAP_EVENT_MATCH_DELETED:
	case RMAP_EVENT_MATCH_REPLACED:
	case RMAP_EVENT_INDEX_ADDED:
	case RMAP_EVENT_INDEX_DELETED:
		break;
	}

	if (dep) {
		if (rmap_debug)
			hash_iterate(dep->dep_rmap_hash,
				     route_map_print_dependency, dname);
	}

out:
	XFREE(MTYPE_ROUTE_MAP_NAME, rname);
	XFREE(MTYPE_ROUTE_MAP_NAME, dname);
	return ret;
}

static struct hash *route_map_get_dep_hash(route_map_event_t event)
{
	struct hash *upd8_hash = NULL;

	switch (event) {
	case RMAP_EVENT_PLIST_ADDED:
	case RMAP_EVENT_PLIST_DELETED:
		upd8_hash = route_map_dep_hash[ROUTE_MAP_DEP_PLIST];
		break;
	case RMAP_EVENT_CLIST_ADDED:
	case RMAP_EVENT_CLIST_DELETED:
		upd8_hash = route_map_dep_hash[ROUTE_MAP_DEP_CLIST];
		break;
	case RMAP_EVENT_ECLIST_ADDED:
	case RMAP_EVENT_ECLIST_DELETED:
		upd8_hash = route_map_dep_hash[ROUTE_MAP_DEP_ECLIST];
		break;
	case RMAP_EVENT_ASLIST_ADDED:
	case RMAP_EVENT_ASLIST_DELETED:
		upd8_hash = route_map_dep_hash[ROUTE_MAP_DEP_ASPATH];
		break;
	case RMAP_EVENT_LLIST_ADDED:
	case RMAP_EVENT_LLIST_DELETED:
		upd8_hash = route_map_dep_hash[ROUTE_MAP_DEP_LCLIST];
		break;
	case RMAP_EVENT_CALL_ADDED:
	case RMAP_EVENT_CALL_DELETED:
	case RMAP_EVENT_MATCH_ADDED:
	case RMAP_EVENT_MATCH_DELETED:
		upd8_hash = route_map_dep_hash[ROUTE_MAP_DEP_RMAP];
		break;
	case RMAP_EVENT_FILTER_ADDED:
	case RMAP_EVENT_FILTER_DELETED:
		upd8_hash = route_map_dep_hash[ROUTE_MAP_DEP_FILTER];
		break;
	/*
	 * Should we actually be ignoring these?
	 * I am not sure but at this point in time, let
	 * us get them into this switch and we can peel
	 * them into the appropriate place in the future
	 */
	case RMAP_EVENT_SET_ADDED:
	case RMAP_EVENT_SET_DELETED:
	case RMAP_EVENT_SET_REPLACED:
	case RMAP_EVENT_MATCH_REPLACED:
	case RMAP_EVENT_INDEX_ADDED:
	case RMAP_EVENT_INDEX_DELETED:
		upd8_hash = NULL;
		break;
	}
	return (upd8_hash);
}

static void route_map_process_dependency(struct hash_bucket *bucket, void *data)
{
<<<<<<< HEAD
	struct route_map_dep_data *dep_data = NULL;
	char *rmap_name = NULL;
	route_map_event_t type = (route_map_event_t)(ptrdiff_t)data;
=======
	char *rmap_name = (char *)bucket->data;
>>>>>>> eb04e6e3

	dep_data = (struct route_map_dep_data *)bucket->data;
	rmap_name = dep_data->rname;

	if (rmap_debug)
		zlog_debug("%s: Notifying %s of dependency",
			   __FUNCTION__, rmap_name);
	if (route_map_master.event_hook)
		(*route_map_master.event_hook)(rmap_name);
}

void route_map_upd8_dependency(route_map_event_t type, const char *arg,
			       const char *rmap_name)
{
	struct hash *upd8_hash = NULL;

	if ((upd8_hash = route_map_get_dep_hash(type))) {
		route_map_dep_update(upd8_hash, arg, rmap_name, type);

		if (type == RMAP_EVENT_CALL_ADDED) {
			/* Execute hook. */
			if (route_map_master.add_hook)
				(*route_map_master.add_hook)(rmap_name);
		} else if (type == RMAP_EVENT_CALL_DELETED) {
			/* Execute hook. */
			if (route_map_master.delete_hook)
				(*route_map_master.delete_hook)(rmap_name);
		}
	}
}

void route_map_notify_dependencies(const char *affected_name,
				   route_map_event_t event)
{
	struct route_map_dep *dep;
	struct hash *upd8_hash;
	char *name;

	if (!affected_name)
		return;

	name = XSTRDUP(MTYPE_ROUTE_MAP_NAME, affected_name);

	if ((upd8_hash = route_map_get_dep_hash(event)) == NULL) {
		XFREE(MTYPE_ROUTE_MAP_NAME, name);
		return;
	}

	dep = (struct route_map_dep *)hash_get(upd8_hash, name, NULL);
	if (dep) {
		if (!dep->this_hash)
			dep->this_hash = upd8_hash;

		hash_iterate(dep->dep_rmap_hash, route_map_process_dependency,
			     (void *)event);
	}

	XFREE(MTYPE_ROUTE_MAP_NAME, name);
}


/* VTY related functions. */
DEFUN (match_interface,
       match_interface_cmd,
       "match interface WORD",
       MATCH_STR
       "match first hop interface of route\n"
       "Interface name\n")
{
	int idx_word = 2;
	VTY_DECLVAR_CONTEXT(route_map_index, index);

	if (rmap_match_set_hook.match_interface)
		return rmap_match_set_hook.match_interface(
			vty, index, "interface", argv[idx_word]->arg,
			RMAP_EVENT_MATCH_ADDED);
	return CMD_SUCCESS;
}

DEFUN (no_match_interface,
       no_match_interface_cmd,
       "no match interface [WORD]",
       NO_STR
       MATCH_STR
       "Match first hop interface of route\n"
       "Interface name\n")
{
	char *iface = (argc == 4) ? argv[3]->arg : NULL;
	VTY_DECLVAR_CONTEXT(route_map_index, index);

	if (rmap_match_set_hook.no_match_interface)
		return rmap_match_set_hook.no_match_interface(
			vty, index, "interface", iface,
			RMAP_EVENT_MATCH_DELETED);
	return CMD_SUCCESS;
}


DEFUN (match_ip_address,
       match_ip_address_cmd,
       "match ip address <(1-199)|(1300-2699)|WORD>",
       MATCH_STR
       IP_STR
       "Match address of route\n"
       "IP access-list number\n"
       "IP access-list number (expanded range)\n"
       "IP Access-list name\n")
{
	int idx_acl = 3;
	VTY_DECLVAR_CONTEXT(route_map_index, index);

	if (rmap_match_set_hook.match_ip_address)
		return rmap_match_set_hook.match_ip_address(
			vty, index, "ip address", argv[idx_acl]->arg,
			RMAP_EVENT_FILTER_ADDED);
	return CMD_SUCCESS;
}


DEFUN (no_match_ip_address,
       no_match_ip_address_cmd,
       "no match ip address [<(1-199)|(1300-2699)|WORD>]",
       NO_STR
       MATCH_STR
       IP_STR
       "Match address of route\n"
       "IP access-list number\n"
       "IP access-list number (expanded range)\n"
       "IP Access-list name\n")
{
	int idx_word = 4;
	VTY_DECLVAR_CONTEXT(route_map_index, index);

	if (rmap_match_set_hook.no_match_ip_address) {
		if (argc <= idx_word)
			return rmap_match_set_hook.no_match_ip_address(
				vty, index, "ip address", NULL,
				RMAP_EVENT_FILTER_DELETED);
		return rmap_match_set_hook.no_match_ip_address(
			vty, index, "ip address", argv[idx_word]->arg,
			RMAP_EVENT_FILTER_DELETED);
	}
	return CMD_SUCCESS;
}


DEFUN (match_ip_address_prefix_list,
       match_ip_address_prefix_list_cmd,
       "match ip address prefix-list WORD",
       MATCH_STR
       IP_STR
       "Match address of route\n"
       "Match entries of prefix-lists\n"
       "IP prefix-list name\n")
{
	int idx_word = 4;
	VTY_DECLVAR_CONTEXT(route_map_index, index);

	if (rmap_match_set_hook.match_ip_address_prefix_list)
		return rmap_match_set_hook.match_ip_address_prefix_list(
			vty, index, "ip address prefix-list",
			argv[idx_word]->arg, RMAP_EVENT_PLIST_ADDED);
	return CMD_SUCCESS;
}


DEFUN (no_match_ip_address_prefix_list,
       no_match_ip_address_prefix_list_cmd,
       "no match ip address prefix-list [WORD]",
       NO_STR
       MATCH_STR
       IP_STR
       "Match address of route\n"
       "Match entries of prefix-lists\n"
       "IP prefix-list name\n")
{
	int idx_word = 5;
	VTY_DECLVAR_CONTEXT(route_map_index, index);

	if (rmap_match_set_hook.no_match_ip_address_prefix_list) {
		if (argc <= idx_word)
			return rmap_match_set_hook
				.no_match_ip_address_prefix_list(
					vty, index, "ip address prefix-list",
					NULL, RMAP_EVENT_PLIST_DELETED);
		return rmap_match_set_hook.no_match_ip_address_prefix_list(
			vty, index, "ip address prefix-list",
			argv[idx_word]->arg, RMAP_EVENT_PLIST_DELETED);
	}
	return CMD_SUCCESS;
}


DEFUN (match_ip_next_hop,
       match_ip_next_hop_cmd,
       "match ip next-hop <(1-199)|(1300-2699)|WORD>",
       MATCH_STR
       IP_STR
       "Match next-hop address of route\n"
       "IP access-list number\n"
       "IP access-list number (expanded range)\n"
       "IP Access-list name\n")
{
	int idx_acl = 3;
	VTY_DECLVAR_CONTEXT(route_map_index, index);

	if (rmap_match_set_hook.match_ip_next_hop)
		return rmap_match_set_hook.match_ip_next_hop(
			vty, index, "ip next-hop", argv[idx_acl]->arg,
			RMAP_EVENT_FILTER_ADDED);
	return CMD_SUCCESS;
}


DEFUN (no_match_ip_next_hop,
       no_match_ip_next_hop_cmd,
       "no match ip next-hop [<(1-199)|(1300-2699)|WORD>]",
       NO_STR
       MATCH_STR
       IP_STR
       "Match next-hop address of route\n"
       "IP access-list number\n"
       "IP access-list number (expanded range)\n"
       "IP Access-list name\n")
{
	int idx_word = 4;
	VTY_DECLVAR_CONTEXT(route_map_index, index);

	if (rmap_match_set_hook.no_match_ip_next_hop) {
		if (argc <= idx_word)
			return rmap_match_set_hook.no_match_ip_next_hop(
				vty, index, "ip next-hop", NULL,
				RMAP_EVENT_FILTER_DELETED);
		return rmap_match_set_hook.no_match_ip_next_hop(
			vty, index, "ip next-hop", argv[idx_word]->arg,
			RMAP_EVENT_FILTER_DELETED);
	}
	return CMD_SUCCESS;
}


DEFUN (match_ip_next_hop_prefix_list,
       match_ip_next_hop_prefix_list_cmd,
       "match ip next-hop prefix-list WORD",
       MATCH_STR
       IP_STR
       "Match next-hop address of route\n"
       "Match entries of prefix-lists\n"
       "IP prefix-list name\n")
{
	int idx_word = 4;
	VTY_DECLVAR_CONTEXT(route_map_index, index);

	if (rmap_match_set_hook.match_ip_next_hop_prefix_list)
		return rmap_match_set_hook.match_ip_next_hop_prefix_list(
			vty, index, "ip next-hop prefix-list",
			argv[idx_word]->arg, RMAP_EVENT_PLIST_ADDED);
	return CMD_SUCCESS;
}

DEFUN (no_match_ip_next_hop_prefix_list,
       no_match_ip_next_hop_prefix_list_cmd,
       "no match ip next-hop prefix-list [WORD]",
       NO_STR
       MATCH_STR
       IP_STR
       "Match next-hop address of route\n"
       "Match entries of prefix-lists\n"
       "IP prefix-list name\n")
{
	int idx_word = 5;
	VTY_DECLVAR_CONTEXT(route_map_index, index);

	if (rmap_match_set_hook.no_match_ip_next_hop) {
		if (argc <= idx_word)
			return rmap_match_set_hook.no_match_ip_next_hop(
				vty, index, "ip next-hop prefix-list", NULL,
				RMAP_EVENT_PLIST_DELETED);
		return rmap_match_set_hook.no_match_ip_next_hop(
			vty, index, "ip next-hop prefix-list",
			argv[idx_word]->arg, RMAP_EVENT_PLIST_DELETED);
	}
	return CMD_SUCCESS;
}

DEFUN(match_ip_next_hop_type, match_ip_next_hop_type_cmd,
      "match ip next-hop type <blackhole>",
      MATCH_STR IP_STR
      "Match next-hop address of route\n"
      "Match entries by type\n"
      "Blackhole\n")
{
	int idx_word = 4;
	VTY_DECLVAR_CONTEXT(route_map_index, index);

	if (rmap_match_set_hook.match_ip_next_hop_type)
		return rmap_match_set_hook.match_ip_next_hop_type(
			vty, index, "ip next-hop type", argv[idx_word]->arg,
			RMAP_EVENT_MATCH_ADDED);
	return CMD_SUCCESS;
}

DEFUN(no_match_ip_next_hop_type, no_match_ip_next_hop_type_cmd,
      "no match ip next-hop type [<blackhole>]",
      NO_STR MATCH_STR IP_STR
      "Match next-hop address of route\n"
      "Match entries by type\n"
      "Blackhole\n")
{
	int idx_word = 5;
	VTY_DECLVAR_CONTEXT(route_map_index, index);

	if (rmap_match_set_hook.no_match_ip_next_hop) {
		if (argc <= idx_word)
			return rmap_match_set_hook.no_match_ip_next_hop(
				vty, index, "ip next-hop type", NULL,
				RMAP_EVENT_MATCH_DELETED);
		return rmap_match_set_hook.no_match_ip_next_hop(
			vty, index, "ip next-hop type", argv[idx_word]->arg,
			RMAP_EVENT_MATCH_DELETED);
	}
	return CMD_SUCCESS;
}


DEFUN (match_ipv6_address,
       match_ipv6_address_cmd,
       "match ipv6 address WORD",
       MATCH_STR
       IPV6_STR
       "Match IPv6 address of route\n"
       "IPv6 access-list name\n")
{
	int idx_word = 3;
	VTY_DECLVAR_CONTEXT(route_map_index, index);

	if (rmap_match_set_hook.match_ipv6_address)
		return rmap_match_set_hook.match_ipv6_address(
			vty, index, "ipv6 address", argv[idx_word]->arg,
			RMAP_EVENT_FILTER_ADDED);
	return CMD_SUCCESS;
}

DEFUN (no_match_ipv6_address,
       no_match_ipv6_address_cmd,
       "no match ipv6 address WORD",
       NO_STR
       MATCH_STR
       IPV6_STR
       "Match IPv6 address of route\n"
       "IPv6 access-list name\n")
{
	int idx_word = 4;
	VTY_DECLVAR_CONTEXT(route_map_index, index);

	if (rmap_match_set_hook.no_match_ipv6_address)
		return rmap_match_set_hook.no_match_ipv6_address(
			vty, index, "ipv6 address", argv[idx_word]->arg,
			RMAP_EVENT_FILTER_DELETED);
	return CMD_SUCCESS;
}


DEFUN (match_ipv6_address_prefix_list,
       match_ipv6_address_prefix_list_cmd,
       "match ipv6 address prefix-list WORD",
       MATCH_STR
       IPV6_STR
       "Match address of route\n"
       "Match entries of prefix-lists\n"
       "IP prefix-list name\n")
{
	int idx_word = 4;
	VTY_DECLVAR_CONTEXT(route_map_index, index);

	if (rmap_match_set_hook.match_ipv6_address_prefix_list)
		return rmap_match_set_hook.match_ipv6_address_prefix_list(
			vty, index, "ipv6 address prefix-list",
			argv[idx_word]->arg, RMAP_EVENT_PLIST_ADDED);
	return CMD_SUCCESS;
}

DEFUN (no_match_ipv6_address_prefix_list,
       no_match_ipv6_address_prefix_list_cmd,
       "no match ipv6 address prefix-list WORD",
       NO_STR
       MATCH_STR
       IPV6_STR
       "Match address of route\n"
       "Match entries of prefix-lists\n"
       "IP prefix-list name\n")
{
	int idx_word = 5;
	VTY_DECLVAR_CONTEXT(route_map_index, index);

	if (rmap_match_set_hook.no_match_ipv6_address_prefix_list)
		return rmap_match_set_hook.no_match_ipv6_address_prefix_list(
			vty, index, "ipv6 address prefix-list",
			argv[idx_word]->arg, RMAP_EVENT_PLIST_DELETED);
	return CMD_SUCCESS;
}

DEFUN(match_ipv6_next_hop_type, match_ipv6_next_hop_type_cmd,
      "match ipv6 next-hop type <blackhole>",
      MATCH_STR IPV6_STR
      "Match address of route\n"
      "Match entries by type\n"
      "Blackhole\n")
{
	int idx_word = 4;
	VTY_DECLVAR_CONTEXT(route_map_index, index);

	if (rmap_match_set_hook.match_ipv6_next_hop_type)
		return rmap_match_set_hook.match_ipv6_next_hop_type(
			vty, index, "ipv6 next-hop type", argv[idx_word]->arg,
			RMAP_EVENT_MATCH_ADDED);
	return CMD_SUCCESS;
}

DEFUN(no_match_ipv6_next_hop_type, no_match_ipv6_next_hop_type_cmd,
      "no match ipv6 next-hop type [<blackhole>]",
      NO_STR MATCH_STR IPV6_STR
      "Match address of route\n"
      "Match entries by type\n"
      "Blackhole\n")
{
	int idx_word = 5;
	VTY_DECLVAR_CONTEXT(route_map_index, index);

	if (rmap_match_set_hook.no_match_ipv6_next_hop_type)
		return rmap_match_set_hook.no_match_ipv6_next_hop_type(
			vty, index, "ipv6 next-hop type",
			(argc <= idx_word) ? NULL : argv[idx_word]->arg,
			RMAP_EVENT_MATCH_DELETED);
	return CMD_SUCCESS;
}

DEFUN (match_metric,
       match_metric_cmd,
       "match metric (0-4294967295)",
       MATCH_STR
       "Match metric of route\n"
       "Metric value\n")
{
	int idx_number = 2;
	VTY_DECLVAR_CONTEXT(route_map_index, index);

	if (rmap_match_set_hook.match_metric)
		return rmap_match_set_hook.match_metric(vty, index, "metric",
							argv[idx_number]->arg,
							RMAP_EVENT_MATCH_ADDED);
	return CMD_SUCCESS;
}


DEFUN (no_match_metric,
       no_match_metric_cmd,
       "no match metric [(0-4294967295)]",
       NO_STR
       MATCH_STR
       "Match metric of route\n"
       "Metric value\n")
{
	int idx_number = 3;
	VTY_DECLVAR_CONTEXT(route_map_index, index);

	if (rmap_match_set_hook.no_match_metric) {
		if (argc <= idx_number)
			return rmap_match_set_hook.no_match_metric(
				vty, index, "metric", NULL,
				RMAP_EVENT_MATCH_DELETED);
		return rmap_match_set_hook.no_match_metric(
			vty, index, "metric", argv[idx_number]->arg,
			RMAP_EVENT_MATCH_DELETED);
	}
	return CMD_SUCCESS;
}


DEFUN (match_tag,
       match_tag_cmd,
       "match tag (1-4294967295)",
       MATCH_STR
       "Match tag of route\n"
       "Tag value\n")
{
	int idx_number = 2;
	VTY_DECLVAR_CONTEXT(route_map_index, index);

	if (rmap_match_set_hook.match_tag)
		return rmap_match_set_hook.match_tag(vty, index, "tag",
						     argv[idx_number]->arg,
						     RMAP_EVENT_MATCH_ADDED);
	return CMD_SUCCESS;
}


DEFUN (no_match_tag,
       no_match_tag_cmd,
       "no match tag [(1-4294967295)]",
       NO_STR
       MATCH_STR
       "Match tag of route\n"
       "Tag value\n")
{
	VTY_DECLVAR_CONTEXT(route_map_index, index);

	int idx = 0;
	char *arg = argv_find(argv, argc, "(1-4294967295)", &idx)
			    ? argv[idx]->arg
			    : NULL;

	if (rmap_match_set_hook.no_match_tag)
		return rmap_match_set_hook.no_match_tag(
			vty, index, "tag", arg, RMAP_EVENT_MATCH_DELETED);
	return CMD_SUCCESS;
}


DEFUN (set_ip_nexthop,
       set_ip_nexthop_cmd,
       "set ip next-hop A.B.C.D",
       SET_STR
       IP_STR
       "Next hop address\n"
       "IP address of next hop\n")
{
	int idx_ipv4 = 3;
	union sockunion su;
	int ret;
	VTY_DECLVAR_CONTEXT(route_map_index, index);

	ret = str2sockunion(argv[idx_ipv4]->arg, &su);
	if (ret < 0) {
		vty_out(vty, "%% Malformed nexthop address\n");
		return CMD_WARNING_CONFIG_FAILED;
	}
	if (su.sin.sin_addr.s_addr == 0
	    || IPV4_CLASS_DE(ntohl(su.sin.sin_addr.s_addr))) {
		vty_out(vty,
			"%% nexthop address cannot be 0.0.0.0, multicast or reserved\n");
		return CMD_WARNING_CONFIG_FAILED;
	}

	if (rmap_match_set_hook.set_ip_nexthop)
		return rmap_match_set_hook.set_ip_nexthop(
			vty, index, "ip next-hop", argv[idx_ipv4]->arg);
	return CMD_SUCCESS;
}


DEFUN (no_set_ip_nexthop,
       no_set_ip_nexthop_cmd,
       "no set ip next-hop [A.B.C.D]",
       NO_STR
       SET_STR
       IP_STR
       "Next hop address\n"
       "IP address of next hop\n")
{
	int idx = 0;
	VTY_DECLVAR_CONTEXT(route_map_index, index);
	const char *arg = NULL;

	if (argv_find(argv, argc, "A.B.C.D", &idx))
		arg = argv[idx]->arg;

	if (rmap_match_set_hook.no_set_ip_nexthop)
		return rmap_match_set_hook.no_set_ip_nexthop(
			vty, index, "ip next-hop", arg);

	return CMD_SUCCESS;
}


DEFUN (set_ipv6_nexthop_local,
       set_ipv6_nexthop_local_cmd,
       "set ipv6 next-hop local X:X::X:X",
       SET_STR
       IPV6_STR
       "IPv6 next-hop address\n"
       "IPv6 local address\n"
       "IPv6 address of next hop\n")
{
	int idx_ipv6 = 4;
	struct in6_addr addr;
	int ret;
	VTY_DECLVAR_CONTEXT(route_map_index, index);

	ret = inet_pton(AF_INET6, argv[idx_ipv6]->arg, &addr);
	if (!ret) {
		vty_out(vty, "%% Malformed nexthop address\n");
		return CMD_WARNING_CONFIG_FAILED;
	}
	if (!IN6_IS_ADDR_LINKLOCAL(&addr)) {
		vty_out(vty, "%% Invalid link-local nexthop address\n");
		return CMD_WARNING_CONFIG_FAILED;
	}

	if (rmap_match_set_hook.set_ipv6_nexthop_local)
		return rmap_match_set_hook.set_ipv6_nexthop_local(
			vty, index, "ipv6 next-hop local", argv[idx_ipv6]->arg);
	return CMD_SUCCESS;
}


DEFUN (no_set_ipv6_nexthop_local,
       no_set_ipv6_nexthop_local_cmd,
       "no set ipv6 next-hop local [X:X::X:X]",
       NO_STR
       SET_STR
       IPV6_STR
       "IPv6 next-hop address\n"
       "IPv6 local address\n"
       "IPv6 address of next hop\n")
{
	int idx_ipv6 = 5;
	VTY_DECLVAR_CONTEXT(route_map_index, index);

	if (rmap_match_set_hook.no_set_ipv6_nexthop_local) {
		if (argc <= idx_ipv6)
			return rmap_match_set_hook.no_set_ipv6_nexthop_local(
				vty, index, "ipv6 next-hop local", NULL);
		return rmap_match_set_hook.no_set_ipv6_nexthop_local(
			vty, index, "ipv6 next-hop local", argv[5]->arg);
	}
	return CMD_SUCCESS;
}

DEFUN (set_metric,
       set_metric_cmd,
       "set metric <(0-4294967295)|rtt|+rtt|-rtt|+metric|-metric>",
       SET_STR
       "Metric value for destination routing protocol\n"
       "Metric value\n"
       "Assign round trip time\n"
       "Add round trip time\n"
       "Subtract round trip time\n"
       "Add metric\n"
       "Subtract metric\n")
{
	int idx_number = 2;
	VTY_DECLVAR_CONTEXT(route_map_index, index);

	const char *pass = (argv[idx_number]->type == RANGE_TKN)
				   ? argv[idx_number]->arg
				   : argv[idx_number]->text;

	if (rmap_match_set_hook.set_metric)
		return rmap_match_set_hook.set_metric(vty, index, "metric",
						      pass);
	return CMD_SUCCESS;
}


DEFUN (no_set_metric,
       no_set_metric_cmd,
       "no set metric [(0-4294967295)]",
       NO_STR
       SET_STR
       "Metric value for destination routing protocol\n"
       "Metric value\n")
{
	int idx_number = 3;
	VTY_DECLVAR_CONTEXT(route_map_index, index);

	if (rmap_match_set_hook.no_set_metric) {
		if (argc <= idx_number)
			return rmap_match_set_hook.no_set_metric(
				vty, index, "metric", NULL);
		return rmap_match_set_hook.no_set_metric(vty, index, "metric",
							 argv[idx_number]->arg);
	}
	return CMD_SUCCESS;
}


DEFUN (set_tag,
       set_tag_cmd,
       "set tag (1-4294967295)",
       SET_STR
       "Tag value for routing protocol\n"
       "Tag value\n")
{
	VTY_DECLVAR_CONTEXT(route_map_index, index);

	int idx_number = 2;
	if (rmap_match_set_hook.set_tag)
		return rmap_match_set_hook.set_tag(vty, index, "tag",
						   argv[idx_number]->arg);
	return CMD_SUCCESS;
}


DEFUN (no_set_tag,
       no_set_tag_cmd,
       "no set tag [(1-4294967295)]",
       NO_STR
       SET_STR
       "Tag value for routing protocol\n"
       "Tag value\n")
{
	VTY_DECLVAR_CONTEXT(route_map_index, index);

	int idx_number = 3;
	if (rmap_match_set_hook.no_set_tag) {
		if (argc <= idx_number)
			return rmap_match_set_hook.no_set_tag(vty, index, "tag",
							      NULL);
		return rmap_match_set_hook.no_set_tag(vty, index, "tag",
						      argv[idx_number]->arg);
	}
	return CMD_SUCCESS;
}


DEFUN_NOSH (route_map,
       route_map_cmd,
       "route-map WORD <deny|permit> (1-65535)",
       "Create route-map or enter route-map command mode\n"
       "Route map tag\n"
       "Route map denies set operations\n"
       "Route map permits set operations\n"
       "Sequence to insert to/delete from existing route-map entry\n")
{
	int idx_word = 1;
	int idx_permit_deny = 2;
	int idx_number = 3;
	struct route_map *map;
	struct route_map_index *index;
	char *endptr = NULL;
	int permit =
		argv[idx_permit_deny]->arg[0] == 'p' ? RMAP_PERMIT : RMAP_DENY;
	unsigned long pref = strtoul(argv[idx_number]->arg, &endptr, 10);
	const char *mapname = argv[idx_word]->arg;

	/* Get route map. */
	map = route_map_get(mapname);
	index = route_map_index_get(map, permit, pref);

	VTY_PUSH_CONTEXT(RMAP_NODE, index);
	return CMD_SUCCESS;
}

DEFUN (no_route_map_all,
       no_route_map_all_cmd,
       "no route-map WORD",
       NO_STR
       "Create route-map or enter route-map command mode\n"
       "Route map tag\n")
{
	int idx_word = 2;
	const char *mapname = argv[idx_word]->arg;
	struct route_map *map;

	map = route_map_lookup_by_name(mapname);
	if (map == NULL) {
		vty_out(vty, "%% Could not find route-map %s\n", mapname);
		return CMD_WARNING_CONFIG_FAILED;
	}

	route_map_delete(map);

	return CMD_SUCCESS;
}

DEFUN (no_route_map,
       no_route_map_cmd,
       "no route-map WORD <deny|permit> (1-65535)",
       NO_STR
       "Create route-map or enter route-map command mode\n"
       "Route map tag\n"
       "Route map denies set operations\n"
       "Route map permits set operations\n"
       "Sequence to insert to/delete from existing route-map entry\n")
{
	int idx_word = 2;
	int idx_permit_deny = 3;
	int idx_number = 4;
	struct route_map *map;
	struct route_map_index *index;
	char *endptr = NULL;
	int permit = strmatch(argv[idx_permit_deny]->text, "permit")
			     ? RMAP_PERMIT
			     : RMAP_DENY;
	const char *prefstr = argv[idx_number]->arg;
	const char *mapname = argv[idx_word]->arg;
	unsigned long pref = strtoul(prefstr, &endptr, 10);

	/* Existence check. */
	map = route_map_lookup_by_name(mapname);
	if (map == NULL) {
		vty_out(vty, "%% Could not find route-map %s\n", mapname);
		return CMD_WARNING_CONFIG_FAILED;
	}

	/* Lookup route map index. */
	index = route_map_index_lookup(map, permit, pref);
	if (index == NULL) {
		vty_out(vty, "%% Could not find route-map entry %s %s\n",
			mapname, prefstr);
		return CMD_WARNING_CONFIG_FAILED;
	}

	/* Delete index from route map. */
	route_map_index_delete(index, 1);

	/* If this route rule is the last one, delete route map itself. */
	if (route_map_empty(map))
		route_map_delete(map);

	return CMD_SUCCESS;
}

DEFUN (rmap_onmatch_next,
       rmap_onmatch_next_cmd,
       "on-match next",
       "Exit policy on matches\n"
       "Next clause\n")
{
	struct route_map_index *index = VTY_GET_CONTEXT(route_map_index);

	if (index) {
		if (index->type == RMAP_DENY) {
			/* Under a deny clause, match means it's finished. No
			 * need to set next */
			vty_out(vty,
				"on-match next not supported under route-map deny\n");
			return CMD_WARNING_CONFIG_FAILED;
		}
		index->exitpolicy = RMAP_NEXT;
	}
	return CMD_SUCCESS;
}

DEFUN (no_rmap_onmatch_next,
       no_rmap_onmatch_next_cmd,
       "no on-match next",
       NO_STR
       "Exit policy on matches\n"
       "Next clause\n")
{
	struct route_map_index *index = VTY_GET_CONTEXT(route_map_index);

	if (index)
		index->exitpolicy = RMAP_EXIT;

	return CMD_SUCCESS;
}

DEFUN (rmap_onmatch_goto,
       rmap_onmatch_goto_cmd,
       "on-match goto (1-65535)",
       "Exit policy on matches\n"
       "Goto Clause number\n"
       "Number\n")
{
	int idx = 0;
	char *num = argv_find(argv, argc, "(1-65535)", &idx) ? argv[idx]->arg
							     : NULL;

	struct route_map_index *index = VTY_GET_CONTEXT(route_map_index);
	int d = 0;

	if (index) {
		if (index->type == RMAP_DENY) {
			/* Under a deny clause, match means it's finished. No
			 * need to go anywhere */
			vty_out(vty,
				"on-match goto not supported under route-map deny\n");
			return CMD_WARNING_CONFIG_FAILED;
		}

		if (num)
			d = strtoul(num, NULL, 10);
		else
			d = index->pref + 1;

		if (d <= index->pref) {
			/* Can't allow you to do that, Dave */
			vty_out(vty, "can't jump backwards in route-maps\n");
			return CMD_WARNING_CONFIG_FAILED;
		} else {
			index->exitpolicy = RMAP_GOTO;
			index->nextpref = d;
		}
	}
	return CMD_SUCCESS;
}

DEFUN (no_rmap_onmatch_goto,
       no_rmap_onmatch_goto_cmd,
       "no on-match goto",
       NO_STR
       "Exit policy on matches\n"
       "Goto Clause number\n")
{
	struct route_map_index *index = VTY_GET_CONTEXT(route_map_index);

	if (index)
		index->exitpolicy = RMAP_EXIT;

	return CMD_SUCCESS;
}

/* Cisco/GNU Zebra compatibility aliases */
/* ALIAS_FIXME */
DEFUN (rmap_continue,
       rmap_continue_cmd,
       "continue (1-65535)",
       "Continue on a different entry within the route-map\n"
       "Route-map entry sequence number\n")
{
	return rmap_onmatch_goto(self, vty, argc, argv);
}

/* ALIAS_FIXME */
DEFUN (no_rmap_continue,
       no_rmap_continue_cmd,
       "no continue [(1-65535)]",
       NO_STR
       "Continue on a different entry within the route-map\n"
       "Route-map entry sequence number\n")
{
	return no_rmap_onmatch_goto(self, vty, argc, argv);
}


DEFUN (rmap_show_name,
       rmap_show_name_cmd,
       "show route-map [WORD]",
       SHOW_STR
       "route-map information\n"
       "route-map name\n")
{
	int idx_word = 2;
	const char *name = (argc == 3) ? argv[idx_word]->arg : NULL;
	return vty_show_route_map(vty, name);
}

DEFUN (rmap_show_unused,
       rmap_show_unused_cmd,
       "show route-map-unused",
       SHOW_STR
       "unused route-map information\n")
{
	return vty_show_unused_route_map(vty);
}

DEFUN (rmap_call,
       rmap_call_cmd,
       "call WORD",
       "Jump to another Route-Map after match+set\n"
       "Target route-map name\n")
{
	int idx_word = 1;
	struct route_map_index *index = VTY_GET_CONTEXT(route_map_index);
	const char *rmap = argv[idx_word]->arg;

	assert(index);

	/* If "call" is invoked with the same route-map name as
	 * the one previously configured then, ignore the duplicate
	 * configuration.
	 */
	if (index->nextrm && (strcmp(index->nextrm, rmap) == 0))
		return CMD_SUCCESS;

	if (index->nextrm) {
		route_map_upd8_dependency(RMAP_EVENT_CALL_DELETED,
					  index->nextrm, index->map->name);
		XFREE(MTYPE_ROUTE_MAP_NAME, index->nextrm);
	}
	index->nextrm = XSTRDUP(MTYPE_ROUTE_MAP_NAME, rmap);

	/* Execute event hook. */
	route_map_upd8_dependency(RMAP_EVENT_CALL_ADDED, index->nextrm,
				  index->map->name);
	return CMD_SUCCESS;
}

DEFUN (no_rmap_call,
       no_rmap_call_cmd,
       "no call",
       NO_STR
       "Jump to another Route-Map after match+set\n")
{
	struct route_map_index *index = VTY_GET_CONTEXT(route_map_index);

	if (index->nextrm) {
		route_map_upd8_dependency(RMAP_EVENT_CALL_DELETED,
					  index->nextrm, index->map->name);
		XFREE(MTYPE_ROUTE_MAP_NAME, index->nextrm);
		index->nextrm = NULL;
	}

	return CMD_SUCCESS;
}

DEFUN (rmap_description,
       rmap_description_cmd,
       "description LINE...",
       "Route-map comment\n"
       "Comment describing this route-map rule\n")
{
	int idx_line = 1;
	struct route_map_index *index = VTY_GET_CONTEXT(route_map_index);

	if (index) {
		if (index->description)
			XFREE(MTYPE_TMP, index->description);
		index->description = argv_concat(argv, argc, idx_line);
	}
	return CMD_SUCCESS;
}

DEFUN (no_rmap_description,
       no_rmap_description_cmd,
       "no description",
       NO_STR
       "Route-map comment\n")
{
	struct route_map_index *index = VTY_GET_CONTEXT(route_map_index);

	if (index) {
		if (index->description)
			XFREE(MTYPE_TMP, index->description);
		index->description = NULL;
	}
	return CMD_SUCCESS;
}

/* Configuration write function. */
static int route_map_config_write(struct vty *vty)
{
	struct route_map *map;
	struct route_map_index *index;
	struct route_map_rule *rule;
	int first = 1;
	int write = 0;

	for (map = route_map_master.head; map; map = map->next)
		for (index = map->head; index; index = index->next) {
			if (!first)
				vty_out(vty, "!\n");
			else
				first = 0;

			vty_out(vty, "route-map %s %s %d\n", map->name,
				route_map_type_str(index->type), index->pref);

			if (index->description)
				vty_out(vty, " description %s\n",
					index->description);

			for (rule = index->match_list.head; rule;
			     rule = rule->next)
				vty_out(vty, " match %s %s\n", rule->cmd->str,
					rule->rule_str ? rule->rule_str : "");

			for (rule = index->set_list.head; rule;
			     rule = rule->next)
				vty_out(vty, " set %s %s\n", rule->cmd->str,
					rule->rule_str ? rule->rule_str : "");
			if (index->nextrm)
				vty_out(vty, " call %s\n", index->nextrm);
			if (index->exitpolicy == RMAP_GOTO)
				vty_out(vty, " on-match goto %d\n",
					index->nextpref);
			if (index->exitpolicy == RMAP_NEXT)
				vty_out(vty, " on-match next\n");

			write++;
		}
	return write;
}

/* Route map node structure. */
static struct cmd_node rmap_node = {RMAP_NODE, "%s(config-route-map)# ", 1};

/* Common route map rules */

void *route_map_rule_tag_compile(const char *arg)
{
	unsigned long int tmp;
	char *endptr;
	route_tag_t *tag;

	errno = 0;
	tmp = strtoul(arg, &endptr, 0);
	if (arg[0] == '\0' || *endptr != '\0' || errno || tmp > ROUTE_TAG_MAX)
		return NULL;

	tag = XMALLOC(MTYPE_ROUTE_MAP_COMPILED, sizeof(*tag));
	*tag = tmp;

	return tag;
}

void route_map_rule_tag_free(void *rule)
{
	XFREE(MTYPE_ROUTE_MAP_COMPILED, rule);
}

void route_map_finish(void)
{
	int i;

	vector_free(route_match_vec);
	route_match_vec = NULL;
	vector_free(route_set_vec);
	route_set_vec = NULL;

	/*
	 * All protocols are setting these to NULL
	 * by default on shutdown( route_map_finish )
	 * Why are we making them do this work?
	 */
	route_map_master.add_hook = NULL;
	route_map_master.delete_hook = NULL;
	route_map_master.event_hook = NULL;

	/* cleanup route_map */
	while (route_map_master.head) {
		struct route_map *map = route_map_master.head;
		map->to_be_processed = false;
		route_map_delete(map);
	}

	for (i = 1; i < ROUTE_MAP_DEP_MAX; i++) {
		hash_free(route_map_dep_hash[i]);
		route_map_dep_hash[i] = NULL;
	}

	hash_free(route_map_master_hash);
	route_map_master_hash = NULL;
}

static void rmap_autocomplete(vector comps, struct cmd_token *token)
{
	struct route_map *map;

	for (map = route_map_master.head; map; map = map->next)
		vector_set(comps, XSTRDUP(MTYPE_COMPLETION, map->name));
}

/* Increment the use_count counter while attaching the route map */
void route_map_counter_increment(struct route_map *map)
{
	if (map)
		map->use_count++;
}

/* Decrement the use_count counter while detaching the route map. */
void route_map_counter_decrement(struct route_map *map)
{
	if (map) {
		if (map->use_count <= 0)
			return;
		map->use_count--;
	}
}

static const struct cmd_variable_handler rmap_var_handlers[] = {
	{/* "route-map WORD" */
	 .varname = "route_map",
	 .completions = rmap_autocomplete},
	{.tokenname = "ROUTEMAP_NAME", .completions = rmap_autocomplete},
	{.tokenname = "RMAP_NAME", .completions = rmap_autocomplete},
	{.completions = NULL}};

/* Initialization of route map vector. */
void route_map_init(void)
{
	int i;

	/* Make vector for match and set. */
	route_match_vec = vector_init(1);
	route_set_vec = vector_init(1);
	route_map_master_hash =
		hash_create_size(8, route_map_hash_key_make, route_map_hash_cmp,
				 "Route Map Master Hash");

	for (i = 1; i < ROUTE_MAP_DEP_MAX; i++)
		route_map_dep_hash[i] = hash_create_size(
			8, route_map_dep_hash_make_key, route_map_dep_hash_cmp,
			"Route Map Dep Hash");

	cmd_variable_handler_register(rmap_var_handlers);

	/* Install route map top node. */
	install_node(&rmap_node, route_map_config_write);

	/* Install route map commands. */
	install_default(RMAP_NODE);
	install_element(CONFIG_NODE, &route_map_cmd);
	install_element(CONFIG_NODE, &no_route_map_cmd);
	install_element(CONFIG_NODE, &no_route_map_all_cmd);

	/* Install the on-match stuff */
	install_element(RMAP_NODE, &route_map_cmd);
	install_element(RMAP_NODE, &rmap_onmatch_next_cmd);
	install_element(RMAP_NODE, &no_rmap_onmatch_next_cmd);
	install_element(RMAP_NODE, &rmap_onmatch_goto_cmd);
	install_element(RMAP_NODE, &no_rmap_onmatch_goto_cmd);
	install_element(RMAP_NODE, &rmap_continue_cmd);
	install_element(RMAP_NODE, &no_rmap_continue_cmd);

	/* Install the continue stuff (ALIAS of on-match). */

	/* Install the call stuff. */
	install_element(RMAP_NODE, &rmap_call_cmd);
	install_element(RMAP_NODE, &no_rmap_call_cmd);

	/* Install description commands. */
	install_element(RMAP_NODE, &rmap_description_cmd);
	install_element(RMAP_NODE, &no_rmap_description_cmd);

	/* Install show command */
	install_element(ENABLE_NODE, &rmap_show_name_cmd);
	install_element(ENABLE_NODE, &rmap_show_unused_cmd);

	install_element(RMAP_NODE, &match_interface_cmd);
	install_element(RMAP_NODE, &no_match_interface_cmd);

	install_element(RMAP_NODE, &match_ip_address_cmd);
	install_element(RMAP_NODE, &no_match_ip_address_cmd);

	install_element(RMAP_NODE, &match_ip_address_prefix_list_cmd);
	install_element(RMAP_NODE, &no_match_ip_address_prefix_list_cmd);

	install_element(RMAP_NODE, &match_ip_next_hop_cmd);
	install_element(RMAP_NODE, &no_match_ip_next_hop_cmd);

	install_element(RMAP_NODE, &match_ip_next_hop_prefix_list_cmd);
	install_element(RMAP_NODE, &no_match_ip_next_hop_prefix_list_cmd);

	install_element(RMAP_NODE, &match_ip_next_hop_type_cmd);
	install_element(RMAP_NODE, &no_match_ip_next_hop_type_cmd);

	install_element(RMAP_NODE, &match_ipv6_address_cmd);
	install_element(RMAP_NODE, &no_match_ipv6_address_cmd);

	install_element(RMAP_NODE, &match_ipv6_address_prefix_list_cmd);
	install_element(RMAP_NODE, &no_match_ipv6_address_prefix_list_cmd);

	install_element(RMAP_NODE, &match_ipv6_next_hop_type_cmd);
	install_element(RMAP_NODE, &no_match_ipv6_next_hop_type_cmd);

	install_element(RMAP_NODE, &match_metric_cmd);
	install_element(RMAP_NODE, &no_match_metric_cmd);

	install_element(RMAP_NODE, &match_tag_cmd);
	install_element(RMAP_NODE, &no_match_tag_cmd);

	install_element(RMAP_NODE, &set_ip_nexthop_cmd);
	install_element(RMAP_NODE, &no_set_ip_nexthop_cmd);

	install_element(RMAP_NODE, &set_ipv6_nexthop_local_cmd);
	install_element(RMAP_NODE, &no_set_ipv6_nexthop_local_cmd);

	install_element(RMAP_NODE, &set_metric_cmd);
	install_element(RMAP_NODE, &no_set_metric_cmd);

	install_element(RMAP_NODE, &set_tag_cmd);
	install_element(RMAP_NODE, &no_set_tag_cmd);
}<|MERGE_RESOLUTION|>--- conflicted
+++ resolved
@@ -1913,13 +1913,9 @@
 
 static void route_map_process_dependency(struct hash_bucket *bucket, void *data)
 {
-<<<<<<< HEAD
 	struct route_map_dep_data *dep_data = NULL;
 	char *rmap_name = NULL;
 	route_map_event_t type = (route_map_event_t)(ptrdiff_t)data;
-=======
-	char *rmap_name = (char *)bucket->data;
->>>>>>> eb04e6e3
 
 	dep_data = (struct route_map_dep_data *)bucket->data;
 	rmap_name = dep_data->rname;
