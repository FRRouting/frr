
/* 
 * Interface functions.
 * Copyright (C) 1997, 98 Kunihiro Ishiguro
 *
 * This file is part of GNU Zebra.
 * 
 * GNU Zebra is free software; you can redistribute it and/or modify
 * it under the terms of the GNU General Public License as published
 * by the Free Software Foundation; either version 2, or (at your
 * option) any later version.
 *
 * GNU Zebra is distributed in the hope that it will be useful, but
 * WITHOUT ANY WARRANTY; without even the implied warranty of
 * MERCHANTABILITY or FITNESS FOR A PARTICULAR PURPOSE.  See the GNU
 * General Public License for more details.
 *
 * You should have received a copy of the GNU General Public License
 * along with GNU Zebra; see the file COPYING.  If not, write to the
 * Free Software Foundation, Inc., 59 Temple Place - Suite 330,
 * Boston, MA 02111-1307, USA.
 */

#include <zebra.h>

#include "linklist.h"
#include "vector.h"
#include "vty.h"
#include "command.h"
#include "vrf.h"
#include "if.h"
#include "sockunion.h"
#include "prefix.h"
#include "memory.h"
#include "table.h"
#include "buffer.h"
#include "log.h"

DEFINE_MTYPE(       LIB, IF,              "Interface")
DEFINE_MTYPE_STATIC(LIB, CONNECTED,       "Connected")
DEFINE_MTYPE_STATIC(LIB, NBR_CONNECTED,   "Neighbor Connected")
DEFINE_MTYPE(       LIB, CONNECTED_LABEL, "Connected interface label")
DEFINE_MTYPE_STATIC(LIB, IF_LINK_PARAMS,  "Informational Link Parameters")

DEFINE_QOBJ_TYPE(interface)

/* List of interfaces in only the default VRF */
int ptm_enable = 0;

/* One for each program.  This structure is needed to store hooks. */
struct if_master
{
  int (*if_new_hook) (struct interface *);
  int (*if_delete_hook) (struct interface *);
} if_master = {0,};

/* Compare interface names, returning an integer greater than, equal to, or
 * less than 0, (following the strcmp convention), according to the
 * relationship between ifp1 and ifp2.  Interface names consist of an
 * alphabetic prefix and a numeric suffix.  The primary sort key is
 * lexicographic by name, and then numeric by number.  No number sorts
 * before all numbers.  Examples: de0 < de1, de100 < fxp0 < xl0, devpty <
 * devpty0, de0 < del0
 */         
int
if_cmp_name_func (char *p1, char *p2)
{
  unsigned int l1, l2;
  long int x1, x2;
  int res;

  while (*p1 && *p2) {
    /* look up to any number */
    l1 = strcspn(p1, "0123456789");
    l2 = strcspn(p2, "0123456789");

    /* name lengths are different -> compare names */
    if (l1 != l2)
      return (strcmp(p1, p2));

    /* Note that this relies on all numbers being less than all letters, so
     * that de0 < del0.
     */
    res = strncmp(p1, p2, l1);

    /* names are different -> compare them */
    if (res)
      return res;

    /* with identical name part, go to numeric part */
    p1 += l1;
    p2 += l1;

    if (!*p1) 
      return -1;
    if (!*p2) 
      return 1;

    x1 = strtol(p1, &p1, 10);
    x2 = strtol(p2, &p2, 10);

    /* let's compare numbers now */
    if (x1 < x2)
      return -1;
    if (x1 > x2)
      return 1;

    /* numbers were equal, lets do it again..
    (it happens with name like "eth123.456:789") */
  }
  if (*p1)
    return 1;
  if (*p2)
    return -1;
  return 0;
}

static int
if_cmp_func (struct interface *ifp1, struct interface *ifp2)
{
  return if_cmp_name_func (ifp1->name, ifp2->name);
}

/* Create new interface structure. */
struct interface *
if_create_vrf (const char *name, int namelen, vrf_id_t vrf_id)
{
  struct interface *ifp;
  struct list *intf_list = vrf_iflist_get (vrf_id);

  ifp = XCALLOC (MTYPE_IF, sizeof (struct interface));
  ifp->ifindex = IFINDEX_INTERNAL;
  
  assert (name);
  assert (namelen <= INTERFACE_NAMSIZ);	/* Need space for '\0' at end. */
  strncpy (ifp->name, name, namelen);
  ifp->name[namelen] = '\0';
  ifp->vrf_id = vrf_id;
  if (if_lookup_by_name_vrf (ifp->name, vrf_id) == NULL)
    listnode_add_sort (intf_list, ifp);
  else
    zlog_err("if_create(%s): corruption detected -- interface with this "
             "name exists already in VRF %u!", ifp->name, vrf_id);
  ifp->connected = list_new ();
  ifp->connected->del = (void (*) (void *)) connected_free;

  ifp->nbr_connected = list_new ();
  ifp->nbr_connected->del = (void (*) (void *)) nbr_connected_free;

  /* Enable Link-detection by default */
  SET_FLAG(ifp->status, ZEBRA_INTERFACE_LINKDETECTION);

  QOBJ_REG (ifp, interface);

  if (if_master.if_new_hook)
    (*if_master.if_new_hook) (ifp);

  return ifp;
}

struct interface *
if_create (const char *name, int namelen)
{
  return if_create_vrf (name, namelen, VRF_DEFAULT);
}

/* Create new interface structure. */
void
if_update_vrf (struct interface *ifp, const char *name, int namelen, vrf_id_t vrf_id)
{
  struct list *intf_list = vrf_iflist_get (vrf_id);

  /* remove interface from old master vrf list */
  if (vrf_iflist (ifp->vrf_id))
    listnode_delete (vrf_iflist (ifp->vrf_id), ifp);

  assert (name);
  assert (namelen <= INTERFACE_NAMSIZ);	/* Need space for '\0' at end. */
  strncpy (ifp->name, name, namelen);
  ifp->name[namelen] = '\0';
  ifp->vrf_id = vrf_id;
  if (if_lookup_by_name_vrf (ifp->name, vrf_id) == NULL)
    listnode_add_sort (intf_list, ifp);
  else
    zlog_err("if_create(%s): corruption detected -- interface with this "
             "name exists already in VRF %u!", ifp->name, vrf_id);

  return;
}


/* Delete interface structure. */
void
if_delete_retain (struct interface *ifp)
{
  if (if_master.if_delete_hook)
    (*if_master.if_delete_hook) (ifp);

  QOBJ_UNREG (ifp);

  /* Free connected address list */
  list_delete_all_node (ifp->connected);

  /* Free connected nbr address list */
  list_delete_all_node (ifp->nbr_connected);
}

/* Delete and free interface structure. */
void
if_delete (struct interface *ifp)
{
  listnode_delete (vrf_iflist (ifp->vrf_id), ifp);

  if_delete_retain(ifp);

  list_free (ifp->connected);
  list_free (ifp->nbr_connected);

  if_link_params_free (ifp);

  XFREE (MTYPE_IF, ifp);
}

/* Add hook to interface master. */
void
if_add_hook (int type, int (*func)(struct interface *ifp))
{
  switch (type) {
  case IF_NEW_HOOK:
    if_master.if_new_hook = func;
    break;
  case IF_DELETE_HOOK:
    if_master.if_delete_hook = func;
    break;
  default:
    break;
  }
}

/* Interface existance check by index. */
struct interface *
if_lookup_by_index_vrf (ifindex_t ifindex, vrf_id_t vrf_id)
{
  struct listnode *node;
  struct interface *ifp;

  for (ALL_LIST_ELEMENTS_RO (vrf_iflist (vrf_id), node, ifp))
    {
      if (ifp->ifindex == ifindex)
	return ifp;
    }
  return NULL;
}

struct interface *
if_lookup_by_index (ifindex_t ifindex)
{
  return if_lookup_by_index_vrf (ifindex, VRF_DEFAULT);
}

const char *
ifindex2ifname_vrf (ifindex_t ifindex, vrf_id_t vrf_id)
{
  struct interface *ifp;

  return ((ifp = if_lookup_by_index_vrf (ifindex, vrf_id)) != NULL) ?
  	 ifp->name : "unknown";
}

const char *
ifindex2ifname (ifindex_t ifindex)
{
  return ifindex2ifname_vrf (ifindex, VRF_DEFAULT);
}

ifindex_t
ifname2ifindex_vrf (const char *name, vrf_id_t vrf_id)
{
  struct interface *ifp;

  return ((ifp = if_lookup_by_name_vrf (name, vrf_id)) != NULL) ? ifp->ifindex
                                                   : IFINDEX_INTERNAL;
}

ifindex_t
ifname2ifindex (const char *name)
{
  return ifname2ifindex_vrf (name, VRF_DEFAULT);
}

/* Interface existance check by interface name. */
struct interface *
if_lookup_by_name_vrf (const char *name, vrf_id_t vrf_id)
{
  struct listnode *node;
  struct interface *ifp;
  
  if (name)
    for (ALL_LIST_ELEMENTS_RO (vrf_iflist (vrf_id), node, ifp))
      {
        if (strcmp(name, ifp->name) == 0)
          return ifp;
      }
  return NULL;
}

struct interface *
if_lookup_by_name_all_vrf (const char *name)
{
  struct vrf *vrf;
  struct interface *ifp;

  RB_FOREACH (vrf, vrf_id_head, &vrfs_by_id)
    {
      ifp = if_lookup_by_name_vrf (name, vrf->vrf_id);
      if (ifp)
	return ifp;
    }

  return NULL;
}

struct interface *
if_lookup_by_name (const char *name)
{
  return if_lookup_by_name_vrf (name, VRF_DEFAULT);
}

struct interface *
if_lookup_by_name_len_vrf (const char *name, size_t namelen, vrf_id_t vrf_id)
{
  struct listnode *node;
  struct interface *ifp;

  if (namelen > INTERFACE_NAMSIZ)
    return NULL;

  for (ALL_LIST_ELEMENTS_RO (vrf_iflist (vrf_id), node, ifp))
    {
      if (!memcmp(name, ifp->name, namelen) && (ifp->name[namelen] == '\0'))
	return ifp;
    }
  return NULL;
}

struct interface *
if_lookup_by_name_len(const char *name, size_t namelen)
{
  return if_lookup_by_name_len_vrf (name, namelen, VRF_DEFAULT);
}

/* Lookup interface by IPv4 address. */
struct interface *
if_lookup_exact_address_vrf (void *src, int family, vrf_id_t vrf_id)
{
  struct listnode *node;
  struct listnode *cnode;
  struct interface *ifp;
  struct prefix *p;
  struct connected *c;

  for (ALL_LIST_ELEMENTS_RO (vrf_iflist (vrf_id), node, ifp))
    {
      for (ALL_LIST_ELEMENTS_RO (ifp->connected, cnode, c))
	{
	  p = c->address;

	  if (p && (p->family == family))
	    {
	      if (family == AF_INET)
		{
		  if (IPV4_ADDR_SAME (&p->u.prefix4, (struct in_addr *)src))
		    return ifp;
		}
	      else if (family == AF_INET6)
		{
		  if (IPV6_ADDR_SAME (&p->u.prefix4, (struct in6_addr *)src))
		    return ifp;
		}
	    }
	}
    }
  return NULL;
}

struct interface *
if_lookup_exact_address (void *src, int family)
{
  return if_lookup_exact_address_vrf (src, family, VRF_DEFAULT);
}

/* Lookup interface by IPv4 address. */
struct connected *
if_lookup_address_vrf (void *matchaddr, int family, vrf_id_t vrf_id)
{
  struct listnode *node;
  struct prefix addr;
  int bestlen = 0;
  struct listnode *cnode;
  struct interface *ifp;
  struct connected *c;
  struct connected *match;

  if (family == AF_INET)
    {
      addr.family = AF_INET;
      addr.u.prefix4 = *((struct in_addr *)matchaddr);
      addr.prefixlen = IPV4_MAX_BITLEN;
    }
  else if (family == AF_INET6)
    {
      addr.family = AF_INET6;
      addr.u.prefix6 = *((struct in6_addr *)matchaddr);
      addr.prefixlen = IPV6_MAX_BITLEN;
    }

  match = NULL;

  for (ALL_LIST_ELEMENTS_RO (vrf_iflist (vrf_id), node, ifp))
    {
      for (ALL_LIST_ELEMENTS_RO (ifp->connected, cnode, c))
	{
	  if (c->address && (c->address->family == AF_INET) &&
	      prefix_match(CONNECTED_PREFIX(c), &addr) &&
	      (c->address->prefixlen > bestlen))
	    {
	      bestlen = c->address->prefixlen;
	      match = c;
	    }
	}
    }
  return match;
}

struct connected *
if_lookup_address (void *matchaddr, int family)
{
  return if_lookup_address_vrf (matchaddr, family, VRF_DEFAULT);
}

/* Lookup interface by prefix */
struct interface *
if_lookup_prefix_vrf (struct prefix *prefix, vrf_id_t vrf_id)
{
  struct listnode *node;
  struct listnode *cnode;
  struct interface *ifp;
  struct connected *c;

  for (ALL_LIST_ELEMENTS_RO (vrf_iflist (vrf_id), node, ifp))
    {
      for (ALL_LIST_ELEMENTS_RO (ifp->connected, cnode, c))
        {
          if (prefix_cmp(c->address, prefix) == 0)
            {
              return ifp;
            }
        }
    }
  return NULL;
}

struct interface *
if_lookup_prefix (struct prefix *prefix)
{
  return if_lookup_prefix_vrf (prefix, VRF_DEFAULT);
}

/* Get interface by name if given name interface doesn't exist create
   one. */
struct interface *
if_get_by_name_vrf (const char *name, vrf_id_t vrf_id)
{
  struct interface *ifp;

  return ((ifp = if_lookup_by_name_vrf (name, vrf_id)) != NULL) ? ifp :
         if_create_vrf (name, strlen(name), vrf_id);
}

struct interface *
if_get_by_name (const char *name)
{
  return if_get_by_name_vrf (name, VRF_DEFAULT);
}

struct interface *
if_get_by_name_len_vrf (const char *name, size_t namelen, vrf_id_t vrf_id, int vty)
{
  struct interface *ifp;
  struct vrf *vrf;
  struct listnode *node;

  ifp = if_lookup_by_name_len_vrf (name, namelen, vrf_id);
  if (ifp)
    return ifp;

  /* Didn't find the interface on that vrf. Defined on a different one? */ 
  RB_FOREACH (vrf, vrf_id_head, &vrfs_by_id)
    {
      for (ALL_LIST_ELEMENTS_RO (vrf_iflist (vrf->vrf_id), node, ifp))
	{
	  if (!memcmp(name, ifp->name, namelen) && (ifp->name[namelen] == '\0'))
	    {
	      /* Found a match.  If the interface command was entered in vty without a 
	       * VRF (passed as VRF_DEFAULT), accept the ifp we found.   If a vrf was
	       * entered and there is a mismatch, reject it if from vty. If it came 
	       * from the kernel by way of zclient,  believe it and update
	       * the ifp accordingly.
	       */
              if (vty)
                {
                  if (vrf_id == VRF_DEFAULT)
                    return ifp;
                  return NULL;
                }
	      else
		{
		  if_update_vrf (ifp, name, namelen, vrf_id);
		  return ifp;
		}
	    }
	}
    }
  return (if_create_vrf (name, namelen, vrf_id));
}

struct interface *
if_get_by_name_len (const char *name, size_t namelen)
{
  return if_get_by_name_len_vrf (name, namelen, VRF_DEFAULT, 0);
}

/* Does interface up ? */
int
if_is_up (struct interface *ifp)
{
  return ifp->flags & IFF_UP;
}

/* Is interface running? */
int
if_is_running (struct interface *ifp)
{
  return ifp->flags & IFF_RUNNING;
}

/* Is the interface operative, eg. either UP & RUNNING
   or UP & !ZEBRA_INTERFACE_LINK_DETECTION and
   if ptm checking is enabled, then ptm check has passed */
int
if_is_operative (struct interface *ifp)
{
  return ((ifp->flags & IFF_UP) &&
	  (((ifp->flags & IFF_RUNNING) &&
	    (ifp->ptm_status || !ifp->ptm_enable)) ||
	   !CHECK_FLAG(ifp->status, ZEBRA_INTERFACE_LINKDETECTION)));
}

/* Is the interface operative, eg. either UP & RUNNING
   or UP & !ZEBRA_INTERFACE_LINK_DETECTION, without PTM check */
int
if_is_no_ptm_operative (struct interface *ifp)
{
  return ((ifp->flags & IFF_UP) &&
	  ((ifp->flags & IFF_RUNNING) ||
	   !CHECK_FLAG(ifp->status, ZEBRA_INTERFACE_LINKDETECTION)));
}

/* Is this loopback interface ? */
int
if_is_loopback (struct interface *ifp)
{
  /* XXX: Do this better, eg what if IFF_WHATEVER means X on platform M
   * but Y on platform N?
   */
  return (ifp->flags & (IFF_LOOPBACK|IFF_NOXMIT|IFF_VIRTUAL));
}

/* Does this interface support broadcast ? */
int
if_is_broadcast (struct interface *ifp)
{
  return ifp->flags & IFF_BROADCAST;
}

/* Does this interface support broadcast ? */
int
if_is_pointopoint (struct interface *ifp)
{
  return ifp->flags & IFF_POINTOPOINT;
}

/* Does this interface support multicast ? */
int
if_is_multicast (struct interface *ifp)
{
  return ifp->flags & IFF_MULTICAST;
}

/* Printout flag information into log */
const char *
if_flag_dump (unsigned long flag)
{
  int separator = 0;
  static char logbuf[BUFSIZ];

#define IFF_OUT_LOG(X,STR) \
  if (flag & (X)) \
    { \
      if (separator) \
	strlcat (logbuf, ",", BUFSIZ); \
      else \
	separator = 1; \
      strlcat (logbuf, STR, BUFSIZ); \
    }

  strlcpy (logbuf, "<", BUFSIZ);
  IFF_OUT_LOG (IFF_UP, "UP");
  IFF_OUT_LOG (IFF_BROADCAST, "BROADCAST");
  IFF_OUT_LOG (IFF_DEBUG, "DEBUG");
  IFF_OUT_LOG (IFF_LOOPBACK, "LOOPBACK");
  IFF_OUT_LOG (IFF_POINTOPOINT, "POINTOPOINT");
  IFF_OUT_LOG (IFF_NOTRAILERS, "NOTRAILERS");
  IFF_OUT_LOG (IFF_RUNNING, "RUNNING");
  IFF_OUT_LOG (IFF_NOARP, "NOARP");
  IFF_OUT_LOG (IFF_PROMISC, "PROMISC");
  IFF_OUT_LOG (IFF_ALLMULTI, "ALLMULTI");
  IFF_OUT_LOG (IFF_OACTIVE, "OACTIVE");
  IFF_OUT_LOG (IFF_SIMPLEX, "SIMPLEX");
  IFF_OUT_LOG (IFF_LINK0, "LINK0");
  IFF_OUT_LOG (IFF_LINK1, "LINK1");
  IFF_OUT_LOG (IFF_LINK2, "LINK2");
  IFF_OUT_LOG (IFF_MULTICAST, "MULTICAST");
  IFF_OUT_LOG (IFF_NOXMIT, "NOXMIT");
  IFF_OUT_LOG (IFF_NORTEXCH, "NORTEXCH");
  IFF_OUT_LOG (IFF_VIRTUAL, "VIRTUAL");
  IFF_OUT_LOG (IFF_IPV4, "IPv4");
  IFF_OUT_LOG (IFF_IPV6, "IPv6");

  strlcat (logbuf, ">", BUFSIZ);

  return logbuf;
#undef IFF_OUT_LOG
}

/* For debugging */
static void
if_dump (const struct interface *ifp)
{
  struct listnode *node;
  struct connected *c __attribute__((unused));

  for (ALL_LIST_ELEMENTS_RO (ifp->connected, node, c))
    zlog_info ("Interface %s vrf %u index %d metric %d mtu %d "
               "mtu6 %d %s",
               ifp->name, ifp->vrf_id, ifp->ifindex, ifp->metric, ifp->mtu,
               ifp->mtu6, if_flag_dump (ifp->flags));
}

/* Interface printing for all interface. */
void
if_dump_all (void)
{
  struct vrf *vrf;
  struct listnode *node;
  void *p;

  RB_FOREACH (vrf, vrf_id_head, &vrfs_by_id)
    if (vrf->iflist != NULL)
      for (ALL_LIST_ELEMENTS_RO (vrf->iflist, node, p))
        if_dump (p);
}

DEFUN (interface_desc,
       interface_desc_cmd,
       "description LINE...",
       "Interface specific description\n"
       "Characters describing this interface\n")
{
  int idx_line = 1;
  VTY_DECLVAR_CONTEXT (interface, ifp);

  if (ifp->desc)
    XFREE (MTYPE_TMP, ifp->desc);
  ifp->desc = argv_concat(argv, argc, idx_line);

  return CMD_SUCCESS;
}

DEFUN (no_interface_desc,
       no_interface_desc_cmd,
       "no description",
       NO_STR
       "Interface specific description\n")
{
  VTY_DECLVAR_CONTEXT (interface, ifp);

  if (ifp->desc)
    XFREE (MTYPE_TMP, ifp->desc);
  ifp->desc = NULL;

  return CMD_SUCCESS;
}

#ifdef SUNOS_5
/* Need to handle upgrade from SUNWzebra to Quagga. SUNWzebra created
 * a seperate struct interface for each logical interface, so config
 * file may be full of 'interface fooX:Y'. Solaris however does not
 * expose logical interfaces via PF_ROUTE, so trying to track logical
 * interfaces can be fruitless, for that reason Quagga only tracks
 * the primary IP interface.
 *
 * We try accomodate SUNWzebra by:
 * - looking up the interface name, to see whether it exists, if so
 *   its useable
 *   - for protocol daemons, this could only because zebra told us of
 *     the interface
 *   - for zebra, only because it learnt from kernel
 * - if not:
 *   - search the name to see if it contains a sub-ipif / logical interface
 *     seperator, the ':' char. If it does:
 *     - text up to that char must be the primary name - get that name.
 *     if not:
 *     - no idea, just get the name in its entirety.
 */
static struct interface *
if_sunwzebra_get (const char *name, size_t nlen, vrf_id_t vrf_id)
{
  struct interface *ifp;
  size_t seppos = 0;

  if ( (ifp = if_lookup_by_name_len_vrf (name, nlen, vrf_id)) != NULL)
    return ifp;
  
  /* hunt the primary interface name... */
  while (seppos < nlen && name[seppos] != ':')
    seppos++;
  
  /* Wont catch seperator as last char, e.g. 'foo0:' but thats invalid */
  if (seppos < nlen)
    return if_get_by_name_len_vrf (name, seppos, vrf_id, 1);
  else
    return if_get_by_name_len_vrf (name, nlen, vrf_id, 1);
}
#endif /* SUNOS_5 */

DEFUN (interface,
       interface_cmd,
       "interface IFNAME [vrf NAME]",
       "Select an interface to configure\n"
       "Interface's name\n"
       VRF_CMD_HELP_STR)
{
  int idx_ifname = 1;
  int idx_vrf = 3;
  const char *ifname = argv[idx_ifname]->arg;
  const char *vrfname = (argc > 2) ? argv[idx_vrf]->arg : NULL;

  struct interface *ifp;
  size_t sl;
  vrf_id_t vrf_id = VRF_DEFAULT;

  if ((sl = strlen(ifname)) > INTERFACE_NAMSIZ)
    {
      vty_out (vty, "%% Interface name %s is invalid: length exceeds "
		    "%d characters%s",
	       ifname, INTERFACE_NAMSIZ, VTY_NEWLINE);
      return CMD_WARNING;
    }

/*Pending: need proper vrf name based lookup/(possible creation of VRF)
 Imagine forward reference of a vrf by name in this interface config */
  if (vrfname)
    VRF_GET_ID (vrf_id, vrfname);

#ifdef SUNOS_5
  ifp = if_sunwzebra_get (ifname, sl, vrf_id);
#else
  ifp = if_get_by_name_len_vrf (ifname, sl, vrf_id, 1);
#endif /* SUNOS_5 */

  if (!ifp)
    {
      vty_out (vty, "%% interface %s not in %s%s", ifname, vrfname, VTY_NEWLINE);
      return CMD_WARNING;
    }
  VTY_PUSH_CONTEXT_COMPAT (INTERFACE_NODE, ifp);

  return CMD_SUCCESS;
}

DEFUN_NOSH (no_interface,
           no_interface_cmd,
           "no interface IFNAME [vrf NAME]",
           NO_STR
           "Delete a pseudo interface's configuration\n"
           "Interface's name\n"
           VRF_CMD_HELP_STR)
{
  const char *ifname = argv[2]->arg;
  const char *vrfname = (argc > 3) ? argv[3]->arg : NULL;

  // deleting interface
  struct interface *ifp;
  vrf_id_t vrf_id = VRF_DEFAULT;

  if (argc > 3)
    VRF_GET_ID (vrf_id, vrfname);

  ifp = if_lookup_by_name_vrf (ifname, vrf_id);

  if (ifp == NULL)
    {
      vty_out (vty, "%% Interface %s does not exist%s", ifname, VTY_NEWLINE);
      return CMD_WARNING;
    }

  if (CHECK_FLAG (ifp->status, ZEBRA_INTERFACE_ACTIVE)) 
    {
      vty_out (vty, "%% Only inactive interfaces can be deleted%s",
	      VTY_NEWLINE);
      return CMD_WARNING;
    }

  if_delete(ifp);

  return CMD_SUCCESS;
}

<<<<<<< HEAD
=======
void
if_cmd_init (void)
{
  install_element (CONFIG_NODE, &interface_cmd);
  install_element (CONFIG_NODE, &no_interface_cmd);

  install_default (INTERFACE_NODE);
  install_element (INTERFACE_NODE, &interface_desc_cmd);
  install_element (INTERFACE_NODE, &no_interface_desc_cmd);
}

DEFUN (vrf,
       vrf_cmd,
       "vrf NAME",
       "Select a VRF to configure\n"
       "VRF's name\n")
{
  int idx_name = 1;
  const char *vrfname = argv[idx_name]->arg;

  struct vrf *vrfp;
  size_t sl;

  if ((sl = strlen(vrfname)) > VRF_NAMSIZ)
    {
      vty_out (vty, "%% VRF name %s is invalid: length exceeds "
		    "%d characters%s",
	       vrfname, VRF_NAMSIZ, VTY_NEWLINE);
      return CMD_WARNING;
    }

  vrfp = vrf_get (VRF_UNKNOWN, vrfname);

  VTY_PUSH_CONTEXT_COMPAT (VRF_NODE, vrfp);

  return CMD_SUCCESS;
}

DEFUN_NOSH (no_vrf,
           no_vrf_cmd,
           "no vrf NAME",
           NO_STR
           "Delete a pseudo VRF's configuration\n"
           "VRF's name\n")
{
  const char *vrfname = argv[2]->arg;

  struct vrf *vrfp;

  vrfp = vrf_list_lookup_by_name (vrfname);;

  if (vrfp == NULL)
    {
      vty_out (vty, "%% VRF %s does not exist%s", vrfname, VTY_NEWLINE);
      return CMD_WARNING;
    }

  if (CHECK_FLAG (vrfp->status, VRF_ACTIVE))
    {
      vty_out (vty, "%% Only inactive VRFs can be deleted%s",
	      VTY_NEWLINE);
      return CMD_WARNING;
    }

  vrf_delete(vrfp);

  return CMD_SUCCESS;
}

void
vrf_cmd_init (void)
{
  install_element (CONFIG_NODE, &vrf_cmd);
  install_element (CONFIG_NODE, &no_vrf_cmd);
  install_default (VRF_NODE);
}

>>>>>>> 54c5dce6
/* For debug purpose. */
DEFUN (show_address,
       show_address_cmd,
       "show address [vrf NAME]",
       SHOW_STR
       "address\n"
       VRF_CMD_HELP_STR)
{
  int idx_vrf = 3;
  struct listnode *node;
  struct listnode *node2;
  struct interface *ifp;
  struct connected *ifc;
  struct prefix *p;
  vrf_id_t vrf_id = VRF_DEFAULT;

  if (argc > 2)
    VRF_GET_ID (vrf_id, argv[idx_vrf]->arg);

  for (ALL_LIST_ELEMENTS_RO (vrf_iflist (vrf_id), node, ifp))
    {
      for (ALL_LIST_ELEMENTS_RO (ifp->connected, node2, ifc))
	{
	  p = ifc->address;

	  if (p->family == AF_INET)
	    vty_out (vty, "%s/%d%s", inet_ntoa (p->u.prefix4), p->prefixlen,
		     VTY_NEWLINE);
	}
    }
  return CMD_SUCCESS;
}

DEFUN (show_address_vrf_all,
       show_address_vrf_all_cmd,
       "show address vrf all",
       SHOW_STR
       "address\n"
       VRF_ALL_CMD_HELP_STR)
{
  struct vrf *vrf;
  struct listnode *node;
  struct listnode *node2;
  struct interface *ifp;
  struct connected *ifc;
  struct prefix *p;

  RB_FOREACH (vrf, vrf_name_head, &vrfs_by_name)
    {
      if (!vrf->iflist || !listcount (vrf->iflist))
        continue;

      vty_out (vty, "%sVRF %u%s%s", VTY_NEWLINE, vrf->vrf_id, VTY_NEWLINE,
	       VTY_NEWLINE);

      for (ALL_LIST_ELEMENTS_RO (vrf->iflist, node, ifp))
        {
          for (ALL_LIST_ELEMENTS_RO (ifp->connected, node2, ifc))
            {
              p = ifc->address;

              if (p->family == AF_INET)
                vty_out (vty, "%s/%d%s", inet_ntoa (p->u.prefix4), p->prefixlen,
                         VTY_NEWLINE);
            }
        }
    }
  return CMD_SUCCESS;
}

/* Allocate connected structure. */
struct connected *
connected_new (void)
{
  return XCALLOC (MTYPE_CONNECTED, sizeof (struct connected));
}

/* Allocate nbr connected structure. */
struct nbr_connected *
nbr_connected_new (void)
{
  return XCALLOC (MTYPE_NBR_CONNECTED, sizeof (struct nbr_connected));
}

/* Free connected structure. */
void
connected_free (struct connected *connected)
{
  if (connected->address)
    prefix_free (connected->address);

  if (connected->destination)
    prefix_free (connected->destination);

  if (connected->label)
    XFREE (MTYPE_CONNECTED_LABEL, connected->label);

  XFREE (MTYPE_CONNECTED, connected);
}

/* Free nbr connected structure. */
void
nbr_connected_free (struct nbr_connected *connected)
{
  if (connected->address)
    prefix_free (connected->address);

  XFREE (MTYPE_NBR_CONNECTED, connected);
}

/* If same interface nbr address already exists... */
struct nbr_connected *
nbr_connected_check (struct interface *ifp, struct prefix *p)
{
  struct nbr_connected *ifc;
  struct listnode *node;

  for (ALL_LIST_ELEMENTS_RO (ifp->nbr_connected, node, ifc))
    if (prefix_same (ifc->address, p))
      return ifc;

  return NULL;
}

/* Print if_addr structure. */
static void __attribute__ ((unused))
connected_log (struct connected *connected, char *str)
{
  struct prefix *p;
  struct interface *ifp;
  char logbuf[BUFSIZ];
  char buf[BUFSIZ];
  
  ifp = connected->ifp;
  p = connected->address;

  snprintf (logbuf, BUFSIZ, "%s interface %s vrf %u %s %s/%d ",
	    str, ifp->name, ifp->vrf_id, prefix_family_str (p),
	    inet_ntop (p->family, &p->u.prefix, buf, BUFSIZ),
	    p->prefixlen);

  p = connected->destination;
  if (p)
    {
      strncat (logbuf, inet_ntop (p->family, &p->u.prefix, buf, BUFSIZ),
	       BUFSIZ - strlen(logbuf));
    }
  zlog (NULL, LOG_INFO, "%s", logbuf);
}

/* Print if_addr structure. */
static void __attribute__ ((unused))
nbr_connected_log (struct nbr_connected *connected, char *str)
{
  struct prefix *p;
  struct interface *ifp;
  char logbuf[BUFSIZ];
  char buf[BUFSIZ];

  ifp = connected->ifp;
  p = connected->address;

  snprintf (logbuf, BUFSIZ, "%s interface %s %s %s/%d ",
	    str, ifp->name, prefix_family_str (p),
	    inet_ntop (p->family, &p->u.prefix, buf, BUFSIZ),
	    p->prefixlen);

  zlog (NULL, LOG_INFO, "%s", logbuf);
}

/* If two connected address has same prefix return 1. */
static int
connected_same_prefix (struct prefix *p1, struct prefix *p2)
{
  if (p1->family == p2->family)
    {
      if (p1->family == AF_INET &&
	  IPV4_ADDR_SAME (&p1->u.prefix4, &p2->u.prefix4))
	return 1;
#ifdef HAVE_IPV6
      if (p1->family == AF_INET6 &&
	  IPV6_ADDR_SAME (&p1->u.prefix6, &p2->u.prefix6))
	return 1;
#endif /* HAVE_IPV6 */
    }
  return 0;
}

struct connected *
connected_lookup_prefix_exact (struct interface *ifp, struct prefix *p)
{
  struct listnode *node;
  struct listnode *next;
  struct connected *ifc;

  for (node = listhead (ifp->connected); node; node = next)
    {
      ifc = listgetdata (node);
      next = node->next;

      if (connected_same_prefix (ifc->address, p))
        return ifc;
    }
  return NULL;
}

struct connected *
connected_delete_by_prefix (struct interface *ifp, struct prefix *p)
{
  struct listnode *node;
  struct listnode *next;
  struct connected *ifc;

  /* In case of same prefix come, replace it with new one. */
  for (node = listhead (ifp->connected); node; node = next)
    {
      ifc = listgetdata (node);
      next = node->next;

      if (connected_same_prefix (ifc->address, p))
	{
	  listnode_delete (ifp->connected, ifc);
	  return ifc;
	}
    }
  return NULL;
}

/* Find the address on our side that will be used when packets
   are sent to dst. */
struct connected *
connected_lookup_prefix (struct interface *ifp, struct prefix *addr)
{
  struct listnode *cnode;
  struct connected *c;
  struct connected *match;

  match = NULL;

  for (ALL_LIST_ELEMENTS_RO (ifp->connected, cnode, c))
    {
      if (c->address && (c->address->family == addr->family) &&
	  prefix_match(CONNECTED_PREFIX(c), addr) &&
	  (!match || (c->address->prefixlen > match->address->prefixlen)))
	match = c;
    }
  return match;
}

struct connected *
connected_add_by_prefix (struct interface *ifp, struct prefix *p, 
                         struct prefix *destination)
{
  struct connected *ifc;

  /* Allocate new connected address. */
  ifc = connected_new ();
  ifc->ifp = ifp;

  /* Fetch interface address */
  ifc->address = prefix_new();
  memcpy (ifc->address, p, sizeof(struct prefix));

  /* Fetch dest address */
  if (destination)
    {
      ifc->destination = prefix_new();
      memcpy (ifc->destination, destination, sizeof(struct prefix));
    }

  /* Add connected address to the interface. */
  listnode_add (ifp->connected, ifc);
  return ifc;
}

#if 0 /* this route_table of struct connected's is unused
       * however, it would be good to use a route_table rather than
       * a list..
       */
/* Interface looking up by interface's address. */
/* Interface's IPv4 address reverse lookup table. */
struct route_table *ifaddr_ipv4_table;
/* struct route_table *ifaddr_ipv6_table; */

static void
ifaddr_ipv4_add (struct in_addr *ifaddr, struct interface *ifp)
{
  struct route_node *rn;
  struct prefix_ipv4 p;

  p.family = AF_INET;
  p.prefixlen = IPV4_MAX_PREFIXLEN;
  p.prefix = *ifaddr;

  rn = route_node_get (ifaddr_ipv4_table, (struct prefix *) &p);
  if (rn)
    {
      route_unlock_node (rn);
      zlog_info ("ifaddr_ipv4_add(): address %s is already added",
		 inet_ntoa (*ifaddr));
      return;
    }
  rn->info = ifp;
}

static void
ifaddr_ipv4_delete (struct in_addr *ifaddr, struct interface *ifp)
{
  struct route_node *rn;
  struct prefix_ipv4 p;

  p.family = AF_INET;
  p.prefixlen = IPV4_MAX_PREFIXLEN;
  p.prefix = *ifaddr;

  rn = route_node_lookup (ifaddr_ipv4_table, (struct prefix *) &p);
  if (! rn)
    {
      zlog_info ("ifaddr_ipv4_delete(): can't find address %s",
		 inet_ntoa (*ifaddr));
      return;
    }
  rn->info = NULL;
  route_unlock_node (rn);
  route_unlock_node (rn);
}

/* Lookup interface by interface's IP address or interface index. */
static struct interface *
ifaddr_ipv4_lookup (struct in_addr *addr, ifindex_t ifindex)
{
  struct prefix_ipv4 p;
  struct route_node *rn;
  struct interface *ifp;

  if (addr)
    {
      p.family = AF_INET;
      p.prefixlen = IPV4_MAX_PREFIXLEN;
      p.prefix = *addr;

      rn = route_node_lookup (ifaddr_ipv4_table, (struct prefix *) &p);
      if (! rn)
	return NULL;
      
      ifp = rn->info;
      route_unlock_node (rn);
      return ifp;
    }
  else
    return if_lookup_by_index(ifindex);
}
#endif /* ifaddr_ipv4_table */

/* Initialize interface list. */
void
if_init (struct list **intf_list)
{
  *intf_list = list_new ();
#if 0
  ifaddr_ipv4_table = route_table_init ();
#endif /* ifaddr_ipv4_table */

  (*intf_list)->cmp = (int (*)(void *, void *))if_cmp_func;
}

void
if_terminate (struct list **intf_list)
{
  for (;;)
    {
      struct interface *ifp;

      ifp = listnode_head (*intf_list);
      if (ifp == NULL)
	break;

      if (ifp->node)
        {
          ifp->node->info = NULL;
          route_unlock_node (ifp->node);
        }

      if_delete (ifp);
    }

  list_delete (*intf_list);
  *intf_list = NULL;
}

const char *
if_link_type_str (enum zebra_link_type llt)
{
  switch (llt)
    {
#define llts(T,S) case (T): return (S)
      llts(ZEBRA_LLT_UNKNOWN,               "Unknown");
      llts(ZEBRA_LLT_ETHER,                 "Ethernet");
      llts(ZEBRA_LLT_EETHER,                "Experimental Ethernet");
      llts(ZEBRA_LLT_AX25,                  "AX.25 Level 2");
      llts(ZEBRA_LLT_PRONET,                "PROnet token ring");
      llts(ZEBRA_LLT_IEEE802,               "IEEE 802.2 Ethernet/TR/TB");
      llts(ZEBRA_LLT_ARCNET,                "ARCnet");
      llts(ZEBRA_LLT_APPLETLK,              "AppleTalk");
      llts(ZEBRA_LLT_DLCI,                  "Frame Relay DLCI");
      llts(ZEBRA_LLT_ATM,                   "ATM");
      llts(ZEBRA_LLT_METRICOM,              "Metricom STRIP");
      llts(ZEBRA_LLT_IEEE1394,              "IEEE 1394 IPv4");
      llts(ZEBRA_LLT_EUI64,                 "EUI-64");
      llts(ZEBRA_LLT_INFINIBAND,            "InfiniBand");
      llts(ZEBRA_LLT_SLIP,                  "SLIP");
      llts(ZEBRA_LLT_CSLIP,                 "Compressed SLIP");
      llts(ZEBRA_LLT_SLIP6,                 "SLIPv6");
      llts(ZEBRA_LLT_CSLIP6,                "Compressed SLIPv6");
      llts(ZEBRA_LLT_ROSE,                  "ROSE packet radio");
      llts(ZEBRA_LLT_X25,                   "CCITT X.25");
      llts(ZEBRA_LLT_PPP,                   "PPP");
      llts(ZEBRA_LLT_CHDLC,                 "Cisco HDLC");
      llts(ZEBRA_LLT_RAWHDLC,               "Raw HDLC");
      llts(ZEBRA_LLT_LAPB,                  "LAPB");
      llts(ZEBRA_LLT_IPIP,                  "IPIP Tunnel");
      llts(ZEBRA_LLT_IPIP6,                 "IPIP6 Tunnel");
      llts(ZEBRA_LLT_FRAD,                  "FRAD");
      llts(ZEBRA_LLT_SKIP,                  "SKIP vif");
      llts(ZEBRA_LLT_LOOPBACK,              "Loopback");
      llts(ZEBRA_LLT_LOCALTLK,              "Localtalk");
      llts(ZEBRA_LLT_FDDI,                  "FDDI");
      llts(ZEBRA_LLT_SIT,                   "IPv6-in-IPv4 SIT");
      llts(ZEBRA_LLT_IPDDP,                 "IP-in-DDP tunnel");
      llts(ZEBRA_LLT_IPGRE,                 "GRE over IP");
      llts(ZEBRA_LLT_PIMREG,                "PIMSM registration");
      llts(ZEBRA_LLT_HIPPI,                 "HiPPI");
      llts(ZEBRA_LLT_IRDA,                  "IrDA");
      llts(ZEBRA_LLT_FCPP,                  "Fibre-Channel PtP");
      llts(ZEBRA_LLT_FCAL,                  "Fibre-Channel Arbitrated Loop");
      llts(ZEBRA_LLT_FCPL,                  "Fibre-Channel Public Loop");
      llts(ZEBRA_LLT_FCFABRIC,              "Fibre-Channel Fabric");
      llts(ZEBRA_LLT_IEEE802_TR,            "IEEE 802.2 Token Ring");
      llts(ZEBRA_LLT_IEEE80211,             "IEEE 802.11");
      llts(ZEBRA_LLT_IEEE80211_RADIOTAP,    "IEEE 802.11 Radiotap");
      llts(ZEBRA_LLT_IEEE802154,            "IEEE 802.15.4");
      llts(ZEBRA_LLT_IEEE802154_PHY,        "IEEE 802.15.4 Phy");
      default:
        zlog_warn ("Unknown value %d", llt);
        return "Unknown type!";
#undef llts
    }
  return NULL;
}

struct if_link_params *
if_link_params_get (struct interface *ifp)
{
  int i;

  if (ifp->link_params != NULL)
    return ifp->link_params;

  struct if_link_params *iflp = XCALLOC(MTYPE_IF_LINK_PARAMS,
                                      sizeof (struct if_link_params));
  if (iflp == NULL) return NULL;

  /* Set TE metric == standard metric */
  iflp->te_metric = ifp->metric;

  /* Compute default bandwidth based on interface */
  iflp->default_bw = ((ifp->bandwidth ? ifp->bandwidth : DEFAULT_BANDWIDTH)
		      * TE_KILO_BIT / TE_BYTE);

  /* Set Max, Reservable and Unreserved Bandwidth */
  iflp->max_bw = iflp->default_bw;
  iflp->max_rsv_bw = iflp->default_bw;
  for (i = 0; i < MAX_CLASS_TYPE; i++)
    iflp->unrsv_bw[i] = iflp->default_bw;

  /* Update Link parameters status */
  iflp->lp_status = LP_TE | LP_MAX_BW | LP_MAX_RSV_BW | LP_UNRSV_BW;

  /* Finally attach newly created Link Parameters */
  ifp->link_params = iflp;

  return iflp;
}

void
if_link_params_free (struct interface *ifp)
{
  if (ifp->link_params == NULL) return;
  XFREE(MTYPE_IF_LINK_PARAMS, ifp->link_params);
  ifp->link_params = NULL;
}<|MERGE_RESOLUTION|>--- conflicted
+++ resolved
@@ -827,8 +827,6 @@
   return CMD_SUCCESS;
 }
 
-<<<<<<< HEAD
-=======
 void
 if_cmd_init (void)
 {
@@ -840,73 +838,6 @@
   install_element (INTERFACE_NODE, &no_interface_desc_cmd);
 }
 
-DEFUN (vrf,
-       vrf_cmd,
-       "vrf NAME",
-       "Select a VRF to configure\n"
-       "VRF's name\n")
-{
-  int idx_name = 1;
-  const char *vrfname = argv[idx_name]->arg;
-
-  struct vrf *vrfp;
-  size_t sl;
-
-  if ((sl = strlen(vrfname)) > VRF_NAMSIZ)
-    {
-      vty_out (vty, "%% VRF name %s is invalid: length exceeds "
-		    "%d characters%s",
-	       vrfname, VRF_NAMSIZ, VTY_NEWLINE);
-      return CMD_WARNING;
-    }
-
-  vrfp = vrf_get (VRF_UNKNOWN, vrfname);
-
-  VTY_PUSH_CONTEXT_COMPAT (VRF_NODE, vrfp);
-
-  return CMD_SUCCESS;
-}
-
-DEFUN_NOSH (no_vrf,
-           no_vrf_cmd,
-           "no vrf NAME",
-           NO_STR
-           "Delete a pseudo VRF's configuration\n"
-           "VRF's name\n")
-{
-  const char *vrfname = argv[2]->arg;
-
-  struct vrf *vrfp;
-
-  vrfp = vrf_list_lookup_by_name (vrfname);;
-
-  if (vrfp == NULL)
-    {
-      vty_out (vty, "%% VRF %s does not exist%s", vrfname, VTY_NEWLINE);
-      return CMD_WARNING;
-    }
-
-  if (CHECK_FLAG (vrfp->status, VRF_ACTIVE))
-    {
-      vty_out (vty, "%% Only inactive VRFs can be deleted%s",
-	      VTY_NEWLINE);
-      return CMD_WARNING;
-    }
-
-  vrf_delete(vrfp);
-
-  return CMD_SUCCESS;
-}
-
-void
-vrf_cmd_init (void)
-{
-  install_element (CONFIG_NODE, &vrf_cmd);
-  install_element (CONFIG_NODE, &no_vrf_cmd);
-  install_default (VRF_NODE);
-}
-
->>>>>>> 54c5dce6
 /* For debug purpose. */
 DEFUN (show_address,
        show_address_cmd,
