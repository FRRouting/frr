/*
 * Copyright (C) 2018  NetDEF, Inc.
 *                     Renato Westphal
 *
 * This program is free software; you can redistribute it and/or modify it
 * under the terms of the GNU General Public License as published by the Free
 * Software Foundation; either version 2 of the License, or (at your option)
 * any later version.
 *
 * This program is distributed in the hope that it will be useful, but WITHOUT
 * ANY WARRANTY; without even the implied warranty of MERCHANTABILITY or
 * FITNESS FOR A PARTICULAR PURPOSE.  See the GNU General Public License for
 * more details.
 *
 * You should have received a copy of the GNU General Public License along
 * with this program; see the file COPYING; if not, write to the Free Software
 * Foundation, Inc., 51 Franklin St, Fifth Floor, Boston, MA 02110-1301 USA
 */

#include <zebra.h>

#include "log.h"
#include "lib_errors.h"
#include "yang.h"
#include "yang_translator.h"
#include "northbound.h"

#include <libyang/user_types.h>

DEFINE_MTYPE(LIB, YANG_MODULE, "YANG module")
DEFINE_MTYPE(LIB, YANG_DATA, "YANG data structure")

/* libyang container. */
struct ly_ctx *ly_native_ctx;

static struct yang_module_embed *embeds, **embedupd = &embeds;

void yang_module_embed(struct yang_module_embed *embed)
{
	embed->next = NULL;
	*embedupd = embed;
	embedupd = &embed->next;
}

static const char *yang_module_imp_clb(const char *mod_name,
				       const char *mod_rev,
				       const char *submod_name,
				       const char *submod_rev,
				       void *user_data,
				       LYS_INFORMAT *format,
				       void (**free_module_data)
						(void *, void*))
{
	struct yang_module_embed *e;

	if (submod_name || submod_rev)
		return NULL;

	for (e = embeds; e; e = e->next) {
		if (strcmp(e->mod_name, mod_name))
			continue;
		if (mod_rev && strcmp(e->mod_rev, mod_rev))
			continue;

		*format = e->format;
		return e->data;
	}

	flog_warn(EC_LIB_YANG_MODULE_LOAD,
		  "YANG model \"%s@%s\" not embedded, trying external file",
		  mod_name, mod_rev ? mod_rev : "*");
	return NULL;
}

static const char *const frr_native_modules[] = {
	"frr-interface",
	"frr-ripd",
	"frr-ripngd",
	"frr-isisd",
};

/* Generate the yang_modules tree. */
static inline int yang_module_compare(const struct yang_module *a,
				      const struct yang_module *b)
{
	return strcmp(a->name, b->name);
}
RB_GENERATE(yang_modules, yang_module, entry, yang_module_compare)

struct yang_modules yang_modules = RB_INITIALIZER(&yang_modules);

struct yang_module *yang_module_load(const char *module_name)
{
	struct yang_module *module;
	const struct lys_module *module_info;

	module_info = ly_ctx_load_module(ly_native_ctx, module_name, NULL);
	if (!module_info) {
		flog_err(EC_LIB_YANG_MODULE_LOAD,
			 "%s: failed to load data model: %s", __func__,
			 module_name);
		exit(1);
	}

	module = XCALLOC(MTYPE_YANG_MODULE, sizeof(*module));
	module->name = module_name;
	module->info = module_info;

	if (RB_INSERT(yang_modules, &yang_modules, module) != NULL) {
		flog_err(EC_LIB_YANG_MODULE_LOADED_ALREADY,
			 "%s: YANG module is loaded already: %s", __func__,
			 module_name);
		exit(1);
	}

	return module;
}

void yang_module_load_all(void)
{
	for (size_t i = 0; i < array_size(frr_native_modules); i++)
		yang_module_load(frr_native_modules[i]);
}

struct yang_module *yang_module_find(const char *module_name)
{
	struct yang_module s;

	s.name = module_name;
	return RB_FIND(yang_modules, &yang_modules, &s);
}

int yang_snodes_iterate_subtree(const struct lys_node *snode,
				yang_iterate_cb cb, uint16_t flags, void *arg)
{
	struct lys_node *child;
	int ret = YANG_ITER_CONTINUE;

	if (CHECK_FLAG(flags, YANG_ITER_FILTER_IMPLICIT)) {
		switch (snode->nodetype) {
		case LYS_CASE:
		case LYS_INPUT:
		case LYS_OUTPUT:
			if (CHECK_FLAG(snode->flags, LYS_IMPLICIT))
				goto next;
			break;
		default:
			break;
		}
	}

	switch (snode->nodetype) {
	case LYS_CONTAINER:
		if (CHECK_FLAG(flags, YANG_ITER_FILTER_NPCONTAINERS)) {
			struct lys_node_container *scontainer;

			scontainer = (struct lys_node_container *)snode;
			if (!scontainer->presence)
				goto next;
		}
		break;
	case LYS_LEAF:
		if (CHECK_FLAG(flags, YANG_ITER_FILTER_LIST_KEYS)) {
			struct lys_node_leaf *sleaf;

			/* Ignore list keys. */
			sleaf = (struct lys_node_leaf *)snode;
			if (lys_is_key(sleaf, NULL))
				goto next;
		}
		break;
	case LYS_GROUPING:
		/* Return since we're not interested in the grouping subtree. */
		return YANG_ITER_CONTINUE;
	case LYS_USES:
	case LYS_AUGMENT:
		/* Always ignore nodes of these types. */
		goto next;
	case LYS_INPUT:
	case LYS_OUTPUT:
		if (CHECK_FLAG(flags, YANG_ITER_FILTER_INPUT_OUTPUT))
			goto next;
		break;
	default:
		break;
	}

	ret = (*cb)(snode, arg);
	if (ret == YANG_ITER_STOP)
		return ret;

next:
	/*
	 * YANG leafs and leaf-lists can't have child nodes, and trying to
	 * access snode->child is undefined behavior.
	 */
	if (CHECK_FLAG(snode->nodetype, LYS_LEAF | LYS_LEAFLIST))
		return YANG_ITER_CONTINUE;

	LY_TREE_FOR (snode->child, child) {
		if (!CHECK_FLAG(flags, YANG_ITER_ALLOW_AUGMENTATIONS)
		    && child->parent != snode)
			continue;

		ret = yang_snodes_iterate_subtree(child, cb, flags, arg);
		if (ret == YANG_ITER_STOP)
			return ret;
	}

	return ret;
}

int yang_snodes_iterate_module(const struct lys_module *module,
			       yang_iterate_cb cb, uint16_t flags, void *arg)
{
	struct lys_node *snode;
	int ret = YANG_ITER_CONTINUE;

	LY_TREE_FOR (module->data, snode) {
		ret = yang_snodes_iterate_subtree(snode, cb, flags, arg);
		if (ret == YANG_ITER_STOP)
			return ret;
	}

	for (uint8_t i = 0; i < module->augment_size; i++) {
		ret = yang_snodes_iterate_subtree(
			(const struct lys_node *)&module->augment[i], cb, flags,
			arg);
		if (ret == YANG_ITER_STOP)
			return ret;
	}

	return ret;
}

int yang_snodes_iterate_all(yang_iterate_cb cb, uint16_t flags, void *arg)
{
	struct yang_module *module;
	int ret = YANG_ITER_CONTINUE;

	RB_FOREACH (module, yang_modules, &yang_modules) {
		ret = yang_snodes_iterate_module(module->info, cb, flags, arg);
		if (ret == YANG_ITER_STOP)
			return ret;
	}

	return ret;
}

void yang_snode_get_path(const struct lys_node *snode, enum yang_path_type type,
			 char *xpath, size_t xpath_len)
{
	char *xpath_ptr;

	switch (type) {
	case YANG_PATH_SCHEMA:
		xpath_ptr = lys_path(snode, 0);
		break;
	case YANG_PATH_DATA:
		xpath_ptr = lys_data_path(snode);
		break;
	default:
		flog_err(EC_LIB_DEVELOPMENT, "%s: unknown yang path type: %u",
			 __func__, type);
		exit(1);
	}
	strlcpy(xpath, xpath_ptr, xpath_len);
	free(xpath_ptr);
}

struct lys_node *yang_snode_real_parent(const struct lys_node *snode)
{
	struct lys_node *parent = snode->parent;

	while (parent) {
		struct lys_node_container *scontainer;

		switch (parent->nodetype) {
		case LYS_CONTAINER:
			scontainer = (struct lys_node_container *)parent;
			if (scontainer->presence)
				return parent;
			break;
		case LYS_LIST:
			return parent;
		default:
			break;
		}
		parent = parent->parent;
	}

	return NULL;
}

struct lys_node *yang_snode_parent_list(const struct lys_node *snode)
{
	struct lys_node *parent = snode->parent;

	while (parent) {
		switch (parent->nodetype) {
		case LYS_LIST:
			return parent;
		default:
			break;
		}
		parent = parent->parent;
	}

	return NULL;
}

bool yang_snode_is_typeless_data(const struct lys_node *snode)
{
	struct lys_node_leaf *sleaf;

	switch (snode->nodetype) {
	case LYS_LEAF:
		sleaf = (struct lys_node_leaf *)snode;
		if (sleaf->type.base == LY_TYPE_EMPTY)
			return true;
		return false;
	case LYS_LEAFLIST:
		return false;
	default:
		return true;
	}
}

const char *yang_snode_get_default(const struct lys_node *snode)
{
	struct lys_node_leaf *sleaf;

	switch (snode->nodetype) {
	case LYS_LEAF:
		sleaf = (struct lys_node_leaf *)snode;

		/* NOTE: this might be null. */
		return sleaf->dflt;
	case LYS_LEAFLIST:
		/* TODO: check leaf-list default values */
		return NULL;
	default:
		return NULL;
	}
}

const struct lys_type *yang_snode_get_type(const struct lys_node *snode)
{
	struct lys_node_leaf *sleaf = (struct lys_node_leaf *)snode;
	struct lys_type *type;

	if (!CHECK_FLAG(sleaf->nodetype, LYS_LEAF | LYS_LEAFLIST))
		return NULL;

	type = &sleaf->type;
	while (type->base == LY_TYPE_LEAFREF)
		type = &type->info.lref.target->type;

	return type;
}

void yang_dnode_get_path(const struct lyd_node *dnode, char *xpath,
			 size_t xpath_len)
{
	char *xpath_ptr;

	xpath_ptr = lyd_path(dnode);
	strlcpy(xpath, xpath_ptr, xpath_len);
	free(xpath_ptr);
}

const char *yang_dnode_get_schema_name(const struct lyd_node *dnode,
				       const char *xpath_fmt, ...)
{
	if (xpath_fmt) {
		va_list ap;
		char xpath[XPATH_MAXLEN];

		va_start(ap, xpath_fmt);
		vsnprintf(xpath, sizeof(xpath), xpath_fmt, ap);
		va_end(ap);

		dnode = yang_dnode_get(dnode, xpath);
		if (!dnode) {
			flog_err(EC_LIB_YANG_DNODE_NOT_FOUND,
				 "%s: couldn't find %s", __func__, xpath);
			zlog_backtrace(LOG_ERR);
			abort();
		}
	}

	return dnode->schema->name;
}

struct lyd_node *yang_dnode_get(const struct lyd_node *dnode,
				const char *xpath_fmt, ...)
{
	va_list ap;
	char xpath[XPATH_MAXLEN];
	struct ly_set *set;
	struct lyd_node *dnode_ret = NULL;

	va_start(ap, xpath_fmt);
	vsnprintf(xpath, sizeof(xpath), xpath_fmt, ap);
	va_end(ap);

	set = lyd_find_path(dnode, xpath);
	assert(set);
	if (set->number == 0)
		goto exit;

	if (set->number > 1) {
		flog_warn(EC_LIB_YANG_DNODE_NOT_FOUND,
			  "%s: found %u elements (expected 0 or 1) [xpath %s]",
			  __func__, set->number, xpath);
		goto exit;
	}

	dnode_ret = set->set.d[0];

exit:
	ly_set_free(set);

	return dnode_ret;
}

bool yang_dnode_exists(const struct lyd_node *dnode, const char *xpath_fmt, ...)
{
	va_list ap;
	char xpath[XPATH_MAXLEN];
	struct ly_set *set;
	bool found;

	va_start(ap, xpath_fmt);
	vsnprintf(xpath, sizeof(xpath), xpath_fmt, ap);
	va_end(ap);

	set = lyd_find_path(dnode, xpath);
	assert(set);
	found = (set->number > 0);
	ly_set_free(set);

	return found;
}

bool yang_dnode_is_default(const struct lyd_node *dnode, const char *xpath_fmt,
			   ...)
{
	struct lys_node *snode;
	struct lys_node_leaf *sleaf;
	struct lys_node_container *scontainer;

	if (xpath_fmt) {
		va_list ap;
		char xpath[XPATH_MAXLEN];

		va_start(ap, xpath_fmt);
		vsnprintf(xpath, sizeof(xpath), xpath_fmt, ap);
		va_end(ap);

		dnode = yang_dnode_get(dnode, xpath);
	}

	assert(dnode);
	snode = dnode->schema;
	switch (snode->nodetype) {
	case LYS_LEAF:
		sleaf = (struct lys_node_leaf *)snode;
		if (sleaf->type.base == LY_TYPE_EMPTY)
			return false;
		return lyd_wd_default((struct lyd_node_leaf_list *)dnode);
	case LYS_LEAFLIST:
		/* TODO: check leaf-list default values */
		return false;
	case LYS_CONTAINER:
		scontainer = (struct lys_node_container *)snode;
		if (scontainer->presence)
			return false;
		return true;
	default:
		return false;
	}
}

bool yang_dnode_is_default_recursive(const struct lyd_node *dnode)
{
	struct lys_node *snode;
	struct lyd_node *root, *next, *dnode_iter;

	snode = dnode->schema;
	if (CHECK_FLAG(snode->nodetype, LYS_LEAF | LYS_LEAFLIST))
		return yang_dnode_is_default(dnode, NULL);

	if (!yang_dnode_is_default(dnode, NULL))
		return false;

	LY_TREE_FOR (dnode->child, root) {
		LY_TREE_DFS_BEGIN (root, next, dnode_iter) {
			if (!yang_dnode_is_default(dnode_iter, NULL))
				return false;

			LY_TREE_DFS_END(root, next, dnode_iter);
		}
	}

	return true;
}

void yang_dnode_change_leaf(struct lyd_node *dnode, const char *value)
{
	assert(dnode->schema->nodetype == LYS_LEAF);
	lyd_change_leaf((struct lyd_node_leaf_list *)dnode, value);
}

struct lyd_node *yang_dnode_new(struct ly_ctx *ly_ctx, bool config_only)
{
	struct lyd_node *dnode;
	int options;

	if (config_only)
		options = LYD_OPT_CONFIG;
	else
		options = LYD_OPT_DATA | LYD_OPT_DATA_NO_YANGLIB;

	dnode = NULL;
	if (lyd_validate(&dnode, options, ly_ctx) != 0) {
		/* Should never happen. */
		flog_err(EC_LIB_LIBYANG, "%s: lyd_validate() failed", __func__);
		exit(1);
	}

	return dnode;
}

struct lyd_node *yang_dnode_dup(const struct lyd_node *dnode)
{
	return lyd_dup_withsiblings(dnode, 1);
}

void yang_dnode_free(struct lyd_node *dnode)
{
	while (dnode->parent)
		dnode = dnode->parent;
	lyd_free_withsiblings(dnode);
}

struct yang_data *yang_data_new(const char *xpath, const char *value)
{
	struct yang_data *data;

	data = XCALLOC(MTYPE_YANG_DATA, sizeof(*data));
	strlcpy(data->xpath, xpath, sizeof(data->xpath));
	if (value)
		data->value = strdup(value);

	return data;
}

void yang_data_free(struct yang_data *data)
{
	if (data->value)
		free(data->value);
	XFREE(MTYPE_YANG_DATA, data);
}

struct list *yang_data_list_new(void)
{
	struct list *list;

	list = list_new();
	list->del = (void (*)(void *))yang_data_free;

	return list;
}

struct yang_data *yang_data_list_find(const struct list *list,
				      const char *xpath_fmt, ...)
{
	char xpath[XPATH_MAXLEN];
	struct yang_data *data;
	struct listnode *node;
	va_list ap;

	va_start(ap, xpath_fmt);
	vsnprintf(xpath, sizeof(xpath), xpath_fmt, ap);
	va_end(ap);

	for (ALL_LIST_ELEMENTS_RO(list, node, data))
		if (strmatch(data->xpath, xpath))
			return data;

	return NULL;
}

/* Make libyang log its errors using FRR logging infrastructure. */
static void ly_log_cb(LY_LOG_LEVEL level, const char *msg, const char *path)
{
	int priority;

	switch (level) {
	case LY_LLERR:
		priority = LOG_ERR;
		break;
	case LY_LLWRN:
		priority = LOG_WARNING;
		break;
	case LY_LLVRB:
		priority = LOG_DEBUG;
		break;
	default:
		return;
	}

	if (path)
		zlog(priority, "libyang: %s (%s)", msg, path);
	else
		zlog(priority, "libyang: %s", msg);
}

struct ly_ctx *yang_ctx_new_setup(void)
{
	struct ly_ctx *ctx;
	const char *yang_models_path = YANG_MODELS_PATH;

	if (access(yang_models_path, R_OK | X_OK)) {
		yang_models_path = NULL;
		if (errno == ENOENT)
			zlog_info("yang model directory \"%s\" does not exist",
				  YANG_MODELS_PATH);
		else
			flog_err_sys(EC_LIB_LIBYANG,
				     "cannot access yang model directory \"%s\"",
				     YANG_MODELS_PATH);
	}

	ctx = ly_ctx_new(yang_models_path, LY_CTX_DISABLE_SEARCHDIR_CWD);
	if (!ctx)
		return NULL;
	ly_ctx_set_module_imp_clb(ctx, yang_module_imp_clb, NULL);
	return ctx;
}

void yang_init(void)
{
	/* Initialize libyang global parameters that affect all containers. */
	ly_set_log_clb(ly_log_cb, 1);
	ly_log_options(LY_LOLOG | LY_LOSTORE);

	/* Initialize libyang container for native models. */
	ly_native_ctx = yang_ctx_new_setup();
	if (!ly_native_ctx) {
		flog_err(EC_LIB_LIBYANG, "%s: ly_ctx_new() failed", __func__);
		exit(1);
	}
<<<<<<< HEAD
	ly_ctx_set_priv_dup_clb(ly_native_ctx, ly_dup_cb);
=======
>>>>>>> 23db048e

	yang_translator_init();
}

void yang_terminate(void)
{
	struct yang_module *module;

	yang_translator_terminate();

	while (!RB_EMPTY(yang_modules, &yang_modules)) {
		module = RB_ROOT(yang_modules, &yang_modules);

		/*
		 * We shouldn't call ly_ctx_remove_module() here because this
		 * function also removes other modules that depend on it.
		 *
		 * ly_ctx_destroy() will release all memory for us.
		 */
		RB_REMOVE(yang_modules, &yang_modules, module);
		XFREE(MTYPE_YANG_MODULE, module);
	}

	ly_ctx_destroy(ly_native_ctx, NULL);
}<|MERGE_RESOLUTION|>--- conflicted
+++ resolved
@@ -652,10 +652,6 @@
 		flog_err(EC_LIB_LIBYANG, "%s: ly_ctx_new() failed", __func__);
 		exit(1);
 	}
-<<<<<<< HEAD
-	ly_ctx_set_priv_dup_clb(ly_native_ctx, ly_dup_cb);
-=======
->>>>>>> 23db048e
 
 	yang_translator_init();
 }
