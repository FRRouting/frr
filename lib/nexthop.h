--- conflicted
+++ resolved
@@ -55,17 +55,11 @@
 	struct nexthop *next;
 	struct nexthop *prev;
 
-<<<<<<< HEAD
-  /* Interface index. */
-  ifindex_t ifindex;
-  char ifname[INTERFACE_NAMSIZ + 1];
-  enum nexthop_types_t type;
-=======
 	/* Interface index. */
 	ifindex_t ifindex;
+	char ifname[INTERFACE_NAMSIZ + 1];
 
 	enum nexthop_types_t type;
->>>>>>> c14777c6
 
 	u_char flags;
 #define NEXTHOP_FLAG_ACTIVE     (1 << 0) /* This nexthop is alive. */
