// SPDX-License-Identifier: GPL-2.0-or-later
/*
 * PIM for Quagga
 * Copyright (C) 2008  Everton da Silva Marques
 */

#include <zebra.h>

#include "if.h"
#include "log.h"
#include "prefix.h"
#include "zclient.h"
#include "stream.h"
#include "network.h"
#include "vty.h"
#include "plist.h"
#include "lib/bfd.h"

#include "pimd.h"
#include "pim_pim.h"
#include "pim_zebra.h"
#include "pim_iface.h"
#include "pim_str.h"
#include "pim_oil.h"
#include "pim_rpf.h"
#include "pim_time.h"
#include "pim_join.h"
#include "pim_zlookup.h"
#include "pim_ifchannel.h"
#include "pim_rp.h"
#include "pim_igmpv3.h"
#include "pim_jp_agg.h"
#include "pim_nht.h"
#include "pim_ssm.h"
#include "pim_vxlan.h"
#include "pim_mlag.h"

#undef PIM_DEBUG_IFADDR_DUMP
#define PIM_DEBUG_IFADDR_DUMP

struct zclient *zclient;


/* Router-id update message from zebra. */
static int pim_router_id_update_zebra(ZAPI_CALLBACK_ARGS)
{
	struct prefix router_id;

	zebra_router_id_update_read(zclient->ibuf, &router_id);

	return 0;
}

<<<<<<< HEAD
static int pim_zebra_interface_vrf_update(ZAPI_CALLBACK_ARGS)
{
	struct interface *ifp;
	vrf_id_t new_vrf_id;
	struct pim_instance *pim;
	struct pim_interface *pim_ifp;

	ifp = zebra_interface_vrf_update_read(zclient->ibuf, vrf_id,
					      &new_vrf_id);
	if (!ifp)
		return 0;

	if (PIM_DEBUG_ZEBRA)
		zlog_debug("%s: %s updating from %u to %u", __func__, ifp->name,
			   vrf_id, new_vrf_id);

	pim = pim_get_pim_instance(new_vrf_id);

	if_update_to_new_vrf(ifp, new_vrf_id);

	pim_ifp = ifp->info;
	if (!pim_ifp)
		return 0;

	pim_ifp->pim->mcast_if_count--;
	pim_ifp->pim = pim;
	pim_ifp->pim->mcast_if_count++;

	return 0;
}

=======
>>>>>>> 03a143cd
#ifdef PIM_DEBUG_IFADDR_DUMP
static void dump_if_address(struct interface *ifp)
{
	struct connected *ifc;

	zlog_debug("%s %s: interface %s addresses:", __FILE__, __func__,
		   ifp->name);

	frr_each (if_connected, ifp->connected, ifc) {
		struct prefix *p = ifc->address;

		if (p->family != AF_INET)
			continue;

		zlog_debug("%s %s: interface %s address %pI4 %s", __FILE__,
			   __func__, ifp->name, &p->u.prefix4,
			   CHECK_FLAG(ifc->flags, ZEBRA_IFA_SECONDARY)
				   ? "secondary"
				   : "primary");
	}
}
#endif

static int pim_zebra_if_address_add(ZAPI_CALLBACK_ARGS)
{
	struct connected *c;
	struct prefix *p;
	struct pim_interface *pim_ifp;

	/*
	  zebra api notifies address adds/dels events by using the same call
	  interface_add_read below, see comments in lib/zclient.c

	  zebra_interface_address_read(ZEBRA_INTERFACE_ADDRESS_ADD, ...)
	  will add address to interface list by calling
	  connected_add_by_prefix()
	*/
	c = zebra_interface_address_read(cmd, zclient->ibuf, vrf_id);
	if (!c)
		return 0;

	pim_ifp = c->ifp->info;
	p = c->address;

	if (PIM_DEBUG_ZEBRA) {
		zlog_debug("%s: %s(%s) connected IP address %pFX flags %u %s",
			   __func__, c->ifp->name, VRF_LOGNAME(pim_ifp->pim->vrf), p, c->flags,
			   CHECK_FLAG(c->flags, ZEBRA_IFA_SECONDARY)
				   ? "secondary"
				   : "primary");

#ifdef PIM_DEBUG_IFADDR_DUMP
		dump_if_address(c->ifp);
#endif
	}

#if PIM_IPV == 4
	if (p->family != PIM_AF)
		SET_FLAG(c->flags, ZEBRA_IFA_SECONDARY);
	else if (!CHECK_FLAG(c->flags, ZEBRA_IFA_SECONDARY)) {
		/* trying to add primary address? */
		pim_addr primary_addr = pim_find_primary_addr(c->ifp);
		pim_addr addr = pim_addr_from_prefix(p);

		if (pim_addr_cmp(primary_addr, addr)) {
			if (PIM_DEBUG_ZEBRA)
				zlog_warn(
					"%s: %s : forcing secondary flag on %pFX",
					__func__, c->ifp->name, p);
			SET_FLAG(c->flags, ZEBRA_IFA_SECONDARY);
		}
	}
#else /* PIM_IPV != 4 */
	if (p->family != PIM_AF)
		return 0;
#endif

	pim_if_addr_add(c);
	if (pim_ifp) {
		struct pim_instance *pim;

		pim = pim_get_pim_instance(vrf_id);
		if (!pim) {
			if (PIM_DEBUG_ZEBRA)
				zlog_debug("%s: Unable to find pim instance",
					   __func__);
			return 0;
		}

		pim_ifp->pim = pim;

		pim_rp_check_on_if_add(pim_ifp);
	}

	if (if_is_loopback(c->ifp)) {
		struct vrf *vrf = vrf_lookup_by_id(vrf_id);
		struct interface *ifp;

		FOR_ALL_INTERFACES (vrf, ifp) {
			if (!if_is_loopback(ifp) && if_is_operative(ifp))
				pim_if_addr_add_all(ifp);
		}
	}
	return 0;
}

static int pim_zebra_if_address_del(ZAPI_CALLBACK_ARGS)
{
	struct connected *c;
	struct prefix *p;
	struct vrf *vrf = vrf_lookup_by_id(vrf_id);

	if (!vrf)
		return 0;

	/*
	  zebra api notifies address adds/dels events by using the same call
	  interface_add_read below, see comments in lib/zclient.c

	  zebra_interface_address_read(ZEBRA_INTERFACE_ADDRESS_DELETE, ...)
	  will remove address from interface list by calling
	  connected_delete_by_prefix()
	*/
	c = zebra_interface_address_read(cmd, zclient->ibuf, vrf_id);
	if (!c)
		return 0;

	p = c->address;

	if (PIM_DEBUG_ZEBRA) {
		zlog_debug(
			"%s: %s(%s) disconnected IP address %pFX flags %u %s",
			__func__, c->ifp->name, VRF_LOGNAME(vrf), p, c->flags,
			CHECK_FLAG(c->flags, ZEBRA_IFA_SECONDARY)
				? "secondary"
				: "primary");
#ifdef PIM_DEBUG_IFADDR_DUMP
		dump_if_address(c->ifp);
#endif
	}

	if (p->family == PIM_AF) {
		struct pim_instance *pim;

		pim = vrf->info;
		pim_if_addr_del(c, 0);
		pim_rp_setup(pim);
		pim_i_am_rp_re_evaluate(pim);
	}

	connected_free(&c);
	return 0;
}

void pim_zebra_update_all_interfaces(struct pim_instance *pim)
{
	struct interface *ifp;

	FOR_ALL_INTERFACES (pim->vrf, ifp) {
		struct pim_interface *pim_ifp = ifp->info;
		struct pim_iface_upstream_switch *us;
		struct listnode *node;

		if (!pim_ifp)
			continue;

		for (ALL_LIST_ELEMENTS_RO(pim_ifp->upstream_switch_list, node,
					  us)) {
			struct pim_rpf rpf;

			rpf.source_nexthop.interface = ifp;
			rpf.rpf_addr = us->address;
			pim_joinprune_send(&rpf, us->us);
			pim_jp_agg_clear_group(us->us);
		}
	}
}

void pim_zebra_upstream_rpf_changed(struct pim_instance *pim,
				    struct pim_upstream *up,
				    struct pim_rpf *old)
{
	if (old->source_nexthop.interface) {
		struct pim_neighbor *nbr;

		nbr = pim_neighbor_find(old->source_nexthop.interface,
					old->rpf_addr, true);

		if (nbr)
			pim_jp_agg_remove_group(nbr->upstream_jp_agg, up, nbr);

		/*
		 * We have detected a case where we might need
		 * to rescan the inherited o_list so do it.
		 */
		if (up->channel_oil->oil_inherited_rescan) {
			pim_upstream_inherited_olist_decide(pim, up);
			up->channel_oil->oil_inherited_rescan = 0;
		}

		if (up->join_state == PIM_UPSTREAM_JOINED) {
			/*
			 * If we come up real fast we can be here
			 * where the mroute has not been installed
			 * so install it.
			 */
			if (!up->channel_oil->installed)
				pim_upstream_mroute_add(up->channel_oil,
							__func__);

			/*
			 * RFC 4601: 4.5.7.  Sending (S,G)
			 * Join/Prune Messages
			 *
			 * Transitions from Joined State
			 *
			 * RPF'(S,G) changes not due to an Assert
			 *
			 * The upstream (S,G) state machine remains
			 * in Joined state. Send Join(S,G) to the new
			 * upstream neighbor, which is the new value
			 * of RPF'(S,G).  Send Prune(S,G) to the old
			 * upstream neighbor, which is the old value
			 * of RPF'(S,G).  Set the Join Timer (JT) to
			 * expire after t_periodic seconds.
			 */
			pim_jp_agg_switch_interface(old, &up->rpf, up);

			pim_upstream_join_timer_restart(up, old);
		} /* up->join_state == PIM_UPSTREAM_JOINED */
	}

	else {
		/*
		 * We have detected a case where we might need
		 * to rescan the inherited o_list so do it.
		 */
		if (up->channel_oil->oil_inherited_rescan) {
			pim_upstream_inherited_olist_decide(pim, up);
			up->channel_oil->oil_inherited_rescan = 0;
		}

		if (up->join_state == PIM_UPSTREAM_JOINED)
			pim_jp_agg_switch_interface(old, &up->rpf, up);

		if (!up->channel_oil->installed)
			pim_upstream_mroute_add(up->channel_oil, __func__);
	}

	/* FIXME can join_desired actually be changed by pim_rpf_update()
	 * returning PIM_RPF_CHANGED ?
	 */
	pim_upstream_update_join_desired(pim, up);
}

__attribute__((unused))
static int pim_zebra_vxlan_sg_proc(ZAPI_CALLBACK_ARGS)
{
	struct stream *s;
	struct pim_instance *pim;
	pim_sgaddr sg;
	size_t prefixlen;

	pim = pim_get_pim_instance(vrf_id);
	if (!pim)
		return 0;

	s = zclient->ibuf;

	prefixlen = stream_getl(s);
	stream_get(&sg.src, s, prefixlen);
	stream_get(&sg.grp, s, prefixlen);

	if (PIM_DEBUG_ZEBRA)
		zlog_debug("%s:recv SG %s %pSG", VRF_LOGNAME(pim->vrf),
			   (cmd == ZEBRA_VXLAN_SG_ADD) ? "add" : "del", &sg);

	if (cmd == ZEBRA_VXLAN_SG_ADD)
		pim_vxlan_sg_add(pim, &sg);
	else
		pim_vxlan_sg_del(pim, &sg);

	return 0;
}

__attribute__((unused))
static void pim_zebra_vxlan_replay(void)
{
	struct stream *s = NULL;

	/* Check socket. */
	if (!zclient || zclient->sock < 0)
		return;

	s = zclient->obuf;
	stream_reset(s);

	zclient_create_header(s, ZEBRA_VXLAN_SG_REPLAY, VRF_DEFAULT);
	stream_putw_at(s, 0, stream_get_endp(s));

	zclient_send_message(zclient);
}

void pim_scan_oil(struct pim_instance *pim)
{
	struct channel_oil *c_oil;

	pim->scan_oil_last = pim_time_monotonic_sec();
	++pim->scan_oil_events;

	frr_each (rb_pim_oil, &pim->channel_oil_head, c_oil)
		pim_upstream_mroute_iif_update(c_oil, __func__);
}

static void on_rpf_cache_refresh(struct event *t)
{
	struct pim_instance *pim = EVENT_ARG(t);

	/* update kernel multicast forwarding cache (MFC) */
	pim_scan_oil(pim);

	pim->rpf_cache_refresh_last = pim_time_monotonic_sec();
	++pim->rpf_cache_refresh_events;

	// It is called as part of pim_neighbor_add
	// pim_rp_setup ();
}

void sched_rpf_cache_refresh(struct pim_instance *pim)
{
	++pim->rpf_cache_refresh_requests;

	pim_rpf_set_refresh_time(pim);

	if (pim->rpf_cache_refresher) {
		/* Refresh timer is already running */
		return;
	}

	/* Start refresh timer */

	if (PIM_DEBUG_ZEBRA) {
		zlog_debug("%s: triggering %ld msec timer", __func__,
			   router->rpf_cache_refresh_delay_msec);
	}

	event_add_timer_msec(router->master, on_rpf_cache_refresh, pim,
			     router->rpf_cache_refresh_delay_msec,
			     &pim->rpf_cache_refresher);
}

static void pim_zebra_connected(struct zclient *zclient)
{
#if PIM_IPV == 4
	/* Send the client registration */
	bfd_client_sendmsg(zclient, ZEBRA_BFD_CLIENT_REGISTER, router->vrf_id);
#endif

	zclient_send_reg_requests(zclient, router->vrf_id);

#if PIM_IPV == 4
	/* request for VxLAN BUM group addresses */
	pim_zebra_vxlan_replay();
#endif
}

static void pim_zebra_capabilities(struct zclient_capabilities *cap)
{
	router->mlag_role = cap->role;
	router->multipath = cap->ecmp;
}

static zclient_handler *const pim_handlers[] = {
	[ZEBRA_INTERFACE_ADDRESS_ADD] = pim_zebra_if_address_add,
	[ZEBRA_INTERFACE_ADDRESS_DELETE] = pim_zebra_if_address_del,

	[ZEBRA_ROUTER_ID_UPDATE] = pim_router_id_update_zebra,

#if PIM_IPV == 4
	[ZEBRA_VXLAN_SG_ADD] = pim_zebra_vxlan_sg_proc,
	[ZEBRA_VXLAN_SG_DEL] = pim_zebra_vxlan_sg_proc,

	[ZEBRA_MLAG_PROCESS_UP] = pim_zebra_mlag_process_up,
	[ZEBRA_MLAG_PROCESS_DOWN] = pim_zebra_mlag_process_down,
	[ZEBRA_MLAG_FORWARD_MSG] = pim_zebra_mlag_handle_msg,
#endif
};

void pim_zebra_init(void)
{
	/* Socket for receiving updates from Zebra daemon */
	zclient = zclient_new(router->master, &zclient_options_default,
			      pim_handlers, array_size(pim_handlers));

	zclient->zebra_capabilities = pim_zebra_capabilities;
	zclient->zebra_connected = pim_zebra_connected;
	zclient->nexthop_update = pim_nexthop_update;

	zclient_init(zclient, ZEBRA_ROUTE_PIM, 0, &pimd_privs);
	if (PIM_DEBUG_PIM_TRACE) {
		zlog_notice("%s: zclient socket initialized", __func__);
	}

	zclient_lookup_new();
}

void pim_forward_start(struct pim_ifchannel *ch)
{
	struct pim_upstream *up = ch->upstream;
	uint32_t mask = 0;

	if (PIM_DEBUG_PIM_TRACE)
		zlog_debug("%s: (S,G)=%pSG oif=%s (%pPA)", __func__, &ch->sg,
			   ch->interface->name, &up->upstream_addr);

	if (PIM_IF_FLAG_TEST_PROTO_IGMP(ch->flags))
		mask = PIM_OIF_FLAG_PROTO_GM;

	if (PIM_IF_FLAG_TEST_PROTO_PIM(ch->flags))
		mask |= PIM_OIF_FLAG_PROTO_PIM;

	pim_channel_add_oif(up->channel_oil, ch->interface,
			mask, __func__);
}

void pim_forward_stop(struct pim_ifchannel *ch)
{
	struct pim_upstream *up = ch->upstream;

	if (PIM_DEBUG_PIM_TRACE) {
		zlog_debug("%s: (S,G)=%s oif=%s installed: %d",
			   __func__, ch->sg_str, ch->interface->name,
			   up->channel_oil->installed);
	}

	/*
	 * If a channel is being removed, check to see if we still need
	 * to inherit the interface.  If so make sure it is added in
	 */
	if (pim_upstream_evaluate_join_desired_interface(up, ch, ch->parent))
		pim_channel_add_oif(up->channel_oil, ch->interface,
				    PIM_OIF_FLAG_PROTO_PIM, __func__);
	else
		pim_channel_del_oif(up->channel_oil, ch->interface,
				    PIM_OIF_FLAG_PROTO_PIM, __func__);
}

void pim_zebra_zclient_update(struct vty *vty)
{
	vty_out(vty, "Zclient update socket: ");

	if (zclient) {
		vty_out(vty, "%d failures=%d\n", zclient->sock, zclient->fail);
	} else {
		vty_out(vty, "<null zclient>\n");
	}
}

struct zclient *pim_zebra_zclient_get(void)
{
	if (zclient)
		return zclient;
	else
		return NULL;
}

void pim_zebra_interface_set_master(struct interface *vrf,
				    struct interface *ifp)
{
	zclient_interface_set_master(zclient, vrf, ifp);
}<|MERGE_RESOLUTION|>--- conflicted
+++ resolved
@@ -51,40 +51,6 @@
 	return 0;
 }
 
-<<<<<<< HEAD
-static int pim_zebra_interface_vrf_update(ZAPI_CALLBACK_ARGS)
-{
-	struct interface *ifp;
-	vrf_id_t new_vrf_id;
-	struct pim_instance *pim;
-	struct pim_interface *pim_ifp;
-
-	ifp = zebra_interface_vrf_update_read(zclient->ibuf, vrf_id,
-					      &new_vrf_id);
-	if (!ifp)
-		return 0;
-
-	if (PIM_DEBUG_ZEBRA)
-		zlog_debug("%s: %s updating from %u to %u", __func__, ifp->name,
-			   vrf_id, new_vrf_id);
-
-	pim = pim_get_pim_instance(new_vrf_id);
-
-	if_update_to_new_vrf(ifp, new_vrf_id);
-
-	pim_ifp = ifp->info;
-	if (!pim_ifp)
-		return 0;
-
-	pim_ifp->pim->mcast_if_count--;
-	pim_ifp->pim = pim;
-	pim_ifp->pim->mcast_if_count++;
-
-	return 0;
-}
-
-=======
->>>>>>> 03a143cd
 #ifdef PIM_DEBUG_IFADDR_DUMP
 static void dump_if_address(struct interface *ifp)
 {
