/*
 * PIM for Quagga
 * Copyright (C) 2008  Everton da Silva Marques
 *
 * This program is free software; you can redistribute it and/or modify
 * it under the terms of the GNU General Public License as published by
 * the Free Software Foundation; either version 2 of the License, or
 * (at your option) any later version.
 *
 * This program is distributed in the hope that it will be useful, but
 * WITHOUT ANY WARRANTY; without even the implied warranty of
 * MERCHANTABILITY or FITNESS FOR A PARTICULAR PURPOSE.  See the GNU
 * General Public License for more details.
 *
 * You should have received a copy of the GNU General Public License along
 * with this program; see the file COPYING; if not, write to the Free Software
 * Foundation, Inc., 51 Franklin St, Fifth Floor, Boston, MA 02110-1301 USA
 */

#include <zebra.h>

#include "if.h"
#include "linklist.h"
#include "prefix.h"
#include "vty.h"
#include "vrf.h"
#include "plist.h"

#include "pimd.h"
#include "pim_vty.h"
#include "pim_iface.h"
#include "pim_cmd.h"
#include "pim_str.h"
#include "pim_ssmpingd.h"
#include "pim_pim.h"
#include "pim_oil.h"
#include "pim_static.h"
#include "pim_rp.h"
#include "pim_msdp.h"
#include "pim_ssm.h"
#include "pim_bfd.h"
#include "pim_bsm.h"
#include "pim_vxlan.h"

int pim_debug_config_write(struct vty *vty)
{
	int writes = 0;

	if (PIM_DEBUG_MSDP_EVENTS) {
		vty_out(vty, "debug msdp events\n");
		++writes;
	}
	if (PIM_DEBUG_MSDP_PACKETS) {
		vty_out(vty, "debug msdp packets\n");
		++writes;
	}
	if (PIM_DEBUG_MSDP_INTERNAL) {
		vty_out(vty, "debug msdp internal\n");
		++writes;
	}
	if (PIM_DEBUG_IGMP_EVENTS) {
		vty_out(vty, "debug igmp events\n");
		++writes;
	}
	if (PIM_DEBUG_IGMP_PACKETS) {
		vty_out(vty, "debug igmp packets\n");
		++writes;
	}
	if (PIM_DEBUG_IGMP_TRACE) {
		vty_out(vty, "debug igmp trace\n");
		++writes;
	}

	if (PIM_DEBUG_MROUTE) {
		vty_out(vty, "debug mroute\n");
		++writes;
	}

	if (PIM_DEBUG_MTRACE) {
		vty_out(vty, "debug mtrace\n");
		++writes;
	}

	if (PIM_DEBUG_MROUTE_DETAIL_ONLY) {
		vty_out(vty, "debug mroute detail\n");
		++writes;
	}

	if (PIM_DEBUG_PIM_EVENTS) {
		vty_out(vty, "debug pim events\n");
		++writes;
	}
	if (PIM_DEBUG_PIM_PACKETS) {
		vty_out(vty, "debug pim packets\n");
		++writes;
	}
	if (PIM_DEBUG_PIM_PACKETDUMP_SEND) {
		vty_out(vty, "debug pim packet-dump send\n");
		++writes;
	}
	if (PIM_DEBUG_PIM_PACKETDUMP_RECV) {
		vty_out(vty, "debug pim packet-dump receive\n");
		++writes;
	}

	if (PIM_DEBUG_PIM_TRACE) {
		vty_out(vty, "debug pim trace\n");
		++writes;
	}
	if (PIM_DEBUG_PIM_TRACE_DETAIL_ONLY) {
		vty_out(vty, "debug pim trace detail\n");
		++writes;
	}

	if (PIM_DEBUG_ZEBRA) {
		vty_out(vty, "debug pim zebra\n");
		++writes;
	}

        if (PIM_DEBUG_MLAG) {
                vty_out(vty, "debug pim mlag\n");
                ++writes;
        }

	if (PIM_DEBUG_BSM) {
		vty_out(vty, "debug pim bsm\n");
		++writes;
	}

	if (PIM_DEBUG_VXLAN) {
		vty_out(vty, "debug pim vxlan\n");
		++writes;
	}

	if (PIM_DEBUG_SSMPINGD) {
		vty_out(vty, "debug ssmpingd\n");
		++writes;
	}

	if (PIM_DEBUG_PIM_HELLO) {
		vty_out(vty, "debug pim packets hello\n");
		++writes;
	}

	if (PIM_DEBUG_PIM_J_P) {
		vty_out(vty, "debug pim packets joins\n");
		++writes;
	}

	if (PIM_DEBUG_PIM_REG) {
		vty_out(vty, "debug pim packets register\n");
		++writes;
	}

	if (PIM_DEBUG_STATIC) {
		vty_out(vty, "debug pim static\n");
		++writes;
	}

	if (PIM_DEBUG_PIM_NHT) {
		vty_out(vty, "debug pim nht\n");
		++writes;
	}

	return writes;
}

int pim_global_config_write_worker(struct pim_instance *pim, struct vty *vty)
{
	int writes = 0;
	struct pim_ssm *ssm = pim->ssm_info;
	char spaces[10];

	if (pim->vrf->vrf_id == VRF_DEFAULT)
		snprintf(spaces, sizeof(spaces), "%s", "");
	else
		snprintf(spaces, sizeof(spaces), "%s", " ");

	writes += pim_msdp_peer_config_write(vty, pim, spaces);
	writes += pim_msdp_config_write(pim, vty, spaces);

	if (!pim->send_v6_secondary) {
		vty_out(vty, "%sno ip pim send-v6-secondary\n", spaces);
		++writes;
	}

	writes += pim_rp_config_write(pim, vty, spaces);

	if (pim->vrf->vrf_id == VRF_DEFAULT) {
		if (router->register_suppress_time
		    != PIM_REGISTER_SUPPRESSION_TIME_DEFAULT) {
			vty_out(vty, "%sip pim register-suppress-time %d\n",
					spaces, router->register_suppress_time);
			++writes;
		}
		if (router->t_periodic != PIM_DEFAULT_T_PERIODIC) {
			vty_out(vty, "%sip pim join-prune-interval %d\n",
				spaces, router->t_periodic);
			++writes;
		}

		if (router->packet_process != PIM_DEFAULT_PACKET_PROCESS) {
			vty_out(vty, "%sip pim packets %d\n", spaces,
				router->packet_process);
			++writes;
		}
	}
	if (pim->keep_alive_time != PIM_KEEPALIVE_PERIOD) {
		vty_out(vty, "%sip pim keep-alive-timer %d\n", spaces,
			pim->keep_alive_time);
		++writes;
	}
	if (pim->rp_keep_alive_time != (unsigned int)PIM_RP_KEEPALIVE_PERIOD) {
		vty_out(vty, "%sip pim rp keep-alive-timer %d\n", spaces,
			pim->rp_keep_alive_time);
		++writes;
	}
<<<<<<< HEAD

=======
>>>>>>> 5bf9f646
	if (ssm->plist_name) {
		vty_out(vty, "%sip pim ssm prefix-list %s\n", spaces,
			ssm->plist_name);
		++writes;
	}
	if (pim->register_plist) {
		vty_out(vty, "%sip pim register-accept-list %s\n", spaces,
			pim->register_plist);
		++writes;
	}
	if (pim->spt.switchover == PIM_SPT_INFINITY) {
		if (pim->spt.plist)
			vty_out(vty,
				"%sip pim spt-switchover infinity-and-beyond prefix-list %s\n",
				spaces, pim->spt.plist);
		else
			vty_out(vty,
				"%sip pim spt-switchover infinity-and-beyond\n",
				spaces);
		++writes;
	}
	if (pim->ecmp_rebalance_enable) {
		vty_out(vty, "%sip pim ecmp rebalance\n", spaces);
		++writes;
	} else if (pim->ecmp_enable) {
		vty_out(vty, "%sip pim ecmp\n", spaces);
		++writes;
	}

	if (pim->igmp_watermark_limit != 0) {
		vty_out(vty, "%sip igmp watermark-warn %u\n", spaces,
			pim->igmp_watermark_limit);
		++writes;
	}

	if (pim->ssmpingd_list) {
		struct listnode *node;
		struct ssmpingd_sock *ss;
		++writes;
		for (ALL_LIST_ELEMENTS_RO(pim->ssmpingd_list, node, ss)) {
			char source_str[INET_ADDRSTRLEN];
			pim_inet4_dump("<src?>", ss->source_addr, source_str,
				       sizeof(source_str));
			vty_out(vty, "%sip ssmpingd %s\n", spaces, source_str);
			++writes;
		}
	}

	if (pim->ssm_enabled) {
		vty_out(vty, "%sip pim ssm enable\n", spaces);
		++writes;
	}

	return writes;
}

int pim_interface_config_write(struct vty *vty)
{
	struct pim_instance *pim;
	struct interface *ifp;
	struct vrf *vrf;
	int writes = 0;

	RB_FOREACH (vrf, vrf_name_head, &vrfs_by_name) {
		pim = vrf->info;
		if (!pim)
			continue;

		FOR_ALL_INTERFACES (pim->vrf, ifp) {
			/* pim is enabled internally/implicitly on the vxlan
			 * termination device ipmr-lo. skip displaying that
			 * config to avoid confusion
			 */
			if (pim_vxlan_is_term_dev_cfg(pim, ifp))
				continue;

			/* IF name */
			if (vrf->vrf_id == VRF_DEFAULT)
				vty_frame(vty, "interface %s\n", ifp->name);
			else
				vty_frame(vty, "interface %s vrf %s\n",
					  ifp->name, vrf->name);
			++writes;

			if (ifp->desc) {
				vty_out(vty, " description %s\n", ifp->desc);
				++writes;
			}

			if (ifp->info) {
				struct pim_interface *pim_ifp = ifp->info;

				if (PIM_IF_TEST_PIM(pim_ifp->options)) {
					vty_out(vty, " ip pim\n");
					++writes;
				}

				/* IF ip pim drpriority */
				if (pim_ifp->pim_dr_priority
				    != PIM_DEFAULT_DR_PRIORITY) {
					vty_out(vty, " ip pim drpriority %u\n",
						pim_ifp->pim_dr_priority);
					++writes;
				}

				/* IF ip pim hello */
				if (pim_ifp->pim_hello_period
				    != PIM_DEFAULT_HELLO_PERIOD) {
					vty_out(vty, " ip pim hello %d",
						pim_ifp->pim_hello_period);
					if (pim_ifp->pim_default_holdtime != -1)
						vty_out(vty, " %d",
							pim_ifp->pim_default_holdtime);
					vty_out(vty, "\n");
					++writes;
				}

				/* update source */
				if (PIM_INADDR_ISNOT_ANY(
					    pim_ifp->update_source)) {
					char src_str[INET_ADDRSTRLEN];
					pim_inet4_dump("<src?>",
						       pim_ifp->update_source,
						       src_str,
						       sizeof(src_str));
					vty_out(vty, " ip pim use-source %s\n",
						src_str);
					++writes;
				}

				/* IF ip igmp */
				if (PIM_IF_TEST_IGMP(pim_ifp->options)) {
					vty_out(vty, " ip igmp\n");
					++writes;
				}

				/* ip igmp version */
				if (pim_ifp->igmp_version
				    != IGMP_DEFAULT_VERSION) {
					vty_out(vty, " ip igmp version %d\n",
						pim_ifp->igmp_version);
					++writes;
				}

				/* IF ip igmp query-max-response-time */
				if (pim_ifp->igmp_query_max_response_time_dsec
				    != IGMP_QUERY_MAX_RESPONSE_TIME_DSEC) {
					vty_out(vty,
						" ip igmp query-max-response-time %d\n",
						pim_ifp->igmp_query_max_response_time_dsec);
					++writes;
				}

				/* IF ip igmp query-interval */
				if (pim_ifp->igmp_default_query_interval
				    != IGMP_GENERAL_QUERY_INTERVAL) {
					vty_out(vty,
						" ip igmp query-interval %d\n",
						pim_ifp->igmp_default_query_interval);
					++writes;
				}

				/* IF ip igmp last-member_query-count */
				if (pim_ifp->igmp_last_member_query_count
				    != IGMP_DEFAULT_ROBUSTNESS_VARIABLE) {
					vty_out(vty,
						" ip igmp last-member-query-count %d\n",
						pim_ifp->igmp_last_member_query_count);
					++writes;
				}

				/* IF ip igmp last-member_query-interval */
				if (pim_ifp->igmp_specific_query_max_response_time_dsec
				    != IGMP_SPECIFIC_QUERY_MAX_RESPONSE_TIME_DSEC) {
					vty_out(vty,
						" ip igmp last-member-query-interval %d\n",
						pim_ifp->igmp_specific_query_max_response_time_dsec);
					  ++writes;
				}

				/* IF ip igmp join */
				if (pim_ifp->igmp_join_list) {
					struct listnode *node;
					struct igmp_join *ij;
					for (ALL_LIST_ELEMENTS_RO(
						     pim_ifp->igmp_join_list,
						     node, ij)) {
						char group_str[INET_ADDRSTRLEN];
						char source_str
							[INET_ADDRSTRLEN];
						pim_inet4_dump(
							"<grp?>",
							ij->group_addr,
							group_str,
							sizeof(group_str));
						if (ij->source_addr.s_addr == INADDR_ANY) {
							vty_out(vty,
								" ip igmp join %s\n",
								group_str);
						} else {
							inet_ntop(AF_INET,
								  &ij->source_addr,
								  source_str,
								  sizeof(source_str));
							vty_out(vty,
								" ip igmp join %s %s\n",
								group_str, source_str);
						}
						++writes;
					}
				}

				if (pim_ifp->activeactive)
					vty_out(vty, " ip pim active-active\n");

				/* boundary */
				if (pim_ifp->boundary_oil_plist) {
					vty_out(vty,
						" ip multicast boundary oil %s\n",
						pim_ifp->boundary_oil_plist);
					++writes;
				}

				writes +=
					pim_static_write_mroute(pim, vty, ifp);
				pim_bsm_write_config(vty, ifp);
				++writes;
				pim_bfd_write_config(vty, ifp);
				++writes;
			}
			vty_endframe(vty, "!\n");
			++writes;
		}
	}

	return writes;
}<|MERGE_RESOLUTION|>--- conflicted
+++ resolved
@@ -215,10 +215,6 @@
 			pim->rp_keep_alive_time);
 		++writes;
 	}
-<<<<<<< HEAD
-
-=======
->>>>>>> 5bf9f646
 	if (ssm->plist_name) {
 		vty_out(vty, "%sip pim ssm prefix-list %s\n", spaces,
 			ssm->plist_name);
