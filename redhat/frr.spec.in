# configure options
#
# Some can be overridden on rpmbuild commandline with:
# rpmbuild --define 'variable value'
#   (use any value, ie 1 for flag "with_XXXX" definitions)
#
# E.g. rpmbuild --define 'release_rev 02' may be useful if building
# rpms again and again on the same day, so the newer rpms can be installed.
# bumping the number each time.

#################### FRRouting (FRR) configure options #####################
# with-feature options
%{!?with_babeld:        %global  with_babeld        1 }
%{!?with_bfdd:          %global  with_bfdd          1 }
%{!?with_bgp_vnc:       %global  with_bgp_vnc       0 }
%{!?with_cumulus:       %global  with_cumulus       0 }
%{!?with_eigrpd:        %global  with_eigrpd        1 }
%{!?with_fpm:           %global  with_fpm           1 }
%{!?with_ldpd:          %global  with_ldpd          1 }
%{!?with_multipath:     %global  with_multipath     256 }
%{!?with_nhrpd:         %global  with_nhrpd         1 }
%{!?with_ospfapi:       %global  with_ospfapi       1 }
%{!?with_ospfclient:    %global  with_ospfclient    1 }
%{!?with_pam:           %global  with_pam           0 }
%{!?with_pbrd:          %global  with_pbrd          1 }
%{!?with_pimd:          %global  with_pimd          1 }
%{!?with_vrrpd:         %global  with_vrrpd         1 }
%{!?with_rtadv:         %global  with_rtadv         1 }
%{!?with_watchfrr:      %global  with_watchfrr      1 }
%{!?with_pathd:         %global  with_pathd         1 }

# user and group
%{!?frr_user:           %global  frr_user           frr }
%{!?vty_group:          %global  vty_group          frrvty }

# path defines
%define     configdir   %{_sysconfdir}/%{name}
%define     _sbindir    /usr/lib/frr
%define     zeb_src     %{_builddir}/%{name}-%{frrversion}
%define     zeb_rh_src  %{zeb_src}/redhat
%define     zeb_docs    %{zeb_src}/doc
%define     frr_tools   %{zeb_src}/tools

# defines for configure
%define     rundir  %{_localstatedir}/run/%{name}

############################################################################

#### Version String tweak
# Remove invalid characters form version string and replace with _
%{expand: %%global rpmversion %(echo '@VERSION@' | tr [:blank:]- _ )}
%define         frrversion   @VERSION@

#### Check for systemd or init.d (upstart)
# Check for init.d (upstart) as used in CentOS 6 or systemd (ie CentOS 7)
%if 0%{?fedora} || 0%{?rhel} >= 7 || 0%{?suse_version} >= 1210
    %global initsystem systemd
%else
%if 0%{?rhel} && 0%{?rhel} < 7
    %global initsystem upstart
%else
    %{expand: %%global initsystem %(if [[ `/sbin/init --version 2> /dev/null` =~ upstart ]]; then echo upstart; elif [[ `readlink -f /sbin/init` = /usr/lib/systemd/systemd ]]; then echo systemd; elif [[ `systemctl` =~ -\.mount ]]; then echo systemd; fi)}
%endif
%endif

# Check for python version - use python2.7 on CentOS 6, otherwise python3
%if 0%{?rhel} && 0%{?rhel} < 7
    %global use_python2 1
%else
    %global use_python2 0
%endif

# If init system is systemd, then always enable watchfrr
%if "%{initsystem}" == "systemd"
    %global with_watchfrr 1
%endif

#### Check for RedHat 6.x or CentOS 6.x - they are too old to support PIM.
####   Always disable it on these old systems unconditionally
#
# if CentOS / RedHat and version < 7, then disable PIMd (too old, won't work)
%if 0%{?rhel} && 0%{?rhel} < 7
    %global  with_pimd  0
%endif

# misc internal defines
%{!?frr_uid:            %global  frr_uid            92 }
%{!?frr_gid:            %global  frr_gid            92 }
%{!?vty_gid:            %global  vty_gid            85 }

%define daemon_list zebra ripd ospfd bgpd isisd ripngd ospf6d pbrd staticd bfdd fabricd pathd

%if %{with_ldpd}
    %define daemon_ldpd ldpd
%else
    %define daemon_ldpd ""
%endif

%if %{with_pimd}
    %define daemon_pimd pimd
%else
    %define daemon_pimd ""
%endif

%if %{with_pbrd}
    %define daemon_pbrd pbrd
%else
    %define daemon_pbrd ""
%endif

%if %{with_nhrpd}
    %define daemon_nhrpd nhrpd
%else
    %define daemon_nhrpd ""
%endif

%if %{with_eigrpd}
    %define daemon_eigrpd eigrpd
%else
    %define daemon_eigrpd ""
%endif

%if %{with_babeld}
    %define daemon_babeld babeld
%else
    %define daemon_babeld ""
%endif

%if %{with_vrrpd}
    %define daemon_vrrpd vrrpd
%else
    %define daemon_vrrpd ""
%endif

%if %{with_watchfrr}
    %define daemon_watchfrr watchfrr
%else
    %define daemon_watchfrr ""
%endif

%if %{with_bfdd}
    %define daemon_bfdd bfdd
%else
    %define daemon_bfdd ""
%endif

%if %{with_pathd}
    %define daemon_pathd pathd
%else
    %define daemon_pathd ""
%endif

%define all_daemons %{daemon_list} %{daemon_ldpd} %{daemon_pimd} %{daemon_nhrpd} %{daemon_eigrpd} %{daemon_babeld} %{daemon_watchfrr} %{daemon_pbrd} %{daemon_bfdd} %{daemon_vrrpd} %{daemon_pathd}

#release sub-revision (the two digits after the CONFDATE)
%{!?release_rev:        %global  release_rev        01 }

Summary: Routing daemon
Name:           frr
Version:        %{rpmversion}
Release:        %{release_rev}%{?dist}
License:        GPLv2+
Group:          System Environment/Daemons
Source0:        https://github.com/FRRouting/frr/archive/%{name}-%{frrversion}.tar.gz
URL:            https://www.frrouting.org
Requires(pre):  shadow-utils
Requires(preun): info
Requires(post): info
BuildRequires:  bison >= 2.7
BuildRequires:  c-ares-devel
BuildRequires:  flex
BuildRequires:  gcc
BuildRequires:  json-c-devel
BuildRequires:  libcap-devel
BuildRequires:  make
BuildRequires:  ncurses-devel
BuildRequires:  readline-devel
BuildRequires:  texinfo
BuildRequires:  libyang2-devel
%if 0%{?rhel} && 0%{?rhel} < 7
#python27-devel is available from ius community repo for RedHat/CentOS 6
BuildRequires:  python27-devel
BuildRequires:  python27-sphinx
%else
%if %{use_python2}
BuildRequires:  python-devel >= 2.7
BuildRequires:  python-sphinx
%else
BuildRequires:  python3-devel
BuildRequires:  python3-sphinx
<<<<<<< HEAD
%endif
=======
>>>>>>> f44e7a37
%endif
%if 0%{?rhel} > 7
#platform-python-devel is needed for /usr/bin/pathfix.py
BuildRequires:  platform-python-devel
%endif
%if 0%{?rhel} > 7
#platform-python-devel is needed for /usr/bin/pathfix.py
BuildRequires:  platform-python-devel
%endif
Requires:       initscripts
%if %{with_pam}
BuildRequires:  pam-devel
%endif
%if "%{initsystem}" == "systemd"
BuildRequires:      systemd
BuildRequires:      systemd-devel
Requires(post):     systemd
Requires(preun):    systemd
Requires(postun):   systemd
%else
Requires(post):     chkconfig
Requires(preun):    chkconfig
# Initscripts > 5.60 is required for IPv6 support
Requires(pre):      initscripts >= 5.60
%endif
Provides:           routingdaemon = %{version}-%{release}
Obsoletes:          gated mrt zebra frr-sysvinit
Conflicts:          bird


%description
FRRouting is a free software that manages TCP/IP based routing
protocol. It takes multi-server and multi-thread approach to resolve
the current complexity of the Internet.

FRRouting supports BGP4, OSPFv2, OSPFv3, ISIS, RIP, RIPng, PIM, LDP
NHRP, Babel, PBR, EIGRP and BFD.

FRRouting is a fork of Quagga.


%package contrib
Summary: contrib tools for frr
Group: System Environment/Daemons

%description contrib
Contributed/3rd party tools which may be of use with frr.


%package pythontools
Summary: python tools for frr
%if 0%{?rhel} && 0%{?rhel} < 7
#python27 is available from ius community repo for RedHat/CentOS 6
BuildRequires:  python27
Requires:  python27-ipaddress
%else
%if %{use_python2}
BuildRequires:  python2
Requires:  python2-ipaddress
%else
BuildRequires:  python3
%endif
%endif
Group: System Environment/Daemons

%description pythontools
Contributed python 2.7 tools which may be of use with frr.


%package devel
Summary: Header and object files for frr development
Group: System Environment/Daemons
Requires: %{name} = %{version}-%{release}

%description devel
The frr-devel package contains the header and object files neccessary for
developing OSPF-API and frr applications.


%package rpki-rtrlib
Summary: BGP RPKI support (rtrlib)
Group: System Environment/Daemons
BuildRequires:  librtr-devel >= 0.5
Requires: %{name} = %{version}-%{release}

%description rpki-rtrlib
Adds RPKI support to FRR's bgpd, allowing validation of BGP routes
against cryptographic information stored in WHOIS databases.  This is
used to prevent hijacking of networks on the wider internet.  It is only
relevant to internet service providers using their own autonomous system
number.


%package snmp
Summary: SNMP support
Group: System Environment/Daemons
BuildRequires: net-snmp-devel
Requires: %{name} = %{version}-%{release}

%description snmp
Adds SNMP support to FRR's daemons by attaching to net-snmp's snmpd
through the AgentX protocol.  Provides read-only access to current
routing state through standard SNMP MIBs.


%prep
%setup -q -n frr-%{frrversion}


%build

# For standard gcc verbosity, uncomment these lines:
#CFLAGS="%{optflags} -Wall -Wsign-compare -Wpointer-arith"
#CFLAGS="${CFLAGS} -Wbad-function-cast -Wwrite-strings"

# For ultra gcc verbosity, uncomment these lines also:
#CFLAGS="${CFLAGS} -W -Wcast-qual -Wstrict-prototypes"
#CFLAGS="${CFLAGS} -Wmissing-declarations -Wmissing-noreturn"
#CFLAGS="${CFLAGS} -Wmissing-format-attribute -Wunreachable-code"
#CFLAGS="${CFLAGS} -Wpacked -Wpadded"

%configure \
    --sbindir=%{_sbindir} \
    --sysconfdir=%{configdir} \
    --localstatedir=%{rundir} \
    --disable-static \
    --disable-werror \
    --enable-irdp \
%if %{with_multipath}
    --enable-multipath=%{with_multipath} \
%endif
    --enable-vtysh \
%if %{with_ospfclient}
    --enable-ospfclient \
%else
    --disable-ospfclient\
%endif
%if %{with_ospfapi}
    --enable-ospfapi \
%else
    --disable-ospfapi \
%endif
%if %{with_rtadv}
    --enable-rtadv \
%else
    --disable-rtadv \
%endif
%if %{with_ldpd}
    --enable-ldpd \
%else
    --disable-ldpd \
%endif
%if %{with_pimd}
    --enable-pimd \
%else
    --disable-pimd \
%endif
%if %{with_pbrd}
    --enable-pbrd \
%else
    --disable-pbrd \
%endif
%if %{with_nhrpd}
    --enable-nhrpd \
%else
    --disable-nhrpd \
%endif
%if %{with_eigrpd}
    --enable-eigrpd \
%else
    --disable-eigrpd \
%endif
%if %{with_babeld}
    --enable-babeld \
%else
    --disable-babeld \
%endif
%if %{with_vrrpd}
	--enable-vrrpd \
%else
	--disable-vrrpd \
%endif
%if %{with_pam}
    --with-libpam \
%endif
%if 0%{?frr_user:1}
    --enable-user=%{frr_user} \
    --enable-group=%{frr_user} \
%endif
%if 0%{?vty_group:1}
    --enable-vty-group=%{vty_group} \
%endif
%if %{with_fpm}
    --enable-fpm \
%else
    --disable-fpm \
%endif
%if %{with_watchfrr}
    --enable-watchfrr \
%else
    --disable-watchfrr \
%endif
%if %{with_cumulus}
    --enable-cumulus \
%endif
%if %{with_bgp_vnc}
    --enable-bgp-vnc \
%else
    --disable-bgp-vnc \
%endif
    --enable-isisd \
%if "%{initsystem}" == "systemd"
    --enable-systemd \
%endif
    --enable-rpki \
%if %{with_bfdd}
    --enable-bfdd \
%else
    --disable-bfdd \
%endif
%if %{with_pathd}
    --enable-pathd \
%else
    --disable-pathd \
%endif
    --enable-snmp
    # end

make %{?_smp_mflags} MAKEINFO="makeinfo --no-split"

%if %{use_python2}
# Change frr-reload.py to use python2.7
sed -e '1c #!/usr/bin/python2.7' -i %{zeb_src}/tools/frr-reload.py
sed -e '1c #!/usr/bin/python2.7' -i %{zeb_src}/tools/generate_support_bundle.py
%else
# Change frr-reload.py to use python3
sed -e '1c #!/usr/bin/python3' -i %{zeb_src}/tools/frr-reload.py
sed -e '1c #!/usr/bin/python3' -i %{zeb_src}/tools/generate_support_bundle.py
%endif

pushd doc
make info
popd


%install
mkdir -p %{buildroot}%{_sysconfdir}/{frr,sysconfig,logrotate.d,pam.d,default} \
         %{buildroot}%{_localstatedir}/log/frr %{buildroot}%{_infodir}
make DESTDIR=%{buildroot} INSTALL="install -p" CP="cp -p" install

# Remove this file, as it is uninstalled and causes errors when building on RH9
rm -rf %{buildroot}/usr/share/info/dir

# Remove debian init script if it was installed
rm -f %{buildroot}%{_sbindir}/frr

# kill bogus libtool files
rm -vf %{buildroot}%{_libdir}/frr/modules/*.la
rm -vf %{buildroot}%{_libdir}/*.la
rm -vf %{buildroot}%{_libdir}/frr/libyang_plugins/*.la

# install /etc sources
%if "%{initsystem}" == "systemd"
mkdir -p %{buildroot}%{_unitdir}
install -m644 %{zeb_src}/tools/frr.service %{buildroot}%{_unitdir}/frr.service
%else
mkdir -p %{buildroot}%{_initddir}
ln -s %{_sbindir}/frrinit.sh %{buildroot}%{_initddir}/frr
%endif

install %{zeb_src}/tools/etc/frr/daemons %{buildroot}%{_sysconfdir}/frr
install %{zeb_src}/tools/etc/frr/frr.conf %{buildroot}%{_sysconfdir}/frr/frr.conf.template
install -m644 %{zeb_rh_src}/frr.pam %{buildroot}%{_sysconfdir}/pam.d/frr
install -m644 %{zeb_rh_src}/frr.logrotate %{buildroot}%{_sysconfdir}/logrotate.d/frr
install -d -m750 %{buildroot}%{rundir}

%if 0%{?rhel} > 7 || 0%{?fedora} > 29
# avoid `ERROR: ambiguous python shebang in` errors
pathfix.py -pni "%{__python3} %{py3_shbang_opts}" %{buildroot}/usr/lib/frr/*.py
%py_byte_compile %{__python3} %{buildroot}/usr/lib/frr/*.py
%endif

%pre
# add vty_group
%if 0%{?vty_group:1}
    getent group %{vty_group} >/dev/null || groupadd -r -g %{vty_gid} %{vty_group}
%endif

# add frr user and group
%if 0%{?frr_user:1}
    # Ensure that frr_gid gets correctly allocated
    getent group %{frr_user} >/dev/null || groupadd -g %{frr_gid} %{frr_user}
    getent passwd %{frr_user} >/dev/null || \
    useradd -r -u %{frr_uid} -g %{frr_user} \
        -s /sbin/nologin -c "FRRouting suite" \
        -d %{rundir} %{frr_user}

    %if 0%{?vty_group:1}
        usermod -a -G %{vty_group} %{frr_user}
    %endif
%endif
exit 0


%post
# zebra_spec_add_service <service name> <port/proto> <comment>
# e.g. zebra_spec_add_service zebrasrv 2600/tcp "zebra service"

zebra_spec_add_service ()
{
    # Add port /etc/services entry if it isn't already there
    if [ -f %{_sysconfdir}/services ] && \
        ! %__sed -e 's/#.*$//' %{_sysconfdir}/services 2>/dev/null | %__grep -wq $1 ; then
        echo "$1        $2          # $3"  >> %{_sysconfdir}/services
    fi
}

zebra_spec_add_service zebrasrv 2600/tcp "zebra service"
zebra_spec_add_service zebra    2601/tcp "zebra vty"
zebra_spec_add_service staticd  2616/tcp "staticd vty"
zebra_spec_add_service ripd     2602/tcp "RIPd vty"
zebra_spec_add_service ripngd   2603/tcp "RIPngd vty"
zebra_spec_add_service ospfd    2604/tcp "OSPFd vty"
zebra_spec_add_service bgpd     2605/tcp "BGPd vty"
zebra_spec_add_service ospf6d   2606/tcp "OSPF6d vty"
zebra_spec_add_service isisd    2608/tcp "ISISd vty"
%if %{with_ospfapi}
    zebra_spec_add_service ospfapi  2607/tcp "OSPF-API"
%endif
%if %{with_babeld}
    zebra_spec_add_service babeld   2609/tcp "BABELd vty"
%endif
%if %{with_nhrpd}
    zebra_spec_add_service nhrpd    2610/tcp "NHRPd vty"
%endif
%if %{with_pimd}
    zebra_spec_add_service pimd     2611/tcp "PIMd vty"
%endif
%if %{with_pbrd}
    zebra_spec_add_service pbrd     2615/tcp "PBRd vty"
%endif
%if %{with_ldpd}
    zebra_spec_add_service ldpd     2612/tcp "LDPd vty"
%endif
%if %{with_eigrpd}
    zebra_spec_add_service eigrpd   2613/tcp "EIGRPd vty"
%endif
%if %{with_bfdd}
    zebra_spec_add_service bfdd     2617/tcp "BFDd vty"
%endif
zebra_spec_add_service fabricd	2618/tcp "Fabricd vty"
%if %{with_vrrpd}
    zebra_spec_add_service vrrpd    2619/tcp "VRRPd vty"
%endif
%if %{with_pathd}
    zebra_spec_add_service pathd    2620/tcp "Pathd vty"
%endif

%if "%{initsystem}" == "systemd"
    for daemon in %all_daemons ; do
        %systemd_post frr.service
    done
%else
    /sbin/chkconfig --add frr
%endif

# Fix bad path in previous config files
#  Config files won't get replaced by default, so we do this ugly hack to fix it
%__sed -i 's|watchfrr_options=|#watchfrr_options=|g' %{configdir}/daemons 2> /dev/null || true

# With systemd, watchfrr is mandatory. Fix config to make sure it's enabled if
# we install or upgrade to a frr built with systemd
%if "%{initsystem}" == "systemd"
    %__sed -i 's|watchfrr_enable=no|watchfrr_enable=yes|g' %{configdir}/daemons 2> /dev/null || true
%endif

/sbin/install-info %{_infodir}/frr.info.gz %{_infodir}/dir

# Create dummy config file if they don't exist so basic functions can be used.
if [ ! -e %{configdir}/zebra.conf ]; then
    # per daemon configs exist
    mv %{configdir}/frr.conf.template %{configdir}/frr.conf
%if 0%{?frr_user:1}
    chown %{frr_user}:%{frr_user} %{configdir}/frr.conf
%endif
    chmod 640 %{configdir}/frr.conf
fi
%if 0%{?frr_user:1}
    chown %{frr_user}:%{frr_user} %{configdir}/daemons
%endif

%if %{with_watchfrr}
    # No config for watchfrr - this is part of /etc/sysconfig/frr
    rm -f %{configdir}/watchfrr.*
%endif

if [ ! -e %{configdir}/vtysh.conf ]; then
    touch %{configdir}/vtysh.conf
    chmod 640 %{configdir}/vtysh.conf
%if 0%{?frr_user:1}
    %if 0%{?vty_group:1}
        chown %{frr_user}:%{vty_group} %{configdir}/vtysh.conf*
    %endif
%endif
fi


%postun
if [ "$1" -ge 1 ]; then
    #
    # Upgrade from older version
    #
    %if "%{initsystem}" == "systemd"
        ##
        ## Systemd Version
        ##
        %systemd_postun_with_restart frr.service
    %else
        ##
        ## init.d Version
        ##
        service frr restart >/dev/null 2>&1
    %endif
    :
fi


%preun
%if "%{initsystem}" == "systemd"
    ##
    ## Systemd Version
    ##
    if [ $1 -eq 0 ] ; then
        %systemd_preun frr.service
    fi
%else
    ##
    ## init.d Version
    ##
    if [ $1 -eq 0 ] ; then
        service frr stop  >/dev/null 2>&1
        /sbin/chkconfig --del frr
    fi
%endif
/sbin/install-info --delete %{_infodir}/frr.info.gz %{_infodir}/dir


%files
%doc COPYING
%doc doc/mpls
%doc README.md
/usr/share/yang/*.yang
%if 0%{?frr_user:1}
    %dir %attr(751,%{frr_user},%{frr_user}) %{configdir}
    %dir %attr(750,%{frr_user},%{frr_user}) %{_localstatedir}/log/frr
    %dir %attr(751,%{frr_user},%{frr_user}) %{rundir}
%else
    %dir %attr(750,root,root) %{configdir}
    %dir %attr(750,root,root) %{_localstatedir}/log/frr
    %dir %attr(750,root,root) %{rundir}
%endif
%{_infodir}/frr.info.gz
%{_mandir}/man*/*
%{_sbindir}/zebra
%{_sbindir}/staticd
%{_sbindir}/ospfd
%{_sbindir}/ripd
%{_sbindir}/bgpd
%exclude %{_sbindir}/ssd
%if %{with_watchfrr}
    %{_sbindir}/watchfrr
%endif
%{_sbindir}/ripngd
%{_sbindir}/ospf6d
%if %{with_pimd}
    %{_sbindir}/pimd
%endif
%if %{with_pbrd}
    %{_sbindir}/pbrd
%endif
%if %{with_vrrpd}
    %{_sbindir}/vrrpd
%endif
%{_sbindir}/isisd
%{_sbindir}/fabricd
%if %{with_ldpd}
    %{_sbindir}/ldpd
%endif
%if %{with_eigrpd}
    %{_sbindir}/eigrpd
%endif
%if %{with_nhrpd}
    %{_sbindir}/nhrpd
%endif
%if %{with_babeld}
    %{_sbindir}/babeld
%endif
%if %{with_bfdd}
    %{_sbindir}/bfdd
%endif
%if %{with_pathd}
    %{_sbindir}/pathd
    %{_libdir}/frr/modules/pathd_pcep.so
%endif
%{_libdir}/libfrr.so*
%{_libdir}/libfrrcares*
%{_libdir}/libfrrospf*
%if %{with_fpm}
    %{_libdir}/frr/modules/zebra_fpm.so
%endif
%{_libdir}/frr/modules/zebra_cumulus_mlag.so
%{_libdir}/frr/modules/dplane_fpm_nl.so
%{_libdir}/frr/modules/zebra_irdp.so
%{_libdir}/frr/modules/bgpd_bmp.so
%{_bindir}/*
%config(noreplace) %{configdir}/[!v]*.conf*
%config(noreplace) %attr(750,%{frr_user},%{frr_user}) %{configdir}/daemons
%if "%{initsystem}" == "systemd"
    %{_unitdir}/frr.service
%else
    %{_initddir}/frr
%endif
%config(noreplace) %{_sysconfdir}/pam.d/frr
%config(noreplace) %{_sysconfdir}/logrotate.d/frr
%{_sbindir}/frr-reload
%{_sbindir}/frrcommon.sh
%{_sbindir}/frrinit.sh
%{_sbindir}/watchfrr.sh


%files contrib
%doc tools


%files pythontools
%{_sbindir}/generate_support_bundle.py
%{_sbindir}/frr-reload.py
%if 0%{?rhel} > 7 || 0%{?fedora} > 29
%{_sbindir}/__pycache__/*
%else
%{_sbindir}/generate_support_bundle.pyc
%{_sbindir}/generate_support_bundle.pyo
%{_sbindir}/frr-reload.pyc
%{_sbindir}/frr-reload.pyo
%endif
<<<<<<< HEAD
=======


%post rpki-rtrlib
# add rpki module to daemons
sed -i -e 's/^\(bgpd_options=\)\(.*\)\(".*\)/\1\2 -M rpki\3/' %{_sysconfdir}/frr/daemons

%postun rpki-rtrlib
# remove rpki module from daemons
sed -i 's/ -M rpki//' %{_sysconfdir}/frr/daemons

%files rpki-rtrlib
%{_libdir}/frr/modules/bgpd_rpki.so


%files snmp
%{_libdir}/libfrrsnmp.so*
%{_libdir}/frr/modules/*snmp.so
>>>>>>> f44e7a37


%files devel
%{_libdir}/lib*.so
%dir %{_includedir}/%{name}
%{_includedir}/%{name}/*.h
%dir %{_includedir}/%{name}/ospfd
%{_includedir}/%{name}/ospfd/*.h
%if %{with_bfdd}
    %dir %{_includedir}/%{name}/bfdd
    %{_includedir}/%{name}/bfdd/bfddp_packet.h
%endif
%if %{with_ospfapi}
    %dir %{_includedir}/%{name}/ospfapi
    %{_includedir}/%{name}/ospfapi/*.h
%endif
%if %{with_eigrpd}
    %dir %{_includedir}/%{name}/eigrpd
    %{_includedir}/%{name}/eigrpd/*.h
%endif


%changelog
<<<<<<< HEAD
* Wed May 06 2020 David Lamparter <equinox@opensourcerouting.org> - %{version}
=======
* Tue Nov  4 2021 Martin Winter <mwinter@opensourcerouting.org> - %{version}

* Tue Nov  2 2021 Jafar Al-Gharaibeh <jafar@atcorp.com> - 8.1
-    FRR 8.1 brings a long list of enhancements and fixes with 1200 commits from
-    75 developers. Thanks to all contributers.
- New Features:
-    Lua hooks are now feature complete, with one hook available for use (http://docs.frrouting.org/en/latest/scripting.html)
-    Improvements to SRv6 (Segment Routing over IPv6) (http://docs.frrouting.org/en/latest/zebra.html#segment-routing-ipv6)
-    Improvements to Prefix-SID (Type 5)
-    EVPN route type-5 gateway IP overlay Index (http://docs.frrouting.org/en/latest/bgp.html#evpn-overlay-index-gateway-ip)
-    OSPFv3 NSSA and NSSA totally stub areas (http://docs.frrouting.org/en/latest/ospf6d.html#ospf6-area)
-    OSPFv3 ASBR summarization (http://docs.frrouting.org/en/latest/ospf6d.html#asbr-summarisation-support-in-ospfv3)
-    OSPFv3 Graceful Restart (http://docs.frrouting.org/en/latest/ospf6d.html#graceful-restart)
-    OSPFv2 Graceful Restart (restarting mode added, helper was already implemented) (http://docs.frrouting.org/en/latest/ospfd.html#graceful-restart)
- Behavior Changes
-    Every node in running config now has an explicit "exit" tag
-    Link bandwidth in BGP is now correctly encoded according to IEEE 754. To stay with old incorrect encoding use:
-    `neighbor PEER disable-link-bw-encoding-ieee`
- Changelog
- alpine:
    Fix path for daemons file install
- BGP:
-    Add "json" option to "show bgp as-path-access-list"
-    Add `disable-addpath-rx` knob
-    Add an ability to set extcommunity to none in route-maps
-    Add counter of displayed show bgp summary when filtering
-    Add knob to config cond-adv scanner period
-    Add route-map `match alias` command
-    Add rpki source address configuration
-    Add show bgp summary filter by neighbor or as
-    Add terse display option on show bgp summary
-    Allow for auto-completion of community alias's created
-    Bgp knob to teardown session immediately when peer is unreachable
-    Expand 'bgp default <afi>-<safi>' cmds
-    Extend evpn next hop tracking to type-1 and type-4 routes
-    Fix "no router bgp x vrf default"
-    Flowspec redirect vrf uses vrf table instead of allocated table id
-    Handle quick flaps of an evpn prefix properly
-    Initial batch of evpn lttng tracepoints
-    Limit processing to what is needed in rpki validation
-    Modify vrf/view display in show bgp summary
-    Set 4096 instead of 65535 as new max packet size for a new peer
-    Set extended msg size only if we advertised and received capability
-    Show bgp community alias in json community list output
-    Show bgp prefixes by community alias
-    Show max packet size per update-group
-    Split soft reconfigure table task into several jobs to not block vtysh
-    Store distance received from a redistribute statement
-    Update route-type-1 legend to match output
- ISIS:
-    Fix sending of lsp with null seqno
- lib:
-    Add "json" option to "show ip[v6] access-list"
-    Add "json" option to "show ip[v6] prefix-list"
-    Add "json" option to "show route-map"
-    Prevent grpc assert on missing yang node
- NHRP:
-    Clear cache when shortcuts are cleared
-    Fix corrupt address being shown for shortcuts with no cache entry
-    Set prefix correctly in resolution request
- OSPF6:
-    Add debug commands for lsa all and route all
-    Add warning log for late hello packets
-    Add write-multiplier configuration
-    Don't update router-id if at least one adjacency is full
-    Extend the "redistribute" command with more options
-    Fix issue when displaying the redistribute command
-    Fix logging of border router routes
-    Json output for database dump show command
-    Link state id in lsa database json output
-    Send lsa update immediately when ospf instance is deleted
- OSPF:
-    Fix crash when creating vlink in unknown vrf
-    Gr conformance fix for hello packet dr election
-    Print extra lsa information in some log messages
-    Rfc conformance test case 25.23 issue fix
-    Show ip ospf route json does not shown metric and tag
-    Summary lsa is not originated when process is reset
- pathd:
-    Handle pcinitiated configuration, main thread
-    Handle pcinitiated messages, thread controller
-    Handle srp_id correctly
-    If pce ret no-path to pcreq don't retry pcreq nor delegate
- PBR:
-    Add `match ip-protocol [tcp|udp]`
-    Add ability to set/unset src and dest ports
-    Nhg "add" edge case for last in table range
-    Start inclusion of src and dst ports for pbrd
- PIM:
-    Add tos/ttl check for igmp conformance
-    Allow join prune intervals to be as small as 5 seconds
-    Allow msdp group name 'default'
-    Fix register suppress timer code
-    Fix uaf/heap corruption in bsm code
-    Fix command "no ip msdp mesh-group member"
-    Igmp groups are not getting timeout
-    Igmp memberships are not querier specific
-    Igmp sockets need to be iface-bound too
-    Prevent uninited usage of nexthop
-    Support msdp global timers configuration
- vtysh
-    Add cli timestamp '-t' flag
-    Add error code if daemon is not running
-    Fix searching commands in parent nodes
- yang:
-    Add msdp timer configuration
-    Fix bgp multicast prefix type
-    Mark a couple of prefix-list/access-list leafs as mandatory
-    Move multicast prefix type definition
-    Replace an empty pattern with a zero-length restriction
-    Rework pim msdp mesh group
-    Simplify msdp peer handling
- zebra :
-    Add "json" option to "show interface"
-    Various improvment to dataplane interface
-    Add message counts for `show zebra client`
-    Add nhg id to show ip route json
-    Add show command for ra interface lists
-    Fix ipv4 routes with ipv6 link local next hops install in fpm
-    Handle bridge mac address update in evpn contexts
-    Move individual lines to table in `show zebra client` command
-    Refresh vxlan evpn contexts, when bridge interface goes up
-    Update zl3vni when bridge link refreshed in other namespaces

* Wed Jul 21 2021 Martin Winter <mwinter@opensourcerouting.org> - 8.0
- Major changes
-    New daemon pathd for segment routing
-    EVPN Multihoming is now fully supported
-    OSPFv3 now supports VRFs
-    TI-LFA has been implemented in IS-IS and OSPF
-    Ability for Zebra to dump netlink messages in a human-friendly format
-    LDP gained SNMP support
-    libyang minimun version is now 2.0
- BABEL:
-    Add `distribute-list` commands
-    Fix memory leak in connected route handling
- BGP:
-    Add support for use of aliases with communities
-    Add support of tcp-mss for neighbors
-    Add support for EVPN Multihoming
-    Add ability to show BGP routes from a particular table version
-    Add support for for RFC 8050 (MRT add-path)
-    Add SNMP support for MPLS VPN
-    Add `show bgp summary wide` command to show more detailed output 
     on wide terminals
-    Add ability for peer-groups to have `ttl-security hops` configured
-    Add support for conditional Advertisement
-    Add support for RFC 4271 Delay Open Timer
-    Add a knob to not advertise until route is installed in fib
-    Add BGP-wide configuration for graceful shutdown
-    Add support for RFC 8654 extended messages
-    Improve RPKI reporting as well as new show commands
-    Improve handling of VRF route leaking
-    Improve scaling behavior for dynamic neighbors
-    Improve LL nexthop tracking to be interface based
-    Improve route reachability handling with respect to blackhole routes
-    Improve SNMP traps to RFC 4273 notifications
-    Improve EVPN routes to use L3 NHG's where applicable
-    Improvements to EVPN
-    Improvements to update behavior
-    Fix various issues with connection resolution
-    Fix statistics commands in some situations
-    Fix non-determistic locally-originated paths in bestpath selection
-    Continue working on transitioning to YANG/Northbound configuration
-    Various bug fixes and performance improvements
- EIGRP:
-    Add `distribute-list` commands
-    Ensure received AS number is the same as ours in all situations
-    Properly validate TLV lengths in some situations
- IS-IS:
-    Add ldb-sync functionality
-    Add TI-LFA functionality
-    Add support for Anycast-SID's
-    Add support for classic LFA RFC 5286
-    Add `show isis fast-reroute summary` command
-    Add support for Remote LFA RFC 7490
-    Fix Attach-bit processing in some scenarios
-    Cleanup BFD integration
-    Various bug fixes and performance improvements
- LDP:
-    Add SNMP support
-    Support for LDP IGP Synchronization
-    Support for RLFA clients
-    Various bug fixes and performance improvements
- LIBFRR:
-    Various bugfixes and performance improvements
- NHRP:
-    Add `nhrp multicast-nflog-group (1-65535)` command
-    Add configuration options for vici socket path
-    Add support for forwarding multicast packets
-    Fix handling of MTU
-    Fix handling of NAT extension
-    Retry IPsec under some conditions
- OSPFv2:
-    Add OSPF GR helper support
-    Add JSON support for various commands
-    Add `summary-address A.B.C.D/M ...` commands
-    Add `area X nssa suppress-fa` command
-    Add support for TI-LFA
-    Add support for BFD profiles
-    Add support for Traffic Engineering database
-    Add support for usage of DMPVPN with OSPF
-    Add `clear ip ospf neighbor` commands
-    Add YANG support for route-maps
-    Improvements to SNMP
-    Fixes for type 5 and type 7 LSA handling
-    Various bug fixes and performance improvements
- OSPFv3:
-    Add support for VRFs
-    Add JSON support to a bunch of commands
-    Add ability to control maximum paths for routes
-    Add `show ipv6 ospf6 vrfs` command
-    Add support for BFD profiles
-    Fix to not send hellos on loopbacks
-    Cleanup area handling around interfaces
-    YANG support for route-maps
-    Various bug fixes and performance improvements
- OSPFCLIENT:
-    Cleanup trust of user input
- PATHd:
-    Add support of SR-TE policy management daemon
-    Add optional support for PCEP to pathd
-    Integrate PCEP-LIB into FRR
- PBR:
-    Add `set installable` nhg command
-    Improve interface up/down event handling
- PIM:
-    Add YANG integration
-    Add JSON support to various commands
-    Add BFD profile support
-    Fixes to IGMP conformance
-    Fixes to behavior surrounding Prune and Prune-pending
-    Various bug fixes and performance improvements
- RIPNG:
-    Fix interface wakeup after shutdown
- SHARP:
-    Add ability to use Nexthop Groups
-    Add v4 redistribute watching
-    Add TED support
-    Various bug fixes
- STATIC:
-    Fix nexthop handling in some situations
-    Forbid blackhole and non-blackhole nexthops in a single route
- VRRP:
-    printf formatting cleanups
- VTYSH:
-    Add a `show history` command
-    Add `show memory <daemon>` support
-    Start deprecation cycle for `address-family evpn`
-    Display version with --help
-    Various bug fixes
- WATCHFRR:
-    Fix some crashes
- ZEBRA:
-    Add JSON support to various commands
-    Add Human readable netlink dumps
-    Add L2 NHG support
-    Add support for LSPs to FPM dataplane
-    Add ability for other protocol daemons to install nexthop groups into the kernel
-    Add YANG support for route-maps
-    Improve scale performance when handling a large number of VRF's
-    Improve network namespace handling
-    Improve asic-offload handling
-    Improve FreeBSD interface and route handling
-    Improve handling of neighbors in kernel dataplane plugin
-    Improve label manager
-    Improve route-map processing
-    Improve debug-ability of routes and VRFs
-    Improve FPM dataplane plugin
-    Improve handling of reachability / nexthop tracking on shutdown interfaces
-    Improve EVPN support
-    Fix startup handling of `set src X`
-    Various bug fixes and performance improvements

* Wed Mar  3 2021 Martin Winter <mwinter@opensourcerouting.org> - 7.5.1
- BABEL:
-    Fix connected route leak on change
- BFD:
-    Session lookup was sometimes wrong
-    Memory leak and handling cleanups
-    In some situations handle vrf appropriately when receiving packets
- BGP:
-    Peer Group Inheritance Fixes
-    Dissallow attempt to peer peers reachable via blackholes
-    Send BMP down message when reachability fails
-    Cleanup handling of aggregator data when the AGG AS is 0
-    Handle `neighbor <peer-group allowas-in` config changes properly
-    Properly parse community and lcommunity values in some circumstances
-    Allow peer-groups to configure `ttl-security hops`
-    Prevent v6 routes with v4 nexthops from being installed
-    Allow `default-originate` to be cleared from a peer group
-    Fix evpn route-map vni filter at origin
-    local routes were using non-default distance
-    Properly track if the nexthop was updated in some circumstances
-    Cleanup `show running` when running bgp with `-e X` values
-    Various Memory leaks in show commands
-    Properly withdraw exported routes when deleting a VRF
-    Avoid resetting ebgp-multihop if peer setting is the same as peer-group
-    Properly encode flowspec rules to zebra in some rare circumstances
-    Generate statistics for routes in bgp when we have exactly 1 route
-    Properly apply route-map for the default-originate command
- EIGRP:
-    Properly set MTU for eigrp packets sent
-    Various memory leaks and using uninited data fixes
- ISIS:
-    When last area address is removed, resign if we were the DR
-    Various memory leaks and using uninited data fixes
- LDP:
-    Various memory leaks and using uninited data fixes
- NHRP:
-    Use onlink routes when prefix == nh
-    Shortcut routes are installed with proper nexthop
- OSPF:
-    Prevent duplicate packet read in multiple vrf situation
-    Fix area removal at interface level
-    Restore Point to MultiPoint interface types
-    Correctly handle MTU change on startup
-    Multi Instance initialization sometimes was not successful
-    NSSA translate-always was not working properly
- OSPFv3:
-    Don't send hellos on loopback interfaces
-    Handle ECMP better when a sub-path is removed
-    Memory leak and handling fixes
-    Fix Link LSA not updating when router priority is modified
-    Some output from show commands was wrong
-    Intra area remote connected prefixes sometimes not installed
- PBR:
-    Various memory leaks and using uninited data fixes
- PIM:
-    SGRpt prune received during prune didn't override holdtime
-    Various memory leaks and using uninited data fixes
- STATIC:
-    Fix VRF and usage on startup in some instances
-    Tableid was being mishandled in some cases
- VTYSH:
-    Disable bracketed paste in readline.
- WATCHFRR:
-    Various memory leaks and using uninited data fixes
- ZEBRA:
-    Always install blackhole routes using kernel routes instead of nexthops
-    Various memory leaks and using uninited data fixes
-    Dissallow resolution to duplicate nexthops that created infinite nexthops
-    Apply the route-map delay-timer globally
-    Some routes were stuck in Queued state when using the FPM
-    Better handle vrf creation when using namespaces
-    Set NUD_NOARP on sticky mac entries in addtion to NTF_STICKY
-    Allow `set src X` to work on startup
- FRR Library:
-    Fix a variety of memory leaks
-    Fix VRF Creation in some instances
-    RPKI context editing was not properly handled in reload situations
-    routemap code was not properly handling modification of CLI in some instances
- SNAPCRAFT:
-    Update to using rtrlib 0.7.0
-    Fix passthrough path for Libyang 1.x
- ALPINE:
-    Remove old docker deps

* Mon Nov  2 2020 Donald Sharp <sharpd@nvidia.com> - 7.5
- BFD
-   Profile support
-   Minimum ttl support
- BGP
-   rpki VRF support
-   GR fixes
-   Add wide option to display of routes
-   Add `maximum-prefix <num> force`
-   Add `bestpath-routes` to neighbor command
-   Add `bgp shutdown message MSG...` command
-   Add v6 Flowspec support
-   Add `neighbor <neigh> shutdown rtt` command
-   Allow update-delay to be applied globaly
- EVPN
-   Beginning of MultiHoming Support
- ISIS
-   Segment Routing Support
-   VRF Support
-   Guard against adj timer display overflow
-   Add support for Anycast-SIDs
-   Add support for Topology Independent LFA (TI-LFA)
-   Add `lsp-gen-interval 2` to isis configuration
- OSPF
-   Segment Routing support for ECMP
-   Various LSA fixes
-   Prevent crash if transferring config amongst instances
- PBR
-   Adding json support to commands
-   DSCP/ECN based PBR Matching
- PIM
-   Add more json support to commands
-   Fix missing mesh-group commands
-   MSDP SA forwarding
-   Clear (s,g,rpt) ifchannel on (*, G) prune received
-   Fix igmp querier election and IP address mapping
-   Crash fix when RP is removed
- STATIC
-   Northbound Support
- YANG
-   Filter and route-map Support
-   OSPF model definition
-   BGP model definition
- VTYSH
-   Speed up output across daemons
-   Fix build-time errors for some --enable flags
-   Speed up output of configuration across daemons
- ZEBRA
-   nexthop group support for FPM
-   northbound support for rib model
-   Backup nexthop support
-   netlink batching support
-   Allow upper level protocols to request ARP
-   Add json output for zebra ES, ES-EVI and access vlan dumps
-
- Upgrade to using libyang1.0.184
-
- RPM
-   Moved RPKI to subpackage
-   Added SNMP subpackage
-
- As always there are too many bugfixes to list individually.  This release
- compromises just over 1k of commits by the community, with contributors from
- 70 people.

* Tue Jun 30 2020 Martin Winter <mwinter@opensourcerouting.org> - 7.4
- BGPd
-    Use sequence numbers for community lists
-    Fixes to nexthop groups
-    Add feature to limit outgoing number of routes
-    Per Neighbor Graceful Restart
-    Multiple Graceful Restart fixes
-    Support sub-Type-4 and sub-Type-5 for the VPNv4 SRv6 backend
-    rfc7606 support: treat certain malformed routes as withdraw
-    allow origin override for route aggregates
-    rfc6608 support: Subcodes for BGP Finite State Machine Error
-    rfc7607 support: Codification of AS 0 Processing
-    rfc6286 support: Autonomous-System-Wide Unique BGP Identifier for BGP-4
-    Unequal cost multipath (a.ka. weighted ECMP) with BGP link-bandwidth
-    Enable rfc8212 by default except datacenter profile
- staticd
-    Add debug support
- vtysh
-    Add copy command to copy config from file into running config
- LDPd
-    adding support for LDP ordered label distribution control
- ISISd
-    IS-IS Segment Routing support
- SHARPd
-    add initial support to add/remove lsps
- Zebra
-    fix broadcast address in IPv4 networks with /31 mask
-    Add Graceful Restart support for Protocol Daemon restarts
- lib
-    migrate route-maps to use northbound interface
- plus countless bug fixes and other improvements

* Mon Jun 15 2020 Sascha Kattelmann <sascha@netdef.org>
- Add Pathd support

* Wed May 06 2020 David Lamparter <equinox@opensourcerouting.org> - 7.3.1
>>>>>>> f44e7a37
- upstream 7.3.1

* Fri Feb 14 2020 Martin Winter <mwinter@opensourcerouting.org> - 7.3
- BGPd
-    EVPN PIP Support
-    Route Aggregation code speed ups
-    BGP Vector I/O speed ups
-    New CLI: `set distance XXX`
-    New CLI: `aggregate-address A.B.C.D/M route-map WORD`
-    New CLI: `bgp reject-as-sets`
-    New CLI: `advertise pip ...`
-    New CLI: `match evpn rd ASN:NN_OR_IP-ADDRESS:NN`
-    New CLI: `show bgp l2vpn evpn community|large-community X`
-    New CLI: `show bgp l2vpn evpn A.B.C.D`
-    Auto-completion for clear bgp command
-    Add ability to set tcp socket buffer size
- OSPFd
-    Partial MPLS TE support
- PBRd
-    New CLI: `set vrf unchanged|NAME`
- BFDd
-    VRF Support
-    New CLI: 'show bfd peers brief'
-    New CLI: 'clear bfd peer ...'
- PIMd
-    Significant Speedups in accessing Internal Data for higher scale
-    Support for joining any-source Multicast
-    Updated CLI: 'show ip pim upstream-join-desired'
-    New CLI: 'show ip pim channel'
-    Debug Cleanup
-    MLAG experimental support
- VRRPd
-    VRF Support
-    Northbound Conversion- NHRPd
- LDPd
- vtysh
-    New CLI: `banner motd line LINE...`
- yang
-    New CLI: `show yang operational-data XPATH`
-    New CLI: `debug northbound`
- Zebra
-    Nexthop Group support
-    New CLI: 'debug zebra nexthop [detail]'
-    New CLI: 'show router-id'
-    MLAG experimental support
- watchfrr
-    Additional status messages of system state to systemd
-    New CLI: `watchfrr ignore DAEMON`
- Others
-    As always all daemons have received too many bug fixes to fully list
-    There has been a significant focus on increasing test coverage
- Change in Behavior:
-    ISISd
-       All areas created default automatically to level-1-2
-    Zebra
-       Nexthop Group Installation in Kernel is turned on by default
        if the kernel supports-    New CLI: 'show nexthop-group rib [singleton]'
-    Man Pages
-       Renamed to frr-* to remove collision with other packages

* Fri Jan 17 2020 Martin Winter <mwinter@opensourcerouting.org> - 7.2.1
- BGPd
-   Fix Addpath issue
-   Do not apply eBGP policy for iBGP peers
-   Show `ip` and `fqdn` in json output for `show [ip] bgp <route> json`
-   Fix large route-distinguisher's format
-   Fix `no bgp listen range ...` configuration command
-   Autocomplete neighbor for clear bgp
-   Reflect the distance in RIB when it is changed for an arbitrary afi/safi
-   Notify "Peer De-configured" after entering 'no neighbor <neighbor> cmd
-   Fix per afi/safi addpath peer counting
-   Rework BGP dampening to be per AFI/SAFI
-   Do not send next-hop as :: in MP_REACH_NLRI if no link-local exists
-   Override peer's TTL only if peer-group is configured with TTL
-   Remove error message for unkown afi/safi combination
-   Keep the session down if maximum-prefix is reached
- OSPFd
-   Fix BFD down not tearing down OSPF adjacency for point-to-point net
- BFDd
-   Fix multiple VRF handling
-   VRF security improvement
- PIMd
-   Fix rp crash
- NHRPd
-   Make sure `no ip nhrp map <something>` works as expected
- LDPd
-   Add missing sanity check in the parsing of label messages
- Zebra
-   Use correct state when installing evpn macs
-   Capture dplane plugin flags
- lib
-   Fix interface config when vrf changes
-   Fix Interface Infinite Loop Walk (for special interfaces such as bond)
- snapcraft
-   fix missing vrrpd daemon
- Others
-   Rename man pages (to avoid conflicts with other packages)
<<<<<<< HEAD
-   Various other fixes for code cleanup and memory leaks 
=======
-   Various other fixes for code cleanup and memory leaks
>>>>>>> f44e7a37

* Fri Dec 27 2019 Donatas Abraitis <donatas.abraitis@gmail.com>
- Add CentOS 8 support

* Tue Oct 15 2019 Martin Winter <mwinter@opensourcerouting.org> - 7.2
- ALL Daemons
-   -N <namespace> to allow for config file locating when running FRR inside
     of a namespace
-   Impoved Testing across all daemons
- BFD
-   VRF Support
-   Conversion to Northbound interface
- BGP
-   Aggregate-address add route-map support
-   BMP Support
-   Improved JSON output for many commands
-   `show bgp afi safi summary failed` command
-   `clear bop *` clears all peers
-   Show FQDN for `show bgp ipv4 uni` commands
-   Display BestPath selection reason as part of show commands
- EIGRP
-   Infrastructure changes to allow VRF's
-   SIGHUP signals the config reload
-   Conversion to Northbound interface
- ISIS
-   BFD Support
-   Support for circuits with MTU > 8192
- PBRD
-   fwmark support as part of match criteria
-   autocompletion of PBRMAPS
-   Improved Nexthop Support
- PIMD
-   PIM-BSM receive support
-   Improved debugging support
-   Store ECMP paths that are not currently legal for use
-   Disallow igmp query from a non-connected source
-   Many new cli improvements and changes
- VRRPD
-   Add Support for RFC 3768 and RFC 5798
- Route-Maps
-   Add sequence numbers to access-lists
-   Add `match ip next-hop type blackhole`
-   Improved ability to notice dependency changes
- SHARPD
-   `sharp watch [import|nexthop]` you can now specify a prefix instead
    of assuming a /32
- STATICD
-   Significantly Improved NHT
- ZEBRA
-   Many dataplane improvements for routes, neighbor table and EVPN
-   NHT cli can now be specified per VRF and improved ability to control
    NHT data being shown
-   Removed duplicate processing of routes
-   Improved debugablility
-   RMAC and VxLan support for the FPM
- LIB
-   RCU support
-   Nexthop Group Improvements
-   `log-filter WORD` added
- Building
-   openssl support
-   libcap should be used as part of build or significant slowdowns
    will be experienced
-   Lua builds have been fixed
-   Improved Cross building

* Mon Jun 17 2019 David Lamparter <equinox@opensourcerouting.org> - 7.1
- gRPC northbound plugin
- "table NNN" removed from zebra
- more dataplane MT work
- EVPN in non-default VRFs
- RFC 8212 (default deny policy for eBGP)
- RFC 8106 (IPv6 RA DNS options)

* Wed May  8 2019 Martin Winter <mwinter@opensourcerouting.org> - 7.0.1
- bgp:
-   Don't send Updates with BGP Max-Prefix Overflow
-   Make sure `next-hop-self all` backward compatible with force
-   Fix as-path validation in "show bgp regexp"
-   Fix interface-based peers to override peergroups
-   Fix removing private AS numbers if local-as is used
-   Fix show bgp labeled_unicast
-   Add command to lookup prefixes in rpki table
-   Fix peer count in "show bgp ipv6 summary"
-   Add missing ipv6 only peer flag action
-   Fix address family output in "show bgp [ipv4|ipv6] neighbors"
-   Add missing checks for vpnv6 nexthops
-   Fix nexthop for ipv6 vpn case
- rip: Fix removal of passive interfaces
- ospf:
-   Fix json timer output
-   Fix milliseconds in json output
- bfd:
-   Fix source port according RFC 5881, Sec 4
-   Fix IPv6 link-local peer removal
-   Fix interface clean up when deleting interface
- pim: Fix interface clean up when deleting interface
- nhrp: Fix interface clean up when deleting interface
- lib:
-   Workaround to get FRR building with libyang 0.x and 1.x
-   Fix in priv handling
-   Make priv elevation thread-safe
- zebra:
-   Pseudowire event recovery
-   Fix race condition in label manager
-   Fix system routes selection and next-hop tracking
-   Set connected route metric based on devaddr metric
-   Display metric for connected routes
-   Add selected fib details to json output
-   Always use replace if installing new route
- watchfrr: Silently ignore declare failures (for backward compatibility)
- RPM packages: Switch to new init script

* Thu Feb 28 2019 Martin Winter <mwinter@opensourcerouting.org> - 7.0
- Added libyang dependency: New work for northbound interface based on libyang
- Fabricd: New Daemon based on https://datatracker.ietf.org/doc/draft-white-openfabric/
- various bug fixes and other enhancements

* Sun Oct  7 2018 Martin Winter <mwinter@opensourcerouting.org> - 6.0
- Staticd: New daemon responsible for management of static routes
- ISISd: Implement dst-src routing as per draft-ietf-isis-ipv6-dst-src-routing
- BFDd: new daemon for BFD (Bidrectional Forwarding Detection). Responsible
  for notifying link changes to make routing protocols converge faster.
- various bug fixes

* Thu Jul  5 2018 Martin Winter <mwinter@opensourcerouting.org> - 5.0.1
- Support Automake 1.16.1
- BGPd: Support for flowspec ICMP, DSCP, packet length, fragment and tcp flags
- BGPd: fix rpki validation for ipv6
- VRF: Workaround for kernel bug on Linux 4.14 and newer
- Zebra: Fix interface based routes from zebra not marked up
- Zebra: Fix large zebra memory usage when redistribute between protocols
- Zebra: Allow route-maps to match on source instance
- BGPd: Backport peer-attr overrides, peer-level enforce-first-as and filtered-routes fix
- BGPd: fix for crash during display of filtered-routes
- BGPd: Actually display labeled unicast routes received
- Label Manager: Fix to work correctly behind a label manager proxy

* Thu Jun  7 2018 Martin Winter <mwinter@opensourcerouting.org> - 5.0
- PIM: Add a Multicast Trace Command draft-ietf-idmr-traceroute-ipm-05
- IS-IS: Implement Three-Way Handshake as per RFC5303
- BGPD: Implement VPN-VRF route leaking per RFC4364.
- BGPD: Implement VRF with NETNS backend
- BGPD: Flowspec
- PBRD: Add a new Policy Based Routing Daemon

* Mon May 28 2018 Rafael Zalamena <rzalamena@opensourcerouting.org>
- Add BFDd support

* Sun May 20 2018 Martin Winter <mwinter@opensourcerouting.org>
- Fixed RPKI RPM build

* Sun Mar  4 2018 Martin Winter <mwinter@opensourcerouting.org>
- Add option to build with RPKI (default: disabled)

* Tue Feb 20 2018 Martin Winter <mwinter@opensourcerouting.org>
- Adapt to new documentation structure based on Sphinx

* Fri Oct 20 2017 Martin Winter <mwinter@opensourcerouting.org>
- Fix script location for watchfrr restart functions in daemon config
- Fix postun script to restart frr during upgrade

* Mon Jun  5 2017 Martin Winter <mwinter@opensourcerouting.org>
- added NHRP and EIGRP daemon

* Mon Apr 17 2017 Martin Winter <mwinter@opensourcerouting.org>
- new subpackage frr-pythontools with python 2.7 restart script
- remove PIMd from CentOS/RedHat 6 RPM packages (won't work - too old)
- converted to single frr init script (not per daemon) based on debian init script
- created systemd service file for systemd based systems (which uses init script)
- Various other RPM package fixes for FRR 2.0

* Fri Jan  6 2017 Martin Winter <mwinter@opensourcerouting.org>
- Renamed to frr for FRRouting fork of Quagga

* Thu Feb 11 2016 Paul Jakma <paul@jakma.org>
- remove with_ipv6 conditionals, always build v6
- Fix UTF-8 char in spec changelog
- remove quagga.pam.stack, long deprecated.

* Thu Oct 22 2015 Martin Winter <mwinter@opensourcerouting.org>
- Cleanup configure: remove --enable-ipv6 (default now), --enable-nssa,
    --enable-netlink
- Remove support for old fedora 4/5
- Fix for package nameing
- Fix Weekdays of previous changelogs (bogus dates)
- Add conditional logic to only build tex footnotes with supported texi2html
- Added pimd to files section and fix double listing of /var/lib*/quagga
- Numerous fixes to unify upstart/systemd startup into same spec file
- Only allow use of watchfrr for non-systemd systems. no need with systemd

* Fri Sep  4 2015 Paul Jakma <paul@jakma.org>
- buildreq updates
- add a default define for with_pimd

* Mon Sep 12 2005 Paul Jakma <paul@dishone.st>
- Steal some changes from Fedora spec file:
- Add with_rtadv variable
- Test for groups/users with getent before group/user adding
- Readline need not be an explicit prerequisite
- install-info delete should be postun, not preun

* Wed Jan 12 2005 Andrew J. Schorr <ajschorr@alumni.princeton.edu>
- on package upgrade, implement careful, phased restart logic
- use gcc -rdynamic flag when linking for better backtraces

* Wed Dec 22 2004 Andrew J. Schorr <ajschorr@alumni.princeton.edu>
- daemonv6_list should contain only IPv6 daemons

* Wed Dec 22 2004 Andrew J. Schorr <ajschorr@alumni.princeton.edu>
- watchfrr added
- on upgrade, all daemons should be condrestart'ed
- on removal, all daemons should be stopped

* Mon Nov 08 2004 Paul Jakma <paul@dishone.st>
- Use makeinfo --html to generate quagga.html

* Sun Nov 07 2004 Paul Jakma <paul@dishone.st>
- Fix with_ipv6 set to 0 build

* Sat Oct 23 2004 Paul Jakma <paul@dishone.st>
- Update to 0.97.2

* Sat Oct 23 2004 Andrew J. Schorr <aschorr@telemetry-investments.com>
- Make directories be owned by the packages concerned
- Update logrotate scripts to use correct path to killall and use pid files

* Fri Oct 08 2004 Paul Jakma <paul@dishone.st>
- Update to 0.97.0

* Wed Sep 15 2004 Paul Jakma <paul@dishone.st>
- build snmp support by default
- build irdp support
- build with shared libs
- devel subpackage for archives and headers

* Thu Jan 08 2004 Paul Jakma <paul@dishone.st>
- updated sysconfig files to specify local dir
- added ospf_dump.c crash quick fix patch
- added ospfd persistent interface configuration patch

* Tue Dec 30 2003 Paul Jakma <paul@dishone.st>
- sync to CVS
- integrate RH sysconfig patch to specify daemon options (RH)
- default to have vty listen only to 127.1 (RH)
- add user with fixed UID/GID (RH)
- create user with shell /sbin/nologin rather than /bin/false (RH)
- stop daemons on uninstall (RH)
- delete info file on preun, not postun to avoid deletion on upgrade. (RH)
- isisd added
- cleanup tasks carried out for every daemon

* Sun Nov 2 2003 Paul Jakma <paul@dishone.st>
- Fix -devel package to include all files
- Sync to 0.96.4

* Tue Aug 12 2003 Paul Jakma <paul@dishone.st>
- Renamed to Quagga
- Sync to Quagga release 0.96

* Thu Mar 20 2003 Paul Jakma <paul@dishone.st>
- zebra privileges support

* Tue Mar 18 2003 Paul Jakma <paul@dishone.st>
- Fix mem leak in 'show thread cpu'
- Ralph Keller's OSPF-API
- Amir: Fix configure.ac for net-snmp

* Sat Mar 1 2003 Paul Jakma <paul@dishone.st>
- ospfd IOS prefix to interface matching for 'network' statement
- temporary fix for PtP and IPv6
- sync to zebra.org CVS

* Mon Jan 20 2003 Paul Jakma <paul@dishone.st>
- update to latest cvs
- Yon's "show thread cpu" patch - 17217
- walk up tree - 17218
- ospfd NSSA fixes - 16681
- ospfd nsm fixes - 16824
- ospfd OLSA fixes and new feature - 16823
- KAME and ifindex fixes - 16525
- spec file changes to allow redhat files to be in tree

* Sat Dec 28 2002 Alexander Hoogerhuis <alexh@ihatent.com>
- Added conditionals for building with(out) IPv6, vtysh, RIP, BGP
- Fixed up some build requirements (patch)
- Added conditional build requirements for vtysh / snmp
- Added conditional to files for _bindir depending on vtysh

* Mon Nov 11 2002 Paul Jakma <paulj@alphyra.ie>
- update to latest CVS
- add Greg Troxel's md5 buffer copy/dup fix
- add RIPv1 fix
- add Frank's multicast flag fix

* Wed Oct 09 2002 Paul Jakma <paulj@alphyra.ie>
- update to latest CVS
- timestamped crypt_seqnum patch
- oi->on_write_q fix

* Mon Sep 30 2002 Paul Jakma <paulj@alphyra.ie>
- update to latest CVS
- add vtysh 'write-config (integrated|daemon)' patch
- always 'make rebuild' in vtysh/ to catch new commands

* Fri Sep 13 2002 Paul Jakma <paulj@alphyra.ie>
- update to 0.93b

* Wed Sep 11 2002 Paul Jakma <paulj@alphyra.ie>
- update to latest CVS
- add "/sbin/ip route flush proto zebra" to zebra RH init on startup

* Sat Aug 24 2002 Paul Jakma <paulj@alphyra.ie>
- update to current CVS
- add OSPF point to multipoint patch
- add OSPF bugfixes
- add BGP hash optimisation patch

* Fri Jun 14 2002 Paul Jakma <paulj@alphyra.ie>
- update to 0.93-pre1 / CVS
- add link state detection support
- add generic PtP and RFC3021 support
- various bug fixes

* Thu Aug 09 2001 Elliot Lee <sopwith@redhat.com> 0.91a-6
- Fix bug #51336

* Wed Aug  1 2001 Trond Eivind Glomsrød <teg@redhat.com> 0.91a-5
- Use generic initscript strings instead of initscript specific
  ( "Starting foo: " -> "Starting $prog:" )

* Fri Jul 27 2001 Elliot Lee <sopwith@redhat.com> 0.91a-4
- Bump the release when rebuilding into the dist.

* Tue Feb  6 2001 Tim Powers <timp@redhat.com>
- built for Powertools

* Sun Feb  4 2001 Pekka Savola <pekkas@netcore.fi>
- Hacked up from PLD Linux 0.90-1, Mandrake 0.90-1mdk and one from zebra.org.
- Update to 0.91a
- Very heavy modifications to init.d/*, .spec, pam, i18n, logrotate, etc.
- Should be quite Red Hat'isque now.<|MERGE_RESOLUTION|>--- conflicted
+++ resolved
@@ -188,14 +188,7 @@
 %else
 BuildRequires:  python3-devel
 BuildRequires:  python3-sphinx
-<<<<<<< HEAD
-%endif
-=======
->>>>>>> f44e7a37
-%endif
-%if 0%{?rhel} > 7
-#platform-python-devel is needed for /usr/bin/pathfix.py
-BuildRequires:  platform-python-devel
+%endif
 %endif
 %if 0%{?rhel} > 7
 #platform-python-devel is needed for /usr/bin/pathfix.py
@@ -737,8 +730,6 @@
 %{_sbindir}/frr-reload.pyc
 %{_sbindir}/frr-reload.pyo
 %endif
-<<<<<<< HEAD
-=======
 
 
 %post rpki-rtrlib
@@ -756,7 +747,6 @@
 %files snmp
 %{_libdir}/libfrrsnmp.so*
 %{_libdir}/frr/modules/*snmp.so
->>>>>>> f44e7a37
 
 
 %files devel
@@ -780,9 +770,6 @@
 
 
 %changelog
-<<<<<<< HEAD
-* Wed May 06 2020 David Lamparter <equinox@opensourcerouting.org> - %{version}
-=======
 * Tue Nov  4 2021 Martin Winter <mwinter@opensourcerouting.org> - %{version}
 
 * Tue Nov  2 2021 Jafar Al-Gharaibeh <jafar@atcorp.com> - 8.1
@@ -1242,7 +1229,6 @@
 - Add Pathd support
 
 * Wed May 06 2020 David Lamparter <equinox@opensourcerouting.org> - 7.3.1
->>>>>>> f44e7a37
 - upstream 7.3.1
 
 * Fri Feb 14 2020 Martin Winter <mwinter@opensourcerouting.org> - 7.3
@@ -1340,11 +1326,7 @@
 -   fix missing vrrpd daemon
 - Others
 -   Rename man pages (to avoid conflicts with other packages)
-<<<<<<< HEAD
--   Various other fixes for code cleanup and memory leaks 
-=======
 -   Various other fixes for code cleanup and memory leaks
->>>>>>> f44e7a37
 
 * Fri Dec 27 2019 Donatas Abraitis <donatas.abraitis@gmail.com>
 - Add CentOS 8 support
