--- conflicted
+++ resolved
@@ -290,9 +290,6 @@
 	struct srv6_locator_chunk *chunk = NULL;
 	struct listnode *node = NULL;
 
-<<<<<<< HEAD
-	if (prefix->prefixlen != 64 && prefix->prefixlen != 48) {
-=======
 	locator->prefix = *prefix;
 	func_bit_len = func_bit_len ?: ZEBRA_SRV6_FUNCTION_LENGTH;
 
@@ -315,7 +312,6 @@
 	}
 
 	if (prefix->prefixlen + func_bit_len + 0 > 128) {
->>>>>>> d5850a1b
 		vty_out(vty,
 			"%% prefix-len + function-len + arg-len (%ld) cannot be greater than 128\n",
 			prefix->prefixlen + func_bit_len + 0);
@@ -329,15 +325,6 @@
 	 * length to 20 bits.
 	 * This limit will be removed when the bgpd SID transposition is fixed.
 	 */
-<<<<<<< HEAD
-	if (prefix->prefixlen == 48) {
-		locator->block_bits_length = prefix->prefixlen - 16;
-		locator->node_bits_length = 16;
-	} else {
-		locator->block_bits_length = prefix->prefixlen - 24;
-		locator->node_bits_length = 24;
-	}
-=======
 	if (func_bit_len > 20) {
 		vty_out(vty,
 			"%% currently func_bit_len > 20 is not supported\n");
@@ -346,7 +333,6 @@
 
 	locator->block_bits_length = block_bit_len;
 	locator->node_bits_length = node_bit_len;
->>>>>>> d5850a1b
 	locator->function_bits_length = func_bit_len;
 	locator->argument_bits_length = 0;
 
