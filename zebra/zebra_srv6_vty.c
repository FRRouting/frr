/*
 * Zebra SRv6 VTY functions
 * Copyright (C) 2020  Hiroki Shirokura, LINE Corporation
 *
 * This program is free software; you can redistribute it and/or modify it
 * under the terms of the GNU General Public License as published by the Free
 * Software Foundation; either version 2 of the License, or (at your option)
 * any later version.
 *
 * This program is distributed in the hope that it will be useful, but WITHOUT
 * ANY WARRANTY; without even the implied warranty of MERCHANTABILITY or
 * FITNESS FOR A PARTICULAR PURPOSE.  See the GNU General Public License for
 * more details.
 *
 * You should have received a copy of the GNU General Public License along
 * with this program; see the file COPYING; if not, write to the Free Software
 * Foundation, Inc., 51 Franklin St, Fifth Floor, Boston, MA 02110-1301 USA
 */

#include <zebra.h>

#include "memory.h"
#include "if.h"
#include "prefix.h"
#include "command.h"
#include "table.h"
#include "rib.h"
#include "nexthop.h"
#include "vrf.h"
#include "srv6.h"
#include "lib/json.h"

#include "zebra/zserv.h"
#include "zebra/zebra_router.h"
#include "zebra/zebra_vrf.h"
#include "zebra/zebra_srv6.h"
#include "zebra/zebra_srv6_vty.h"
#include "zebra/zebra_rnh.h"
#include "zebra/redistribute.h"
#include "zebra/zebra_routemap.h"
#include "zebra/zebra_dplane.h"

#ifndef VTYSH_EXTRACT_PL
#include "zebra/zebra_srv6_vty_clippy.c"
#endif

static int zebra_sr_config(struct vty *vty);

static struct cmd_node sr_node = {
	.name = "sr",
	.node = SEGMENT_ROUTING_NODE,
	.parent_node = CONFIG_NODE,
	.prompt = "%s(config-sr)# ",
	.config_write = zebra_sr_config,
};

static struct cmd_node srv6_node = {
	.name = "srv6",
	.node = SRV6_NODE,
	.parent_node = SEGMENT_ROUTING_NODE,
	.prompt = "%s(config-srv6)# ",

};

static struct cmd_node srv6_locs_node = {
	.name = "srv6-locators",
	.node = SRV6_LOCS_NODE,
	.parent_node = SRV6_NODE,
	.prompt = "%s(config-srv6-locators)# ",
};

static struct cmd_node srv6_loc_node = {
	.name = "srv6-locator",
	.node = SRV6_LOC_NODE,
	.parent_node = SRV6_LOCS_NODE,
	.prompt = "%s(config-srv6-locator)# "
};

DEFUN (show_srv6_locator,
       show_srv6_locator_cmd,
       "show segment-routing srv6 locator [json]",
       SHOW_STR
       "Segment Routing\n"
       "Segment Routing SRv6\n"
       "Locator Information\n"
       JSON_STR)
{
	const bool uj = use_json(argc, argv);
	struct zebra_srv6 *srv6 = zebra_srv6_get_default();
	struct srv6_locator *locator;
	struct listnode *node;
	char str[256];
	int id;
	json_object *json = NULL;
	json_object *json_locators = NULL;
	json_object *json_locator = NULL;

	if (uj) {
		json = json_object_new_object();
		json_locators = json_object_new_array();
		json_object_object_add(json, "locators", json_locators);

		for (ALL_LIST_ELEMENTS_RO(srv6->locators, node, locator)) {
			json_locator = srv6_locator_json(locator);
			if (!json_locator)
				continue;
			json_object_array_add(json_locators, json_locator);

		}

		vty_json(vty, json);
	} else {
		vty_out(vty, "Locator:\n");
		vty_out(vty, "Name                 ID      Prefix                   Status\n");
		vty_out(vty, "-------------------- ------- ------------------------ -------\n");

		id = 1;
		for (ALL_LIST_ELEMENTS_RO(srv6->locators, node, locator)) {
			prefix2str(&locator->prefix, str, sizeof(str));
			vty_out(vty, "%-20s %7d %-24s %s\n",
				locator->name, id, str,
				locator->status_up ? "Up" : "Down");
			++id;
		}
		vty_out(vty, "\n");
	}

	return CMD_SUCCESS;
}

DEFUN (show_srv6_locator_detail,
       show_srv6_locator_detail_cmd,
       "show segment-routing srv6 locator NAME detail [json]",
       SHOW_STR
       "Segment Routing\n"
       "Segment Routing SRv6\n"
       "Locator Information\n"
       "Locator Name\n"
       "Detailed information\n"
       JSON_STR)
{
	const bool uj = use_json(argc, argv);
	struct zebra_srv6 *srv6 = zebra_srv6_get_default();
	struct srv6_locator *locator;
	struct listnode *node;
	char str[256];
	const char *locator_name = argv[4]->arg;
	json_object *json_locator = NULL;

	if (uj) {
		locator = zebra_srv6_locator_lookup(locator_name);
		if (!locator)
			return CMD_WARNING;

		json_locator = srv6_locator_detailed_json(locator);
		vty_json(vty, json_locator);
		return CMD_SUCCESS;
	}

	for (ALL_LIST_ELEMENTS_RO(srv6->locators, node, locator)) {
		struct listnode *node;
		struct srv6_locator_chunk *chunk;

		if (strcmp(locator->name, locator_name) != 0)
			continue;

		prefix2str(&locator->prefix, str, sizeof(str));
		vty_out(vty, "Name: %s\n", locator->name);
		vty_out(vty, "Prefix: %s\n", str);
		vty_out(vty, "Function-Bit-Len: %u\n",
			locator->function_bits_length);

		vty_out(vty, "Chunks:\n");
		for (ALL_LIST_ELEMENTS_RO((struct list *)locator->chunks, node,
					  chunk)) {
			prefix2str(&chunk->prefix, str, sizeof(str));
			vty_out(vty, "- prefix: %s, owner: %s\n", str,
				zebra_route_string(chunk->proto));
		}
	}


	return CMD_SUCCESS;
}

DEFUN_NOSH (segment_routing,
            segment_routing_cmd,
            "segment-routing",
            "Segment Routing\n")
{
	vty->node = SEGMENT_ROUTING_NODE;
	return CMD_SUCCESS;
}

DEFUN_NOSH (srv6,
            srv6_cmd,
            "srv6",
            "Segment Routing SRv6\n")
{
	vty->node = SRV6_NODE;
	return CMD_SUCCESS;
}

DEFUN (no_srv6,
       no_srv6_cmd,
       "no srv6",
       NO_STR
       "Segment Routing SRv6\n")
{
	struct zebra_srv6 *srv6 = zebra_srv6_get_default();
	struct srv6_locator *locator;
	struct listnode *node, *nnode;

	for (ALL_LIST_ELEMENTS(srv6->locators, node, nnode, locator))
		zebra_srv6_locator_delete(locator);
	return CMD_SUCCESS;
}

DEFUN_NOSH (srv6_locators,
            srv6_locators_cmd,
            "locators",
            "Segment Routing SRv6 locators\n")
{
	vty->node = SRV6_LOCS_NODE;
	return CMD_SUCCESS;
}

DEFUN_NOSH (srv6_locator,
            srv6_locator_cmd,
            "locator WORD",
            "Segment Routing SRv6 locator\n"
            "Specify locator-name\n")
{
	struct srv6_locator *locator = NULL;

	locator = zebra_srv6_locator_lookup(argv[1]->arg);
	if (locator) {
		VTY_PUSH_CONTEXT(SRV6_LOC_NODE, locator);
		locator->status_up = true;
		return CMD_SUCCESS;
	}

	locator = srv6_locator_alloc(argv[1]->arg);
	if (!locator) {
		vty_out(vty, "%% Alloc failed\n");
		return CMD_WARNING_CONFIG_FAILED;
	}
	locator->status_up = true;

	VTY_PUSH_CONTEXT(SRV6_LOC_NODE, locator);
	vty->node = SRV6_LOC_NODE;
	return CMD_SUCCESS;
}

DEFUN (no_srv6_locator,
       no_srv6_locator_cmd,
       "no locator WORD",
       NO_STR
       "Segment Routing SRv6 locator\n"
       "Specify locator-name\n")
{
	struct srv6_locator *locator = zebra_srv6_locator_lookup(argv[2]->arg);
	if (!locator) {
		vty_out(vty, "%% Can't find SRv6 locator\n");
		return CMD_WARNING_CONFIG_FAILED;
	}

	zebra_srv6_locator_delete(locator);
	return CMD_SUCCESS;
}

DEFPY (locator_prefix,
       locator_prefix_cmd,
       "prefix X:X::X:X/M$prefix [func-bits (0-64)$func_bit_len]",
       "Configure SRv6 locator prefix\n"
       "Specify SRv6 locator prefix\n"
       "Configure SRv6 locator function length in bits\n"
       "Specify SRv6 locator function length in bits\n")
{
	VTY_DECLVAR_CONTEXT(srv6_locator, locator);
	struct srv6_locator_chunk *chunk = NULL;
	struct listnode *node = NULL;

	if (prefix->prefixlen != 64) {
		vty_out(vty,
			"%% Invalid argument: Unsupported locator format\n");
		return CMD_WARNING_CONFIG_FAILED;
	}

	locator->prefix = *prefix;
	func_bit_len = func_bit_len ?: ZEBRA_SRV6_FUNCTION_LENGTH;

	/*
	 * TODO(slankdev): please support variable node-bit-length.
	 * In draft-ietf-bess-srv6-services-05#section-3.2.1.
	 * Locator block length and Locator node length are defined.
	 * Which are defined as "locator-len == block-len + node-len".
	 * In current implementation, node bits length is hardcoded as 24.
	 * It should be supported various val.
	 *
	 * Cisco IOS-XR support only following pattern.
	 *  (1) Teh locator length should be 64-bits long.
	 *  (2) The SID block portion (MSBs) cannot exceed 40 bits.
	 *      If this value is less than 40 bits,
	 *      user should use a pattern of zeros as a filler.
	 *  (3) The Node Id portion (LSBs) cannot exceed 24 bits.
	 */
<<<<<<< HEAD
	if (prefix->prefixlen == 48) {
		locator->block_bits_length = prefix->prefixlen - 16;
		locator->node_bits_length = 16;
	} else {
		locator->block_bits_length = prefix->prefixlen - 24;
		locator->node_bits_length = 24;
	}
=======
	locator->block_bits_length = ZEBRA_SRV6_LOCATOR_BLOCK_LENGTH;
	locator->node_bits_length = ZEBRA_SRV6_LOCATOR_NODE_LENGTH;
>>>>>>> d2e0ef18
	locator->function_bits_length = func_bit_len;
	locator->argument_bits_length = 0;

	if (list_isempty(locator->chunks)) {
		chunk = srv6_locator_chunk_alloc();
		chunk->prefix = *prefix;
		chunk->proto = 0;
		listnode_add(locator->chunks, chunk);
	} else {
		for (ALL_LIST_ELEMENTS_RO(locator->chunks, node, chunk)) {
			uint8_t zero[16] = {0};

			if (memcmp(&chunk->prefix.prefix, zero, 16) == 0) {
				struct zserv *client;
				struct listnode *client_node;

				chunk->prefix = *prefix;
				for (ALL_LIST_ELEMENTS_RO(zrouter.client_list,
							  client_node,
							  client)) {
					struct srv6_locator *tmp;

					if (client->proto != chunk->proto)
						continue;

					srv6_manager_get_locator_chunk_call(
							&tmp, client,
							locator->name,
							VRF_DEFAULT);
				}
			}
		}
	}

	zebra_srv6_locator_add(locator);
	return CMD_SUCCESS;
}

static int zebra_sr_config(struct vty *vty)
{
	struct zebra_srv6 *srv6 = zebra_srv6_get_default();
	struct listnode *node;
	struct srv6_locator *locator;
	char str[256];

	vty_out(vty, "!\n");
	if (zebra_srv6_is_enable()) {
		vty_out(vty, "segment-routing\n");
		vty_out(vty, " srv6\n");
		vty_out(vty, "  locators\n");
		for (ALL_LIST_ELEMENTS_RO(srv6->locators, node, locator)) {
			inet_ntop(AF_INET6, &locator->prefix.prefix,
				  str, sizeof(str));
			vty_out(vty, "   locator %s\n", locator->name);
			vty_out(vty, "    prefix %s/%u", str,
				locator->prefix.prefixlen);
			if (locator->function_bits_length)
				vty_out(vty, " func-bits %u",
					locator->function_bits_length);
			vty_out(vty, "\n");
			vty_out(vty, "   exit\n");
			vty_out(vty, "   !\n");
		}
		vty_out(vty, "  exit\n");
		vty_out(vty, "  !\n");
		vty_out(vty, " exit\n");
		vty_out(vty, " !\n");
		vty_out(vty, "exit\n");
		vty_out(vty, "!\n");
	}
	return 0;
}

void zebra_srv6_vty_init(void)
{
	/* Install nodes and its default commands */
	install_node(&sr_node);
	install_node(&srv6_node);
	install_node(&srv6_locs_node);
	install_node(&srv6_loc_node);
	install_default(SEGMENT_ROUTING_NODE);
	install_default(SRV6_NODE);
	install_default(SRV6_LOCS_NODE);
	install_default(SRV6_LOC_NODE);

	/* Command for change node */
	install_element(CONFIG_NODE, &segment_routing_cmd);
	install_element(SEGMENT_ROUTING_NODE, &srv6_cmd);
	install_element(SEGMENT_ROUTING_NODE, &no_srv6_cmd);
	install_element(SRV6_NODE, &srv6_locators_cmd);
	install_element(SRV6_LOCS_NODE, &srv6_locator_cmd);
	install_element(SRV6_LOCS_NODE, &no_srv6_locator_cmd);

	/* Command for configuration */
	install_element(SRV6_LOC_NODE, &locator_prefix_cmd);

	/* Command for operation */
	install_element(VIEW_NODE, &show_srv6_locator_cmd);
	install_element(VIEW_NODE, &show_srv6_locator_detail_cmd);
}<|MERGE_RESOLUTION|>--- conflicted
+++ resolved
@@ -281,7 +281,7 @@
 	struct srv6_locator_chunk *chunk = NULL;
 	struct listnode *node = NULL;
 
-	if (prefix->prefixlen != 64) {
+	if (prefix->prefixlen != 64 && prefix->prefixlen != 48) {
 		vty_out(vty,
 			"%% Invalid argument: Unsupported locator format\n");
 		return CMD_WARNING_CONFIG_FAILED;
@@ -305,18 +305,13 @@
 	 *      user should use a pattern of zeros as a filler.
 	 *  (3) The Node Id portion (LSBs) cannot exceed 24 bits.
 	 */
-<<<<<<< HEAD
-	if (prefix->prefixlen == 48) {
+  if (prefix->prefixlen == 48) {
 		locator->block_bits_length = prefix->prefixlen - 16;
 		locator->node_bits_length = 16;
 	} else {
 		locator->block_bits_length = prefix->prefixlen - 24;
 		locator->node_bits_length = 24;
 	}
-=======
-	locator->block_bits_length = ZEBRA_SRV6_LOCATOR_BLOCK_LENGTH;
-	locator->node_bits_length = ZEBRA_SRV6_LOCATOR_NODE_LENGTH;
->>>>>>> d2e0ef18
 	locator->function_bits_length = func_bit_len;
 	locator->argument_bits_length = 0;
 
