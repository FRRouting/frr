--- conflicted
+++ resolved
@@ -366,11 +366,7 @@
 	}
 }
 
-<<<<<<< HEAD
-static uint32_t get_iflink_speed(struct interface *interface)
-=======
 static uint32_t get_iflink_speed(struct interface *interface, int *error)
->>>>>>> c0038fca
 {
 	struct ifreq ifdata;
 	struct ethtool_cmd ecmd;
