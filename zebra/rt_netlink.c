--- conflicted
+++ resolved
@@ -107,8 +107,6 @@
 static const char ipv4_ll_buf[16] = "169.254.0.1";
 static struct in_addr ipv4_ll;
 
-<<<<<<< HEAD
-=======
 /* Is this a ipv4 over ipv6 route? */
 static bool is_route_v4_over_v6(unsigned char rtm_family,
 				enum nexthop_types_t nexthop_type)
@@ -121,7 +119,6 @@
 	return false;
 }
 
->>>>>>> f44e7a37
 /* Helper to control use of kernel-level nexthop ids */
 static bool kernel_nexthops_supported(void)
 {
@@ -129,8 +126,6 @@
 		&& zebra_nhg_kernel_nexthops_enabled());
 }
 
-<<<<<<< HEAD
-=======
 /*
  * Some people may only want to use NHGs created by protos and not
  * implicitly created by Zebra. This check accounts for that.
@@ -156,7 +151,6 @@
 	return false;
 }
 
->>>>>>> f44e7a37
 /*
  * The ipv4_ll data structure is used for all 5549
  * additions to the kernel.  Let's figure out the
@@ -1843,8 +1837,6 @@
 	return false;
 }
 
-<<<<<<< HEAD
-=======
 /*
  * The function returns true if the attribute could be added
  * to the message, otherwise false is returned.
@@ -1873,7 +1865,6 @@
 	return true;
 }
 
->>>>>>> f44e7a37
 /*
  * Routing table change via netlink interface, using a dataplane context object
  *
@@ -2045,12 +2036,6 @@
 		}
 	}
 
-<<<<<<< HEAD
-	if (kernel_nexthops_supported()) {
-		/* Kernel supports nexthop objects */
-		addattr32(&req.n, sizeof(req), RTA_NH_ID,
-			  dplane_ctx_get_nhe_id(ctx));
-=======
 	if ((!fpm && kernel_nexthops_supported()
 	     && (!proto_nexthops_only()
 		 || is_proto_nhg(dplane_ctx_get_nhe_id(ctx), 0)))
@@ -2063,27 +2048,12 @@
 		if (!nl_attr_put32(&req->n, datalen, RTA_NH_ID,
 				   dplane_ctx_get_nhe_id(ctx)))
 			return 0;
->>>>>>> f44e7a37
 
 		/* Have to determine src still */
 		for (ALL_NEXTHOPS_PTR(dplane_ctx_get_ng(ctx), nexthop)) {
 			if (setsrc)
 				break;
 
-<<<<<<< HEAD
-			setsrc = nexthop_set_src(nexthop, family, &src);
-		}
-
-		if (setsrc) {
-			if (family == AF_INET)
-				addattr_l(&req.n, sizeof(req), RTA_PREFSRC,
-					  &src.ipv4, bytelen);
-			else if (family == AF_INET6)
-				addattr_l(&req.n, sizeof(req), RTA_PREFSRC,
-					  &src.ipv6, bytelen);
-		}
-		goto skip;
-=======
 			setsrc = nexthop_set_src(nexthop, p->family, &src);
 		}
 
@@ -2100,7 +2070,6 @@
 		}
 
 		return NLMSG_ALIGN(req->n.nlmsg_len);
->>>>>>> f44e7a37
 	}
 
 	/* Count overall nexthops so we can decide whether to use singlepath
@@ -2126,13 +2095,8 @@
 				if (setsrc)
 					continue;
 
-<<<<<<< HEAD
-				setsrc = nexthop_set_src(nexthop, family, &src);
-
-=======
 				setsrc = nexthop_set_src(nexthop, p->family,
 							 &src);
->>>>>>> f44e7a37
 				continue;
 			}
 
@@ -2187,13 +2151,8 @@
 				if (setsrc)
 					continue;
 
-<<<<<<< HEAD
-				setsrc = nexthop_set_src(nexthop, family, &src);
-
-=======
 				setsrc = nexthop_set_src(nexthop, p->family,
 							 &src);
->>>>>>> f44e7a37
 				continue;
 			}
 
@@ -2388,10 +2347,6 @@
 	struct rtattr *nest;
 	uint16_t encap;
 
-<<<<<<< HEAD
-	/* Nothing to do if the kernel doesn't support nexthop objects */
-	if (!kernel_nexthops_supported())
-=======
 	if (!id) {
 		flog_err(
 			EC_ZEBRA_NHG_FIB_UPDATE,
@@ -2408,7 +2363,6 @@
 			zlog_debug(
 				"%s: nhg_id %u (%s): kernel nexthops not supported, ignoring",
 				__func__, id, zebra_route_string(type));
->>>>>>> f44e7a37
 		return 0;
 	}
 
