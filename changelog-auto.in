--- conflicted
+++ resolved
@@ -4,127 +4,6 @@
     remove and replace when creating releases!
     (tools/tarsource.sh will handle this)
 
-<<<<<<< HEAD
- -- FRRouting-Dev <dev@lists.frrouting.org>  Tue, 30 Jun 2020 13:05:00 +0200
-
-frr (7.4-0) testing; urgency=medium
-
-  * BGPd
-  *    Use sequence numbers for community lists
-  *    Fixes to nexthop groups
-  *    Add feature to limit outgoing number of routes
-  *    Per Neighbor Graceful Restart
-  *    Multiple Graceful Restart fixes
-  *    Support sub-Type-4 and sub-Type-5 for the VPNv4 SRv6 backend
-  *    rfc7606 support: treat certain malformed routes as withdraw
-  *    allow origin override for route aggregates
-  *    rfc6608 support: Subcodes for BGP Finite State Machine Error
-  *    rfc7607 support: Codification of AS 0 Processing
-  *    rfc6286 support: Autonomous-System-Wide Unique BGP Identifier for BGP-4
-  *    Unequal cost multipath (a.ka. weighted ECMP) with BGP link-bandwidth
-  *    Enable rfc8212 by default except datacenter profile
-  * staticd
-  *    Add debug support
-  * vtysh
-  *    Add copy command to copy config from file into running config
-  * LDPd
-  *    adding support for LDP ordered label distribution control
-  * ISISd
-  *    IS-IS Segment Routing support
-  * SHARPd
-  *    add initial support to add/remove lsps
-  * Zebra
-  *    fix broadcast address in IPv4 networks with /31 mask
-  *    Add Graceful Restart support for Protocol Daemon restarts
-  * lib
-  *    migrate route-maps to use northbound interface
-  * plus countless bug fixes and other improvements
-
- -- FRRouting-Dev <dev@lists.frrouting.org>  Tue, 30 Jun 2020 13:02:30 +0200
-
-frr (7.3.1-0) testing; urgency=medium
-
-  * upstream 7.3.1 release
-
- -- David Lamparter <equinox@opensourcerouting.org>  Wed, 06 May 2020 13:40:53 +0200
-
-frr (7.3-0) testing; urgency=medium
-
-  * BGPd
-  *    EVPN PIP Support
-  *    Route Aggregation code speed ups
-  *    BGP Vector I/O speed ups
-  *    New CLI: `set distance XXX`
-  *    New CLI: `aggregate-address A.B.C.D/M route-map WORD`
-  *    New CLI: `bgp reject-as-sets`
-  *    New CLI: `advertise pip ...`
-  *    New CLI: `match evpn rd ASN:NN_OR_IP-ADDRESS:NN`
-  *    New CLI: `show bgp l2vpn evpn community|large-community X`
-  *    New CLI: `show bgp l2vpn evpn A.B.C.D`
-  *    Auto-completion for clear bgp command
-  *    Add ability to set tcp socket buffer size
-  * OSPFd
-  *    Partial MPLS TE support
-  * PBRd
-  *    New CLI: `set vrf unchanged|NAME`
-  * BFDd
-  *    VRF Support
-  *    New CLI: 'show bfd peers brief'
-  *    New CLI: 'clear bfd peer ...'
-  * PIMd
-  *    Significant Speedups in accessing Internal Data for higher scale
-  *    Support for joining any-source Multicast
-  *    Updated CLI: 'show ip pim upstream-join-desired'
-  *    New CLI: 'show ip pim channel'
-  *    Debug Cleanup
-  *    MLAG experimental support
-  * VRRPd
-  *    VRF Support
-  *    Northbound Conversion- NHRPd
-  * LDPd
-  * vtysh
-  *    New CLI: `banner motd line LINE...`
-  * yang
-  *    New CLI: `show yang operational-data XPATH`
-  *    New CLI: `debug northbound`
-  * Zebra
-  *    Nexthop Group support
-  *    New CLI: 'debug zebra nexthop [detail]'
-  *    New CLI: 'show router-id'
-  *    MLAG experimental support
-  * watchfrr
-  *    Additional status messages of system state to systemd
-  *    New CLI: `watchfrr ignore DAEMON`
-  * Others
-  *    As always all daemons have received too many bug fixes to fully list
-  *    There has been a significant focus on increasing test coverage
-  * Change in Behavior:
-  *    ISISd
-  *       All areas created default automatically to level-1-2
-  *    Zebra
-  *       Nexthop Group Installation in Kernel is turned on by default
-          if the kernel supports-    New CLI: 'show nexthop-group rib [singleton]'
-  *    Man Pages
-  *       Renamed to frr-* to remove collision with other packages
-
- -- Martin Winter <mwinter@opensourcerouting.org>  Fri, 14 Feb 2020 02:20:00 +0200
-
-frr (7.2-1) testing; urgency=medium
-
-  * upstream 7.2.1 release
-
-ifrr (7.2-0) testing; urgency=medium
-
-  * upstream 7.2 release
-
- -- Martin Winter <mwinter@opensourcerouting.org>  Tue, 17 Oct 2019 16:42:20 +0200
-
-frr (7.1-0) testing; urgency=medium
-
-  * upstream 7.1 release
-
- -- David Lamparter <equinox-debian@diac24.net>  Tue, 18 Jun 2019 06:08:13 +0200
-=======
  -- FRRouting-Dev <dev@lists.frrouting.org>  Thu, 4 Mar 2021 00:10:00 +0100
 
 frr (7.5.1-0) RELEASED; urgency=medium
@@ -279,7 +158,6 @@
   70 people.
 
  -- FRRouting-Dev <dev@lists.frrouting.org>  Tue, 2 Nov 2020 08:04:23 +0400
->>>>>>> df7ab485
 
 frr (6.0-2) testing; urgency=medium
 
