--- conflicted
+++ resolved
@@ -35,11 +35,7 @@
 # - keep zebra first
 # - watchfrr does NOT belong in this list
 
-<<<<<<< HEAD
-DAEMONS="zebra cmgd bgpd ripd ripngd ospfd ospf6d isisd babeld pimd ldpd nhrpd eigrpd sharpd pbrd staticd bfdd fabricd vrrpd"
-=======
-DAEMONS="zebra bgpd ripd ripngd ospfd ospf6d isisd babeld pimd ldpd nhrpd eigrpd sharpd pbrd staticd bfdd fabricd vrrpd pathd"
->>>>>>> 352cc841
+DAEMONS="zebra cmgd bgpd ripd ripngd ospfd ospf6d isisd babeld pimd ldpd nhrpd eigrpd sharpd pbrd staticd bfdd fabricd vrrpd pathd"
 RELOAD_SCRIPT="$D_PATH/frr-reload.py"
 
 #
