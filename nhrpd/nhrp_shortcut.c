--- conflicted
+++ resolved
@@ -291,21 +291,12 @@
 	}
 
 	debugf(NHRP_DEBUG_COMMON,
-<<<<<<< HEAD
-	       "Shortcut: %s is at proto %s dst_proto %s cie-nbma %s nat-nbma "
-	       "%s cie-holdtime %d",
-	       prefix2str(&prefix, bufp, sizeof bufp),
+	       "Shortcut: %s is at proto %s dst_proto %s cie-nbma %s nat-nbma %s cie-holdtime %d",
+	       prefix2str(&prefix, bufp, sizeof(bufp)),
 	       sockunion2str(proto, buf[0], sizeof(buf[0])),
 	       sockunion2str(&pp->dst_proto, buf[1], sizeof(buf[1])),
 	       sockunion2str(&cie_nbma, buf[2], sizeof(buf[2])),
 	       sockunion2str(&nat_nbma, buf[3], sizeof(buf[3])),
-=======
-	       "Shortcut: %s is at proto %s cie-nbma %s nat-nbma %s cie-holdtime %d",
-	       prefix2str(&prefix, bufp, sizeof(bufp)),
-	       sockunion2str(proto, buf[0], sizeof(buf[0])),
-	       sockunion2str(&cie_nbma, buf[1], sizeof(buf[1])),
-	       sockunion2str(&nat_nbma, buf[2], sizeof(buf[2])),
->>>>>>> 4a652d92
 	       htons(cie->holding_time));
 
 	/* Update cache entry for the protocol to nbma binding */
