--- conflicted
+++ resolved
@@ -694,10 +694,7 @@
 			__func__, &p_space->root->id, &q_space->root->id,
 			res_buf);
 
-<<<<<<< HEAD
-=======
 		list_delete(&q_space->vertex_list);
->>>>>>> 03a143cd
 		XFREE(MTYPE_OSPF_Q_SPACE, q_space->p_node_info);
 		XFREE(MTYPE_OSPF_Q_SPACE, q_space->q_node_info);
 		XFREE(MTYPE_OSPF_Q_SPACE, q_space);
