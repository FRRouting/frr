--- conflicted
+++ resolved
@@ -2404,15 +2404,10 @@
 			    && CHECK_FLAG(lp->flags, LPFLG_LSA_ENGAGED))
 				ospf_mpls_te_lsa_schedule(lp, FLUSH_THIS_LSA);
 
-<<<<<<< HEAD
 		/* Deregister the Callbacks for Inter-AS suport */
 		ospf_mpls_te_unregister();
 		OspfMplsTE.inter_as = Off;
 	}
-=======
-	/* Deregister the Callbacks for Inter-AS support */
-	ospf_mpls_te_unregister();
->>>>>>> 8dfa7e46
 
 	return CMD_SUCCESS;
 }
