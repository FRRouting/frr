## Process this file with automake to produce Makefile.in.

# Pass down make invocation to each subdirectory.
#
# Each of these directories contains a Sphinx-generated Makefile that has been
# modified to implement all the targets required by Automake, as documented in
# the 'Third-Party Makefiles' section of the Automake docs.
#
# Note the absence of the 'developer' directory here; development docs are
# never built as part of a regular build. They are only built when explicitly
# asked for. See comment further down.

# Sphinx is not designed to be invoked multiple times against the same toctree.
.NOTPARALLEL:

SUBDIRS = manpages user
AM_MAKEFLAGS = DESTDIR=${DESTDIR} infodir=${infodir}

MANPAGE_BUILDDIR = manpages/_build/man

# This is a hack, see comment further down.
man_MANS = $(MANPAGE_BUILDDIR)/frr.1

if PIMD
man_MANS += $(MANPAGE_BUILDDIR)/pimd.8
man_MANS += $(MANPAGE_BUILDDIR)/mtracebis.8
endif

if PBRD
man_MANS += $(MANPAGE_BUILDDIR)/pbrd.8
endif

if BGPD
man_MANS += $(MANPAGE_BUILDDIR)/bgpd.8
endif

if ISISD
man_MANS += $(MANPAGE_BUILDDIR)/isisd.8
endif

if OSPF6D
man_MANS += $(MANPAGE_BUILDDIR)/ospf6d.8
endif

if OSPFCLIENT
man_MANS += $(MANPAGE_BUILDDIR)/ospfclient.8
endif

if OSPFD
man_MANS += $(MANPAGE_BUILDDIR)/ospfd.8
endif

if LDPD
man_MANS += $(MANPAGE_BUILDDIR)/ldpd.8
endif

if RIPD
man_MANS += $(MANPAGE_BUILDDIR)/ripd.8
endif

if RIPNGD
man_MANS += $(MANPAGE_BUILDDIR)/ripngd.8
endif

if NHRPD
man_MANS += $(MANPAGE_BUILDDIR)/nhrpd.8
endif

if VTYSH
man_MANS += $(MANPAGE_BUILDDIR)/vtysh.1
endif

if WATCHFRR
man_MANS += $(MANPAGE_BUILDDIR)/watchfrr.8
endif

if ZEBRA
man_MANS += $(MANPAGE_BUILDDIR)/zebra.8
endif

if EIGRPD
man_MANS += $(MANPAGE_BUILDDIR)/eigrpd.8
endif

if SHARPD
man_MANS += $(MANPAGE_BUILDDIR)/sharpd.8
endif

if STATICD
man_MANS += $(MANPAGE_BUILDDIR)/staticd.8
endif

if BFDD
man_MANS += $(MANPAGE_BUILDDIR)/bfdd.8
endif

# Automake is particular about manpages. It is aware of them and has some
# special facilities for handling them, but it assumes that manpages are always
# given in groff source and so these facilities are limited to simply
# specifying the path to the groff sources in a special variable. There is no
# target for building manpages that can be extended, as there are for pdf,
# html, dvi, etc. Unfortunately this leaves us with hijacking the
# 'install-data' and 'all' targets in the 3rd-party Makefile in manpages/ to
# make sure manpages are always built, and then using the special Automake
# variable defined above in order to take advantage of automatic installation.
#
# However, it is conceivable that someone may want to build just the manpages,
# so here's an explicit target for that.
man:
	$(MAKE) -C manpages man

# Automake automatically defines targets for various document formats. All of
# the child 3rd-party Makefiles are aware of all Automake targets and implement
# the ones we are interested in.
#
# The SUBDIRS variable at the top of this Makefile.am causes the following
# implicit Automake targets to only build user documentation, and not developer
# documentation:
# - info
# - html
# - pdf
#
# If you wish to build developer documentation, use these targets:
developer-info:
	$(MAKE) -C developer info

developer-pdf:
	$(MAKE) -C developer latexpdf

developer-html:
	$(MAKE) -C developer html

# If you want to build the developer's docs in other formats, try the
# following:
#
# $ cd developer
# $ make help

# dist tarballs want doc sources
EXTRA_DIST = frr-sphinx.mk \
	manpages/bgpd.rst \
	manpages/common-options.rst \
	manpages/conf.py \
	manpages/defines.rst \
	manpages/eigrpd.rst \
	manpages/epilogue.rst \
	manpages/frr.rst \
	manpages/index.rst \
	manpages/isisd.rst \
	manpages/ldpd.rst \
	manpages/Makefile.am \
	manpages/mtracebis.rst \
	manpages/nhrpd.rst \
	manpages/ospf6d.rst \
	manpages/ospfclient.rst \
	manpages/ospfd.rst \
	manpages/pimd.rst \
	manpages/ripd.rst \
	manpages/pbrd.rst \
	manpages/ripngd.rst \
	manpages/sharpd.rst \
	manpages/staticd.rst \
	manpages/vtysh.rst \
	manpages/watchfrr.rst \
	manpages/zebra.rst \
	manpages/bfdd.rst \
	manpages/bfd-options.rst \
	developer/bgpd.rst \
	developer/bgp-typecodes.rst \
	developer/building-frr-on-alpine.rst \
	developer/building-frr-on-centos6.rst \
	developer/building-frr-on-centos7.rst \
	developer/building-frr-on-debian8.rst \
	developer/building-frr-on-debian9.rst \
	developer/building-frr-on-fedora24.rst \
	developer/building-frr-on-freebsd10.rst \
	developer/building-frr-on-freebsd11.rst \
	developer/building-frr-on-freebsd9.rst \
	developer/building-frr-on-lede-openwrt.rst \
	developer/building-frr-on-netbsd6.rst \
	developer/building-frr-on-netbsd7.rst \
	developer/building-frr-on-omnios.rst \
	developer/building-frr-on-openbsd6.rst \
	developer/building-frr-on-ubuntu1204.rst \
	developer/building-frr-on-ubuntu1404.rst \
	developer/building-frr-on-ubuntu1604.rst \
	developer/building-frr-on-ubuntu1804.rst \
	developer/building.rst \
	developer/cli.rst \
	developer/conf.py \
	developer/draft-zebra-00.ms \
	developer/hooks.rst \
	developer/index.rst \
	developer/ldpd-basic-test-setup.md \
	developer/library.rst \
	developer/Makefile.in \
	developer/maintainer-release-build.rst \
	developer/memtypes.rst \
	developer/modules.rst \
	developer/next-hop-tracking.rst \
	developer/ospf-api.rst \
	developer/ospf.rst \
	developer/ospf-sr.rst \
	developer/workflow.rst \
	developer/zebra.rst \
	user/babeld.rst \
	user/ldpd.rst \
	user/basic.rst \
	user/bgp.rst \
	user/bugs.rst \
	user/conf.py \
	user/eigrpd.rst \
	user/filter.rst \
	user/glossary.rst \
	user/index.rst \
	user/installation.rst \
	user/ipv6.rst \
	user/isisd.rst \
	user/kernel.rst \
	user/Makefile.am \
	user/nhrpd.rst \
	user/ospf6d.rst \
	user/ospfd.rst \
	user/ospf_fundamentals.rst \
	user/overview.rst \
	user/packet-dumps.rst \
	user/pim.rst \
	user/ripd.rst \
	user/pbr.rst \
	user/ripngd.rst \
	user/routemap.rst \
	user/routeserver.rst \
	user/rpki.rst \
	user/setup.rst \
	user/sharp.rst \
	user/snmp.rst \
	user/snmptrap.rst \
	user/static.rst \
	user/Useful_Sysctl_Settings.md \
	user/vnc.rst \
	user/vtysh.rst \
	user/zebra.rst \
<<<<<<< HEAD
	user/bfd.rst \
=======
	user/flowspec.rst \
>>>>>>> 4354a805
	mpls/ChangeLog.opaque.txt \
	mpls/ospfd.conf \
	mpls/cli_summary.txt \
	mpls/opaque_lsa.txt \
	figures/cligraph.png \
	figures/cligraph.svg \
	figures/fig-normal-processing.dia \
	figures/fig-normal-processing.png \
	figures/fig-normal-processing.txt \
	figures/fig-rs-processing.dia \
	figures/fig-rs-processing.png \
	figures/fig-rs-processing.txt \
	figures/fig_topologies_full.dia \
	figures/fig_topologies_full.png \
	figures/fig_topologies_full.txt \
	figures/fig_topologies_rs.dia \
	figures/fig_topologies_rs.png \
	figures/fig_topologies_rs.txt \
	figures/fig-vnc-commercial-route-reflector.dia \
	figures/fig-vnc-commercial-route-reflector.png \
	figures/fig-vnc-commercial-route-reflector.txt \
	figures/fig-vnc-frr-route-reflector.dia \
	figures/fig-vnc-frr-route-reflector.png \
	figures/fig-vnc-frr-route-reflector.txt \
	figures/fig-vnc-gw.dia \
	figures/fig-vnc-gw.png \
	figures/fig-vnc-gw-rr.dia \
	figures/fig-vnc-gw-rr.png \
	figures/fig-vnc-gw-rr.txt \
	figures/fig-vnc-gw.txt \
	figures/fig-vnc-mesh.dia \
	figures/fig-vnc-mesh.png \
	figures/fig-vnc-mesh.txt \
	figures/fig-vnc-redundant-route-reflectors.dia \
	figures/fig-vnc-redundant-route-reflectors.png \
	figures/fig-vnc-redundant-route-reflectors.txt \
	figures/frr-icon.svg \
	figures/frr-logo-icon.png \
	figures/frr-logo-medium.png \
	figures/frr-logo.png \
	figures/frr-logo-small.png \
	figures/git_branches.png \
	figures/git_branches.svg \
	figures/ospf_api_architecture.png \
	figures/ospf_api_msghdr.png \
	figures/ospf_api_msgs1.png \
	figures/ospf_api_msgs2.png \
	extra/frrlexer.py<|MERGE_RESOLUTION|>--- conflicted
+++ resolved
@@ -240,11 +240,8 @@
 	user/vnc.rst \
 	user/vtysh.rst \
 	user/zebra.rst \
-<<<<<<< HEAD
 	user/bfd.rst \
-=======
-	user/flowspec.rst \
->>>>>>> 4354a805
+  user/flowspec.rst \
 	mpls/ChangeLog.opaque.txt \
 	mpls/ospfd.conf \
 	mpls/cli_summary.txt \
