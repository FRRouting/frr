/* BGP attributes management routines.
 * Copyright (C) 1996, 97, 98, 1999 Kunihiro Ishiguro
 *
 * This file is part of GNU Zebra.
 *
 * GNU Zebra is free software; you can redistribute it and/or modify it
 * under the terms of the GNU General Public License as published by the
 * Free Software Foundation; either version 2, or (at your option) any
 * later version.
 *
 * GNU Zebra is distributed in the hope that it will be useful, but
 * WITHOUT ANY WARRANTY; without even the implied warranty of
 * MERCHANTABILITY or FITNESS FOR A PARTICULAR PURPOSE.  See the GNU
 * General Public License for more details.
 *
 * You should have received a copy of the GNU General Public License along
 * with this program; see the file COPYING; if not, write to the Free Software
 * Foundation, Inc., 51 Franklin St, Fifth Floor, Boston, MA 02110-1301 USA
 */

#include <zebra.h>

#include "linklist.h"
#include "prefix.h"
#include "memory.h"
#include "vector.h"
#include "stream.h"
#include "log.h"
#include "hash.h"
#include "jhash.h"
#include "queue.h"
#include "table.h"
#include "filter.h"
#include "command.h"
#include "srv6.h"

#include "bgpd/bgpd.h"
#include "bgpd/bgp_attr.h"
#include "bgpd/bgp_route.h"
#include "bgpd/bgp_aspath.h"
#include "bgpd/bgp_community.h"
#include "bgpd/bgp_debug.h"
#include "bgpd/bgp_errors.h"
#include "bgpd/bgp_label.h"
#include "bgpd/bgp_packet.h"
#include "bgpd/bgp_ecommunity.h"
#include "bgpd/bgp_lcommunity.h"
#include "bgpd/bgp_updgrp.h"
#include "bgpd/bgp_encap_types.h"
#ifdef ENABLE_BGP_VNC
#include "bgpd/rfapi/bgp_rfapi_cfg.h"
#include "bgp_encap_types.h"
#include "bgp_vnc_types.h"
#endif
#include "bgp_evpn.h"
#include "bgp_flowspec_private.h"
#include "bgp_mac.h"

/* Attribute strings for logging. */
static const struct message attr_str[] = {
	{BGP_ATTR_ORIGIN, "ORIGIN"},
	{BGP_ATTR_AS_PATH, "AS_PATH"},
	{BGP_ATTR_NEXT_HOP, "NEXT_HOP"},
	{BGP_ATTR_MULTI_EXIT_DISC, "MULTI_EXIT_DISC"},
	{BGP_ATTR_LOCAL_PREF, "LOCAL_PREF"},
	{BGP_ATTR_ATOMIC_AGGREGATE, "ATOMIC_AGGREGATE"},
	{BGP_ATTR_AGGREGATOR, "AGGREGATOR"},
	{BGP_ATTR_COMMUNITIES, "COMMUNITY"},
	{BGP_ATTR_ORIGINATOR_ID, "ORIGINATOR_ID"},
	{BGP_ATTR_CLUSTER_LIST, "CLUSTER_LIST"},
	{BGP_ATTR_DPA, "DPA"},
	{BGP_ATTR_ADVERTISER, "ADVERTISER"},
	{BGP_ATTR_RCID_PATH, "RCID_PATH"},
	{BGP_ATTR_MP_REACH_NLRI, "MP_REACH_NLRI"},
	{BGP_ATTR_MP_UNREACH_NLRI, "MP_UNREACH_NLRI"},
	{BGP_ATTR_EXT_COMMUNITIES, "EXT_COMMUNITIES"},
	{BGP_ATTR_AS4_PATH, "AS4_PATH"},
	{BGP_ATTR_AS4_AGGREGATOR, "AS4_AGGREGATOR"},
	{BGP_ATTR_AS_PATHLIMIT, "AS_PATHLIMIT"},
	{BGP_ATTR_PMSI_TUNNEL, "PMSI_TUNNEL_ATTRIBUTE"},
	{BGP_ATTR_ENCAP, "ENCAP"},
#ifdef ENABLE_BGP_VNC_ATTR
	{BGP_ATTR_VNC, "VNC"},
#endif
	{BGP_ATTR_LARGE_COMMUNITIES, "LARGE_COMMUNITY"},
	{BGP_ATTR_PREFIX_SID, "PREFIX_SID"},
	{BGP_ATTR_IPV6_EXT_COMMUNITIES, "IPV6_EXT_COMMUNITIES"},
	{0}};

static const struct message attr_flag_str[] = {
	{BGP_ATTR_FLAG_OPTIONAL, "Optional"},
	{BGP_ATTR_FLAG_TRANS, "Transitive"},
	{BGP_ATTR_FLAG_PARTIAL, "Partial"},
	/* bgp_attr_flags_diagnose() relies on this bit being last in
	   this list */
	{BGP_ATTR_FLAG_EXTLEN, "Extended Length"},
	{0}};

static struct hash *cluster_hash;

static void *cluster_hash_alloc(void *p)
{
	const struct cluster_list *val = (const struct cluster_list *)p;
	struct cluster_list *cluster;

	cluster = XMALLOC(MTYPE_CLUSTER, sizeof(struct cluster_list));
	cluster->length = val->length;

	if (cluster->length) {
		cluster->list = XMALLOC(MTYPE_CLUSTER_VAL, val->length);
		memcpy(cluster->list, val->list, val->length);
	} else
		cluster->list = NULL;

	cluster->refcnt = 0;

	return cluster;
}

/* Cluster list related functions. */
static struct cluster_list *cluster_parse(struct in_addr *pnt, int length)
{
	struct cluster_list tmp = {};
	struct cluster_list *cluster;

	tmp.length = length;
	tmp.list = length == 0 ? NULL : pnt;

	cluster = hash_get(cluster_hash, &tmp, cluster_hash_alloc);
	cluster->refcnt++;
	return cluster;
}

bool cluster_loop_check(struct cluster_list *cluster, struct in_addr originator)
{
	int i;

	for (i = 0; i < cluster->length / 4; i++)
		if (cluster->list[i].s_addr == originator.s_addr)
			return true;
	return false;
}

static unsigned int cluster_hash_key_make(const void *p)
{
	const struct cluster_list *cluster = p;

	return jhash(cluster->list, cluster->length, 0);
}

static bool cluster_hash_cmp(const void *p1, const void *p2)
{
	const struct cluster_list *cluster1 = p1;
	const struct cluster_list *cluster2 = p2;

	if (cluster1->list == cluster2->list)
		return true;

	if (!cluster1->list || !cluster2->list)
		return false;

	if (cluster1->length != cluster2->length)
		return false;

	return (memcmp(cluster1->list, cluster2->list, cluster1->length) == 0);
}

static void cluster_free(struct cluster_list *cluster)
{
	XFREE(MTYPE_CLUSTER_VAL, cluster->list);
	XFREE(MTYPE_CLUSTER, cluster);
}

static struct cluster_list *cluster_intern(struct cluster_list *cluster)
{
	struct cluster_list *find;

	find = hash_get(cluster_hash, cluster, cluster_hash_alloc);
	find->refcnt++;

	return find;
}

static void cluster_unintern(struct cluster_list **cluster)
{
	if ((*cluster)->refcnt)
		(*cluster)->refcnt--;

	if ((*cluster)->refcnt == 0) {
		void *p = hash_release(cluster_hash, *cluster);
		assert(p == *cluster);
		cluster_free(*cluster);
		*cluster = NULL;
	}
}

static void cluster_init(void)
{
	cluster_hash = hash_create(cluster_hash_key_make, cluster_hash_cmp,
				   "BGP Cluster");
}

static void cluster_finish(void)
{
	hash_clean(cluster_hash, (void (*)(void *))cluster_free);
	hash_free(cluster_hash);
	cluster_hash = NULL;
}

static struct hash *encap_hash = NULL;
#ifdef ENABLE_BGP_VNC
static struct hash *vnc_hash = NULL;
#endif
static struct hash *srv6_l3vpn_hash;
static struct hash *srv6_vpn_hash;

struct bgp_attr_encap_subtlv *encap_tlv_dup(struct bgp_attr_encap_subtlv *orig)
{
	struct bgp_attr_encap_subtlv *new;
	struct bgp_attr_encap_subtlv *tail;
	struct bgp_attr_encap_subtlv *p;

	for (p = orig, tail = new = NULL; p; p = p->next) {
		int size = sizeof(struct bgp_attr_encap_subtlv) + p->length;
		if (tail) {
			tail->next = XCALLOC(MTYPE_ENCAP_TLV, size);
			tail = tail->next;
		} else {
			tail = new = XCALLOC(MTYPE_ENCAP_TLV, size);
		}
		assert(tail);
		memcpy(tail, p, size);
		tail->next = NULL;
	}

	return new;
}

static void encap_free(struct bgp_attr_encap_subtlv *p)
{
	struct bgp_attr_encap_subtlv *next;
	while (p) {
		next = p->next;
		p->next = NULL;
		XFREE(MTYPE_ENCAP_TLV, p);
		p = next;
	}
}

void bgp_attr_flush_encap(struct attr *attr)
{
	if (!attr)
		return;

	if (attr->encap_subtlvs) {
		encap_free(attr->encap_subtlvs);
		attr->encap_subtlvs = NULL;
	}
#ifdef ENABLE_BGP_VNC
	if (attr->vnc_subtlvs) {
		encap_free(attr->vnc_subtlvs);
		attr->vnc_subtlvs = NULL;
	}
#endif
}

/*
 * Compare encap sub-tlv chains
 *
 *	1 = equivalent
 *	0 = not equivalent
 *
 * This algorithm could be made faster if needed
 */
static bool encap_same(const struct bgp_attr_encap_subtlv *h1,
		       const struct bgp_attr_encap_subtlv *h2)
{
	const struct bgp_attr_encap_subtlv *p;
	const struct bgp_attr_encap_subtlv *q;

	if (h1 == h2)
		return true;
	if (h1 == NULL || h2 == NULL)
		return false;

	for (p = h1; p; p = p->next) {
		for (q = h2; q; q = q->next) {
			if ((p->type == q->type) && (p->length == q->length)
			    && !memcmp(p->value, q->value, p->length)) {

				break;
			}
		}
		if (!q)
			return false;
	}

	for (p = h2; p; p = p->next) {
		for (q = h1; q; q = q->next) {
			if ((p->type == q->type) && (p->length == q->length)
			    && !memcmp(p->value, q->value, p->length)) {

				break;
			}
		}
		if (!q)
			return false;
	}

	return true;
}

static void *encap_hash_alloc(void *p)
{
	/* Encap structure is already allocated.  */
	return p;
}

typedef enum {
	ENCAP_SUBTLV_TYPE,
#ifdef ENABLE_BGP_VNC
	VNC_SUBTLV_TYPE
#endif
} encap_subtlv_type;

static struct bgp_attr_encap_subtlv *
encap_intern(struct bgp_attr_encap_subtlv *encap, encap_subtlv_type type)
{
	struct bgp_attr_encap_subtlv *find;
	struct hash *hash = encap_hash;
#ifdef ENABLE_BGP_VNC
	if (type == VNC_SUBTLV_TYPE)
		hash = vnc_hash;
#endif

	find = hash_get(hash, encap, encap_hash_alloc);
	if (find != encap)
		encap_free(encap);
	find->refcnt++;

	return find;
}

static void encap_unintern(struct bgp_attr_encap_subtlv **encapp,
			   encap_subtlv_type type)
{
	struct bgp_attr_encap_subtlv *encap = *encapp;
	if (encap->refcnt)
		encap->refcnt--;

	if (encap->refcnt == 0) {
		struct hash *hash = encap_hash;
#ifdef ENABLE_BGP_VNC
		if (type == VNC_SUBTLV_TYPE)
			hash = vnc_hash;
#endif
		hash_release(hash, encap);
		encap_free(encap);
		*encapp = NULL;
	}
}

static unsigned int encap_hash_key_make(const void *p)
{
	const struct bgp_attr_encap_subtlv *encap = p;

	return jhash(encap->value, encap->length, 0);
}

static bool encap_hash_cmp(const void *p1, const void *p2)
{
	return encap_same((const struct bgp_attr_encap_subtlv *)p1,
			  (const struct bgp_attr_encap_subtlv *)p2);
}

static void encap_init(void)
{
	encap_hash = hash_create(encap_hash_key_make, encap_hash_cmp,
				 "BGP Encap Hash");
#ifdef ENABLE_BGP_VNC
	vnc_hash = hash_create(encap_hash_key_make, encap_hash_cmp,
			       "BGP VNC Hash");
#endif
}

static void encap_finish(void)
{
	hash_clean(encap_hash, (void (*)(void *))encap_free);
	hash_free(encap_hash);
	encap_hash = NULL;
#ifdef ENABLE_BGP_VNC
	hash_clean(vnc_hash, (void (*)(void *))encap_free);
	hash_free(vnc_hash);
	vnc_hash = NULL;
#endif
}

static bool overlay_index_same(const struct attr *a1, const struct attr *a2)
{
	if (!a1 && a2)
		return false;
	if (!a2 && a1)
		return false;
	if (!a1 && !a2)
		return true;
	return !memcmp(&(a1->evpn_overlay), &(a2->evpn_overlay),
		       sizeof(struct bgp_route_evpn));
}

/* Unknown transit attribute. */
static struct hash *transit_hash;

static void transit_free(struct transit *transit)
{
	XFREE(MTYPE_TRANSIT_VAL, transit->val);
	XFREE(MTYPE_TRANSIT, transit);
}

static void *transit_hash_alloc(void *p)
{
	/* Transit structure is already allocated.  */
	return p;
}

static struct transit *transit_intern(struct transit *transit)
{
	struct transit *find;

	find = hash_get(transit_hash, transit, transit_hash_alloc);
	if (find != transit)
		transit_free(transit);
	find->refcnt++;

	return find;
}

static void transit_unintern(struct transit **transit)
{
	if ((*transit)->refcnt)
		(*transit)->refcnt--;

	if ((*transit)->refcnt == 0) {
		hash_release(transit_hash, *transit);
		transit_free(*transit);
		*transit = NULL;
	}
}

static void *srv6_l3vpn_hash_alloc(void *p)
{
	return p;
}

static void srv6_l3vpn_free(struct bgp_attr_srv6_l3vpn *l3vpn)
{
	XFREE(MTYPE_BGP_SRV6_L3VPN, l3vpn);
}

static struct bgp_attr_srv6_l3vpn *
srv6_l3vpn_intern(struct bgp_attr_srv6_l3vpn *l3vpn)
{
	struct bgp_attr_srv6_l3vpn *find;

	find = hash_get(srv6_l3vpn_hash, l3vpn, srv6_l3vpn_hash_alloc);
	if (find != l3vpn)
		srv6_l3vpn_free(l3vpn);
	find->refcnt++;
	return find;
}

static void srv6_l3vpn_unintern(struct bgp_attr_srv6_l3vpn **l3vpnp)
{
	struct bgp_attr_srv6_l3vpn *l3vpn = *l3vpnp;

	if (l3vpn->refcnt)
		l3vpn->refcnt--;

	if (l3vpn->refcnt == 0) {
		hash_release(srv6_l3vpn_hash, l3vpn);
		srv6_l3vpn_free(l3vpn);
		*l3vpnp = NULL;
	}
}

static void *srv6_vpn_hash_alloc(void *p)
{
	return p;
}

static void srv6_vpn_free(struct bgp_attr_srv6_vpn *vpn)
{
	XFREE(MTYPE_BGP_SRV6_VPN, vpn);
}

static struct bgp_attr_srv6_vpn *srv6_vpn_intern(struct bgp_attr_srv6_vpn *vpn)
{
	struct bgp_attr_srv6_vpn *find;

	find = hash_get(srv6_vpn_hash, vpn, srv6_vpn_hash_alloc);
	if (find != vpn)
		srv6_vpn_free(vpn);
	find->refcnt++;
	return find;
}

static void srv6_vpn_unintern(struct bgp_attr_srv6_vpn **vpnp)
{
	struct bgp_attr_srv6_vpn *vpn = *vpnp;

	if (vpn->refcnt)
		vpn->refcnt--;

	if (vpn->refcnt == 0) {
		hash_release(srv6_vpn_hash, vpn);
		srv6_vpn_free(vpn);
		*vpnp = NULL;
	}
}

static uint32_t srv6_l3vpn_hash_key_make(const void *p)
{
	const struct bgp_attr_srv6_l3vpn *l3vpn = p;
	uint32_t key = 0;

	key = jhash(&l3vpn->sid, 16, key);
	key = jhash_1word(l3vpn->sid_flags, key);
	key = jhash_1word(l3vpn->endpoint_behavior, key);
	return key;
}

static bool srv6_l3vpn_hash_cmp(const void *p1, const void *p2)
{
	const struct bgp_attr_srv6_l3vpn *l3vpn1 = p1;
	const struct bgp_attr_srv6_l3vpn *l3vpn2 = p2;

	return sid_same(&l3vpn1->sid, &l3vpn2->sid)
	       && l3vpn1->sid_flags == l3vpn2->sid_flags
	       && l3vpn1->endpoint_behavior == l3vpn2->endpoint_behavior;
}

static bool srv6_l3vpn_same(const struct bgp_attr_srv6_l3vpn *h1,
			    const struct bgp_attr_srv6_l3vpn *h2)
{
	if (h1 == h2)
		return true;
	else if (h1 == NULL || h2 == NULL)
		return false;
	else
		return srv6_l3vpn_hash_cmp((const void *)h1, (const void *)h2);
}

static unsigned int srv6_vpn_hash_key_make(const void *p)
{
	const struct bgp_attr_srv6_vpn *vpn = p;
	uint32_t key = 0;

	key = jhash(&vpn->sid, 16, key);
	key = jhash_1word(vpn->sid_flags, key);
	return key;
}

static bool srv6_vpn_hash_cmp(const void *p1, const void *p2)
{
	const struct bgp_attr_srv6_vpn *vpn1 = p1;
	const struct bgp_attr_srv6_vpn *vpn2 = p2;

	return sid_same(&vpn1->sid, &vpn2->sid)
	       && vpn1->sid_flags == vpn2->sid_flags;
}

static bool srv6_vpn_same(const struct bgp_attr_srv6_vpn *h1,
			  const struct bgp_attr_srv6_vpn *h2)
{
	if (h1 == h2)
		return true;
	else if (h1 == NULL || h2 == NULL)
		return false;
	else
		return srv6_vpn_hash_cmp((const void *)h1, (const void *)h2);
}

static void srv6_init(void)
{
	srv6_l3vpn_hash =
		hash_create(srv6_l3vpn_hash_key_make, srv6_l3vpn_hash_cmp,
			    "BGP Prefix-SID SRv6-L3VPN-Service-TLV");
	srv6_vpn_hash = hash_create(srv6_vpn_hash_key_make, srv6_vpn_hash_cmp,
				    "BGP Prefix-SID SRv6-VPN-Service-TLV");
}

static void srv6_finish(void)
{
	hash_clean(srv6_l3vpn_hash, (void (*)(void *))srv6_l3vpn_free);
	hash_free(srv6_l3vpn_hash);
	srv6_l3vpn_hash = NULL;
	hash_clean(srv6_vpn_hash, (void (*)(void *))srv6_vpn_free);
	hash_free(srv6_vpn_hash);
	srv6_vpn_hash = NULL;
}

static unsigned int transit_hash_key_make(const void *p)
{
	const struct transit *transit = p;

	return jhash(transit->val, transit->length, 0);
}

static bool transit_hash_cmp(const void *p1, const void *p2)
{
	const struct transit *transit1 = p1;
	const struct transit *transit2 = p2;

	return (transit1->length == transit2->length
		&& memcmp(transit1->val, transit2->val, transit1->length) == 0);
}

static void transit_init(void)
{
	transit_hash = hash_create(transit_hash_key_make, transit_hash_cmp,
				   "BGP Transit Hash");
}

static void transit_finish(void)
{
	hash_clean(transit_hash, (void (*)(void *))transit_free);
	hash_free(transit_hash);
	transit_hash = NULL;
}

/* Attribute hash routines. */
static struct hash *attrhash;

unsigned long int attr_count(void)
{
	return attrhash->count;
}

unsigned long int attr_unknown_count(void)
{
	return transit_hash->count;
}

unsigned int attrhash_key_make(const void *p)
{
	const struct attr *attr = (struct attr *)p;
	uint32_t key = 0;
#define MIX(val)	key = jhash_1word(val, key)
#define MIX3(a, b, c)	key = jhash_3words((a), (b), (c), key)

	MIX3(attr->origin, attr->nexthop.s_addr, attr->med);
	MIX3(attr->local_pref, attr->aggregator_as,
	     attr->aggregator_addr.s_addr);
	MIX3(attr->weight, attr->mp_nexthop_global_in.s_addr,
	     attr->originator_id.s_addr);
	MIX3(attr->tag, attr->label, attr->label_index);

	if (attr->aspath)
		MIX(aspath_key_make(attr->aspath));
	if (attr->community)
		MIX(community_hash_make(attr->community));

	if (attr->lcommunity)
		MIX(lcommunity_hash_make(attr->lcommunity));
	if (attr->ecommunity)
		MIX(ecommunity_hash_make(attr->ecommunity));
	if (attr->ipv6_ecommunity)
		MIX(ecommunity_hash_make(attr->ipv6_ecommunity));
	if (attr->cluster)
		MIX(cluster_hash_key_make(attr->cluster));
	if (attr->transit)
		MIX(transit_hash_key_make(attr->transit));
	if (attr->encap_subtlvs)
		MIX(encap_hash_key_make(attr->encap_subtlvs));
#ifdef ENABLE_BGP_VNC
	if (attr->vnc_subtlvs)
		MIX(encap_hash_key_make(attr->vnc_subtlvs));
#endif
	MIX(attr->mp_nexthop_len);
	key = jhash(attr->mp_nexthop_global.s6_addr, IPV6_MAX_BYTELEN, key);
	key = jhash(attr->mp_nexthop_local.s6_addr, IPV6_MAX_BYTELEN, key);
	MIX3(attr->nh_ifindex, attr->nh_lla_ifindex, attr->distance);
	MIX(attr->rmap_table_id);

	return key;
}

bool attrhash_cmp(const void *p1, const void *p2)
{
	const struct attr *attr1 = p1;
	const struct attr *attr2 = p2;

	if (attr1->flag == attr2->flag && attr1->origin == attr2->origin
	    && attr1->nexthop.s_addr == attr2->nexthop.s_addr
	    && attr1->aspath == attr2->aspath
	    && attr1->community == attr2->community && attr1->med == attr2->med
	    && attr1->local_pref == attr2->local_pref
	    && attr1->rmap_change_flags == attr2->rmap_change_flags) {
		if (attr1->aggregator_as == attr2->aggregator_as
		    && attr1->aggregator_addr.s_addr
			       == attr2->aggregator_addr.s_addr
		    && attr1->weight == attr2->weight
		    && attr1->tag == attr2->tag
		    && attr1->label_index == attr2->label_index
		    && attr1->mp_nexthop_len == attr2->mp_nexthop_len
		    && attr1->ecommunity == attr2->ecommunity
		    && attr1->ipv6_ecommunity == attr2->ipv6_ecommunity
		    && attr1->lcommunity == attr2->lcommunity
		    && attr1->cluster == attr2->cluster
		    && attr1->transit == attr2->transit
		    && attr1->rmap_table_id == attr2->rmap_table_id
		    && (attr1->encap_tunneltype == attr2->encap_tunneltype)
		    && encap_same(attr1->encap_subtlvs, attr2->encap_subtlvs)
#ifdef ENABLE_BGP_VNC
		    && encap_same(attr1->vnc_subtlvs, attr2->vnc_subtlvs)
#endif
		    && IPV6_ADDR_SAME(&attr1->mp_nexthop_global,
				      &attr2->mp_nexthop_global)
		    && IPV6_ADDR_SAME(&attr1->mp_nexthop_local,
				      &attr2->mp_nexthop_local)
		    && IPV4_ADDR_SAME(&attr1->mp_nexthop_global_in,
				      &attr2->mp_nexthop_global_in)
		    && IPV4_ADDR_SAME(&attr1->originator_id,
				      &attr2->originator_id)
		    && overlay_index_same(attr1, attr2)
		    && !memcmp(&attr1->esi, &attr2->esi, sizeof(esi_t))
		    && attr1->es_flags == attr2->es_flags
		    && attr1->mm_sync_seqnum == attr2->mm_sync_seqnum
		    && attr1->nh_ifindex == attr2->nh_ifindex
		    && attr1->nh_lla_ifindex == attr2->nh_lla_ifindex
		    && attr1->distance == attr2->distance
		    && srv6_l3vpn_same(attr1->srv6_l3vpn, attr2->srv6_l3vpn)
		    && srv6_vpn_same(attr1->srv6_vpn, attr2->srv6_vpn)
		    && attr1->srte_color == attr2->srte_color)
			return true;
	}

	return false;
}

static void attrhash_init(void)
{
	attrhash =
		hash_create(attrhash_key_make, attrhash_cmp, "BGP Attributes");
}

/*
 * special for hash_clean below
 */
static void attr_vfree(void *attr)
{
	XFREE(MTYPE_ATTR, attr);
}

static void attrhash_finish(void)
{
	hash_clean(attrhash, attr_vfree);
	hash_free(attrhash);
	attrhash = NULL;
}

static void attr_show_all_iterator(struct hash_bucket *bucket, struct vty *vty)
{
	struct attr *attr = bucket->data;
	char sid_str[BUFSIZ];

	vty_out(vty, "attr[%ld] nexthop %s\n", attr->refcnt,
		inet_ntoa(attr->nexthop));

	sid_str[0] = '\0';
	if (attr->srv6_l3vpn)
		inet_ntop(AF_INET6, &attr->srv6_l3vpn->sid, sid_str, BUFSIZ);
	else if (attr->srv6_vpn)
		inet_ntop(AF_INET6, &attr->srv6_vpn->sid, sid_str, BUFSIZ);

	vty_out(vty,
		"\tflags: %" PRIu64" med: %u local_pref: %u origin: %u weight: %u label: %u sid: %s\n",
		attr->flag, attr->med, attr->local_pref, attr->origin,
		attr->weight, attr->label, sid_str);
}

void attr_show_all(struct vty *vty)
{
	hash_iterate(attrhash, (void (*)(struct hash_bucket *,
					 void *))attr_show_all_iterator,
		     vty);
}

static void *bgp_attr_hash_alloc(void *p)
{
	struct attr *val = (struct attr *)p;
	struct attr *attr;

	attr = XMALLOC(MTYPE_ATTR, sizeof(struct attr));
	*attr = *val;
	if (val->encap_subtlvs) {
		val->encap_subtlvs = NULL;
	}
#ifdef ENABLE_BGP_VNC
	if (val->vnc_subtlvs) {
		val->vnc_subtlvs = NULL;
	}
#endif
	if (val->srv6_l3vpn)
		val->srv6_l3vpn = NULL;
	if (val->srv6_vpn)
		val->srv6_vpn = NULL;

	attr->refcnt = 0;
	return attr;
}

/* Internet argument attribute. */
struct attr *bgp_attr_intern(struct attr *attr)
{
	struct attr *find;

	/* Intern referenced strucutre. */
	if (attr->aspath) {
		if (!attr->aspath->refcnt)
			attr->aspath = aspath_intern(attr->aspath);
		else
			attr->aspath->refcnt++;
	}
	if (attr->community) {
		if (!attr->community->refcnt)
			attr->community = community_intern(attr->community);
		else
			attr->community->refcnt++;
	}

	if (attr->ecommunity) {
		if (!attr->ecommunity->refcnt)
			attr->ecommunity = ecommunity_intern(attr->ecommunity);
		else
			attr->ecommunity->refcnt++;
	}

	if (attr->ipv6_ecommunity) {
		if (!attr->ipv6_ecommunity->refcnt)
			attr->ipv6_ecommunity =
				ecommunity_intern(attr->ipv6_ecommunity);
		else
			attr->ipv6_ecommunity->refcnt++;
	}

	if (attr->lcommunity) {
		if (!attr->lcommunity->refcnt)
			attr->lcommunity = lcommunity_intern(attr->lcommunity);
		else
			attr->lcommunity->refcnt++;
	}
	if (attr->cluster) {
		if (!attr->cluster->refcnt)
			attr->cluster = cluster_intern(attr->cluster);
		else
			attr->cluster->refcnt++;
	}
	if (attr->transit) {
		if (!attr->transit->refcnt)
			attr->transit = transit_intern(attr->transit);
		else
			attr->transit->refcnt++;
	}
	if (attr->encap_subtlvs) {
		if (!attr->encap_subtlvs->refcnt)
			attr->encap_subtlvs = encap_intern(attr->encap_subtlvs,
							   ENCAP_SUBTLV_TYPE);
		else
			attr->encap_subtlvs->refcnt++;
	}
	if (attr->srv6_l3vpn) {
		if (!attr->srv6_l3vpn->refcnt)
			attr->srv6_l3vpn = srv6_l3vpn_intern(attr->srv6_l3vpn);
		else
			attr->srv6_l3vpn->refcnt++;
	}
	if (attr->srv6_vpn) {
		if (!attr->srv6_vpn->refcnt)
			attr->srv6_vpn = srv6_vpn_intern(attr->srv6_vpn);
		else
			attr->srv6_vpn->refcnt++;
	}
#ifdef ENABLE_BGP_VNC
	if (attr->vnc_subtlvs) {
		if (!attr->vnc_subtlvs->refcnt)
			attr->vnc_subtlvs = encap_intern(attr->vnc_subtlvs,
							 VNC_SUBTLV_TYPE);
		else
			attr->vnc_subtlvs->refcnt++;
	}
#endif

	/* At this point, attr only contains intern'd pointers.  that means
	 * if we find it in attrhash, it has all the same pointers and we
	 * correctly updated the refcounts on these.
	 * If we don't find it, we need to allocate a one because in all
	 * cases this returns a new reference to a hashed attr, but the input
	 * wasn't on hash. */
	find = (struct attr *)hash_get(attrhash, attr, bgp_attr_hash_alloc);
	find->refcnt++;

	return find;
}

/* Make network statement's attribute. */
struct attr *bgp_attr_default_set(struct attr *attr, uint8_t origin)
{
	memset(attr, 0, sizeof(struct attr));

	attr->origin = origin;
	attr->flag |= ATTR_FLAG_BIT(BGP_ATTR_ORIGIN);
	attr->aspath = aspath_empty();
	attr->flag |= ATTR_FLAG_BIT(BGP_ATTR_AS_PATH);
	attr->weight = BGP_ATTR_DEFAULT_WEIGHT;
	attr->tag = 0;
	attr->label_index = BGP_INVALID_LABEL_INDEX;
	attr->label = MPLS_INVALID_LABEL;
	attr->flag |= ATTR_FLAG_BIT(BGP_ATTR_NEXT_HOP);
	attr->mp_nexthop_len = IPV6_MAX_BYTELEN;

	return attr;
}

/* Create the attributes for an aggregate */
struct attr *bgp_attr_aggregate_intern(
	struct bgp *bgp, uint8_t origin, struct aspath *aspath,
	struct community *community, struct ecommunity *ecommunity,
	struct lcommunity *lcommunity, struct bgp_aggregate *aggregate,
	uint8_t atomic_aggregate, const struct prefix *p)
{
	struct attr attr;
	struct attr *new;
	int ret;

	memset(&attr, 0, sizeof(struct attr));

	/* Origin attribute. */
	attr.origin = origin;
	attr.flag |= ATTR_FLAG_BIT(BGP_ATTR_ORIGIN);

	/* AS path attribute. */
	if (aspath)
		attr.aspath = aspath_intern(aspath);
	else
		attr.aspath = aspath_empty();
	attr.flag |= ATTR_FLAG_BIT(BGP_ATTR_AS_PATH);

	/* Next hop attribute.  */
	attr.flag |= ATTR_FLAG_BIT(BGP_ATTR_NEXT_HOP);

	if (community) {
		uint32_t gshut = COMMUNITY_GSHUT;

		/* If we are not shutting down ourselves and we are
		 * aggregating a route that contains the GSHUT community we
		 * need to remove that community when creating the aggregate */
		if (!CHECK_FLAG(bgp->flags, BGP_FLAG_GRACEFUL_SHUTDOWN)
		    && community_include(community, gshut)) {
			community_del_val(community, &gshut);
		}

		attr.community = community;
		attr.flag |= ATTR_FLAG_BIT(BGP_ATTR_COMMUNITIES);
	}

	if (ecommunity) {
		attr.ecommunity = ecommunity;
		attr.flag |= ATTR_FLAG_BIT(BGP_ATTR_EXT_COMMUNITIES);
	}

	if (lcommunity) {
		attr.lcommunity = lcommunity;
		attr.flag |= ATTR_FLAG_BIT(BGP_ATTR_LARGE_COMMUNITIES);
	}

	if (CHECK_FLAG(bgp->flags, BGP_FLAG_GRACEFUL_SHUTDOWN))
		bgp_attr_add_gshut_community(&attr);

	attr.label_index = BGP_INVALID_LABEL_INDEX;
	attr.label = MPLS_INVALID_LABEL;
	attr.weight = BGP_ATTR_DEFAULT_WEIGHT;
	attr.mp_nexthop_len = IPV6_MAX_BYTELEN;
	if (!aggregate->as_set || atomic_aggregate)
		attr.flag |= ATTR_FLAG_BIT(BGP_ATTR_ATOMIC_AGGREGATE);
	attr.flag |= ATTR_FLAG_BIT(BGP_ATTR_AGGREGATOR);
	if (CHECK_FLAG(bgp->config, BGP_CONFIG_CONFEDERATION))
		attr.aggregator_as = bgp->confed_id;
	else
		attr.aggregator_as = bgp->as;
	attr.aggregator_addr = bgp->router_id;
	attr.label_index = BGP_INVALID_LABEL_INDEX;
	attr.label = MPLS_INVALID_LABEL;

	/* Apply route-map */
	if (aggregate->rmap.name) {
		struct attr attr_tmp = attr;
		struct bgp_path_info rmap_path;

		memset(&rmap_path, 0, sizeof(struct bgp_path_info));
		rmap_path.peer = bgp->peer_self;
		rmap_path.attr = &attr_tmp;

		SET_FLAG(bgp->peer_self->rmap_type, PEER_RMAP_TYPE_AGGREGATE);

		ret = route_map_apply(aggregate->rmap.map, p, RMAP_BGP,
				      &rmap_path);

		bgp->peer_self->rmap_type = 0;

		if (ret == RMAP_DENYMATCH) {
			/* Free uninterned attribute. */
			bgp_attr_flush(&attr_tmp);

			/* Unintern original. */
			aspath_unintern(&attr.aspath);
			return NULL;
		}

		if (CHECK_FLAG(bgp->flags, BGP_FLAG_GRACEFUL_SHUTDOWN))
			bgp_attr_add_gshut_community(&attr_tmp);

		new = bgp_attr_intern(&attr_tmp);
	} else {

		if (CHECK_FLAG(bgp->flags, BGP_FLAG_GRACEFUL_SHUTDOWN))
			bgp_attr_add_gshut_community(&attr);

		new = bgp_attr_intern(&attr);
	}

	aspath_unintern(&new->aspath);
	return new;
}

/* Unintern just the sub-components of the attr, but not the attr */
void bgp_attr_unintern_sub(struct attr *attr)
{
	/* aspath refcount shoud be decrement. */
	if (attr->aspath)
		aspath_unintern(&attr->aspath);
	UNSET_FLAG(attr->flag, ATTR_FLAG_BIT(BGP_ATTR_AS_PATH));

	if (attr->community)
		community_unintern(&attr->community);
	UNSET_FLAG(attr->flag, ATTR_FLAG_BIT(BGP_ATTR_COMMUNITIES));

	if (attr->ecommunity)
		ecommunity_unintern(&attr->ecommunity);
	UNSET_FLAG(attr->flag, ATTR_FLAG_BIT(BGP_ATTR_EXT_COMMUNITIES));

	if (attr->ipv6_ecommunity)
		ecommunity_unintern(&attr->ipv6_ecommunity);
	UNSET_FLAG(attr->flag, ATTR_FLAG_BIT(BGP_ATTR_IPV6_EXT_COMMUNITIES));

	if (attr->lcommunity)
		lcommunity_unintern(&attr->lcommunity);
	UNSET_FLAG(attr->flag, ATTR_FLAG_BIT(BGP_ATTR_LARGE_COMMUNITIES));

	if (attr->cluster)
		cluster_unintern(&attr->cluster);
	UNSET_FLAG(attr->flag, ATTR_FLAG_BIT(BGP_ATTR_CLUSTER_LIST));

	if (attr->transit)
		transit_unintern(&attr->transit);

	if (attr->encap_subtlvs)
		encap_unintern(&attr->encap_subtlvs, ENCAP_SUBTLV_TYPE);

#ifdef ENABLE_BGP_VNC
	if (attr->vnc_subtlvs)
		encap_unintern(&attr->vnc_subtlvs, VNC_SUBTLV_TYPE);
#endif

	if (attr->srv6_l3vpn)
		srv6_l3vpn_unintern(&attr->srv6_l3vpn);

	if (attr->srv6_vpn)
		srv6_vpn_unintern(&attr->srv6_vpn);
}

/*
 * We have some show commands that let you experimentally
 * apply a route-map.  When we apply the route-map
 * we are reseting values but not saving them for
 * posterity via intern'ing( because route-maps don't
 * do that) but at this point in time we need
 * to compare the new attr to the old and if the
 * routemap has changed it we need to, as Snoop Dog says,
 * Drop it like it's hot
 */
void bgp_attr_undup(struct attr *new, struct attr *old)
{
	if (new->aspath != old->aspath)
		aspath_free(new->aspath);

	if (new->community != old->community)
		community_free(&new->community);

	if (new->ecommunity != old->ecommunity)
		ecommunity_free(&new->ecommunity);

	if (new->lcommunity != old->lcommunity)
		lcommunity_free(&new->lcommunity);
}

/* Free bgp attribute and aspath. */
void bgp_attr_unintern(struct attr **pattr)
{
	struct attr *attr = *pattr;
	struct attr *ret;
	struct attr tmp;

	/* Decrement attribute reference. */
	attr->refcnt--;

	tmp = *attr;

	/* If reference becomes zero then free attribute object. */
	if (attr->refcnt == 0) {
		ret = hash_release(attrhash, attr);
		assert(ret != NULL);
		XFREE(MTYPE_ATTR, attr);
		*pattr = NULL;
	}

	bgp_attr_unintern_sub(&tmp);
}

void bgp_attr_flush(struct attr *attr)
{
	if (attr->aspath && !attr->aspath->refcnt) {
		aspath_free(attr->aspath);
		attr->aspath = NULL;
	}
	if (attr->community && !attr->community->refcnt)
		community_free(&attr->community);
	if (attr->ecommunity && !attr->ecommunity->refcnt)
		ecommunity_free(&attr->ecommunity);
	if (attr->ipv6_ecommunity && !attr->ipv6_ecommunity->refcnt)
		ecommunity_free(&attr->ipv6_ecommunity);
	if (attr->lcommunity && !attr->lcommunity->refcnt)
		lcommunity_free(&attr->lcommunity);
	if (attr->cluster && !attr->cluster->refcnt) {
		cluster_free(attr->cluster);
		attr->cluster = NULL;
	}
	if (attr->transit && !attr->transit->refcnt) {
		transit_free(attr->transit);
		attr->transit = NULL;
	}
	if (attr->encap_subtlvs && !attr->encap_subtlvs->refcnt) {
		encap_free(attr->encap_subtlvs);
		attr->encap_subtlvs = NULL;
	}
#ifdef ENABLE_BGP_VNC
	if (attr->vnc_subtlvs && !attr->vnc_subtlvs->refcnt) {
		encap_free(attr->vnc_subtlvs);
		attr->vnc_subtlvs = NULL;
	}
#endif
}

/* Implement draft-scudder-idr-optional-transitive behaviour and
 * avoid resetting sessions for malformed attributes which are
 * are partial/optional and hence where the error likely was not
 * introduced by the sending neighbour.
 */
static bgp_attr_parse_ret_t
bgp_attr_malformed(struct bgp_attr_parser_args *args, uint8_t subcode,
		   bgp_size_t length)
{
	struct peer *const peer = args->peer;
	struct attr *const attr = args->attr;
	const uint8_t flags = args->flags;
	/* startp and length must be special-cased, as whether or not to
	 * send the attribute data with the NOTIFY depends on the error,
	 * the caller therefore signals this with the seperate length argument
	 */
	uint8_t *notify_datap = (length > 0 ? args->startp : NULL);

	if (bgp_debug_update(peer, NULL, NULL, 1)) {
		char attr_str[BUFSIZ] = {0};

		bgp_dump_attr(attr, attr_str, sizeof(attr_str));

		zlog_debug("%s: attributes: %s", __func__, attr_str);
	}

	/* Only relax error handling for eBGP peers */
	if (peer->sort != BGP_PEER_EBGP) {
		bgp_notify_send_with_data(peer, BGP_NOTIFY_UPDATE_ERR, subcode,
					  notify_datap, length);
		return BGP_ATTR_PARSE_ERROR;
	}

	/* Adjust the stream getp to the end of the attribute, in case we can
	 * still proceed but the caller hasn't read all the attribute.
	 */
	stream_set_getp(BGP_INPUT(peer),
			(args->startp - STREAM_DATA(BGP_INPUT(peer)))
				+ args->total);

	switch (args->type) {
	/* where an attribute is relatively inconsequential, e.g. it does not
	 * affect route selection, and can be safely ignored, then any such
	 * attributes which are malformed should just be ignored and the route
	 * processed as normal.
	 */
	case BGP_ATTR_AS4_AGGREGATOR:
	case BGP_ATTR_AGGREGATOR:
	case BGP_ATTR_ATOMIC_AGGREGATE:
		return BGP_ATTR_PARSE_PROCEED;

	/* Core attributes, particularly ones which may influence route
	 * selection, should be treat-as-withdraw.
	 */
	case BGP_ATTR_ORIGIN:
	case BGP_ATTR_AS_PATH:
	case BGP_ATTR_NEXT_HOP:
	case BGP_ATTR_MULTI_EXIT_DISC:
	case BGP_ATTR_LOCAL_PREF:
	case BGP_ATTR_COMMUNITIES:
	case BGP_ATTR_EXT_COMMUNITIES:
	case BGP_ATTR_IPV6_EXT_COMMUNITIES:
	case BGP_ATTR_LARGE_COMMUNITIES:
	case BGP_ATTR_ORIGINATOR_ID:
	case BGP_ATTR_CLUSTER_LIST:
		return BGP_ATTR_PARSE_WITHDRAW;
	case BGP_ATTR_MP_REACH_NLRI:
	case BGP_ATTR_MP_UNREACH_NLRI:
		bgp_notify_send_with_data(peer, BGP_NOTIFY_UPDATE_ERR, subcode,
					  notify_datap, length);
		return BGP_ATTR_PARSE_ERROR;
	}

	/* Partial optional attributes that are malformed should not cause
	 * the whole session to be reset. Instead treat it as a withdrawal
	 * of the routes, if possible.
	 */
	if (CHECK_FLAG(flags, BGP_ATTR_FLAG_TRANS)
	    && CHECK_FLAG(flags, BGP_ATTR_FLAG_OPTIONAL)
	    && CHECK_FLAG(flags, BGP_ATTR_FLAG_PARTIAL))
		return BGP_ATTR_PARSE_WITHDRAW;

	/* default to reset */
	return BGP_ATTR_PARSE_ERROR_NOTIFYPLS;
}

/* Find out what is wrong with the path attribute flag bits and log the error.
   "Flag bits" here stand for Optional, Transitive and Partial, but not for
   Extended Length. Checking O/T/P bits at once implies, that the attribute
   being diagnosed is defined by RFC as either a "well-known" or an "optional,
   non-transitive" attribute. */
static void
bgp_attr_flags_diagnose(struct bgp_attr_parser_args *args,
			uint8_t desired_flags /* how RFC says it must be */
)
{
	uint8_t seen = 0, i;
	uint8_t real_flags = args->flags;
	const uint8_t attr_code = args->type;

	desired_flags &= ~BGP_ATTR_FLAG_EXTLEN;
	real_flags &= ~BGP_ATTR_FLAG_EXTLEN;
	for (i = 0; i <= 2; i++) /* O,T,P, but not E */
		if (CHECK_FLAG(desired_flags, attr_flag_str[i].key)
		    != CHECK_FLAG(real_flags, attr_flag_str[i].key)) {
			flog_err(EC_BGP_ATTR_FLAG,
				 "%s attribute must%s be flagged as \"%s\"",
				 lookup_msg(attr_str, attr_code, NULL),
				 CHECK_FLAG(desired_flags, attr_flag_str[i].key)
					 ? ""
					 : " not",
				 attr_flag_str[i].str);
			seen = 1;
		}
	if (!seen) {
		zlog_debug(
			"Strange, %s called for attr %s, but no problem found with flags (real flags 0x%x, desired 0x%x)",
			__func__, lookup_msg(attr_str, attr_code, NULL),
			real_flags, desired_flags);
	}
}

/* Required flags for attributes. EXTLEN will be masked off when testing,
 * as will PARTIAL for optional+transitive attributes.
 */
const uint8_t attr_flags_values[] = {
	[BGP_ATTR_ORIGIN] = BGP_ATTR_FLAG_TRANS,
	[BGP_ATTR_AS_PATH] = BGP_ATTR_FLAG_TRANS,
	[BGP_ATTR_NEXT_HOP] = BGP_ATTR_FLAG_TRANS,
	[BGP_ATTR_MULTI_EXIT_DISC] = BGP_ATTR_FLAG_OPTIONAL,
	[BGP_ATTR_LOCAL_PREF] = BGP_ATTR_FLAG_TRANS,
	[BGP_ATTR_ATOMIC_AGGREGATE] = BGP_ATTR_FLAG_TRANS,
	[BGP_ATTR_AGGREGATOR] = BGP_ATTR_FLAG_TRANS | BGP_ATTR_FLAG_OPTIONAL,
	[BGP_ATTR_COMMUNITIES] = BGP_ATTR_FLAG_TRANS | BGP_ATTR_FLAG_OPTIONAL,
	[BGP_ATTR_ORIGINATOR_ID] = BGP_ATTR_FLAG_OPTIONAL,
	[BGP_ATTR_CLUSTER_LIST] = BGP_ATTR_FLAG_OPTIONAL,
	[BGP_ATTR_MP_REACH_NLRI] = BGP_ATTR_FLAG_OPTIONAL,
	[BGP_ATTR_MP_UNREACH_NLRI] = BGP_ATTR_FLAG_OPTIONAL,
	[BGP_ATTR_EXT_COMMUNITIES] =
		BGP_ATTR_FLAG_OPTIONAL | BGP_ATTR_FLAG_TRANS,
	[BGP_ATTR_AS4_PATH] = BGP_ATTR_FLAG_OPTIONAL | BGP_ATTR_FLAG_TRANS,
	[BGP_ATTR_AS4_AGGREGATOR] =
		BGP_ATTR_FLAG_OPTIONAL | BGP_ATTR_FLAG_TRANS,
	[BGP_ATTR_PMSI_TUNNEL] = BGP_ATTR_FLAG_OPTIONAL | BGP_ATTR_FLAG_TRANS,
	[BGP_ATTR_LARGE_COMMUNITIES] =
		BGP_ATTR_FLAG_OPTIONAL | BGP_ATTR_FLAG_TRANS,
	[BGP_ATTR_PREFIX_SID] = BGP_ATTR_FLAG_OPTIONAL | BGP_ATTR_FLAG_TRANS,
	[BGP_ATTR_IPV6_EXT_COMMUNITIES] =
		BGP_ATTR_FLAG_OPTIONAL | BGP_ATTR_FLAG_TRANS,
};
static const size_t attr_flags_values_max = array_size(attr_flags_values) - 1;

static bool bgp_attr_flag_invalid(struct bgp_attr_parser_args *args)
{
	uint8_t mask = BGP_ATTR_FLAG_EXTLEN;
	const uint8_t flags = args->flags;
	const uint8_t attr_code = args->type;

	/* there may be attributes we don't know about */
	if (attr_code > attr_flags_values_max)
		return false;
	if (attr_flags_values[attr_code] == 0)
		return false;

	/* RFC4271, "For well-known attributes, the Transitive bit MUST be set
	 * to
	 * 1."
	 */
	if (!CHECK_FLAG(BGP_ATTR_FLAG_OPTIONAL, flags)
	    && !CHECK_FLAG(BGP_ATTR_FLAG_TRANS, flags)) {
		flog_err(
			EC_BGP_ATTR_FLAG,
			"%s well-known attributes must have transitive flag set (%x)",
			lookup_msg(attr_str, attr_code, NULL), flags);
		return true;
	}

	/* "For well-known attributes and for optional non-transitive
	 * attributes,
	 *  the Partial bit MUST be set to 0."
	 */
	if (CHECK_FLAG(flags, BGP_ATTR_FLAG_PARTIAL)) {
		if (!CHECK_FLAG(flags, BGP_ATTR_FLAG_OPTIONAL)) {
			flog_err(EC_BGP_ATTR_FLAG,
				 "%s well-known attribute must NOT have the partial flag set (%x)",
				 lookup_msg(attr_str, attr_code, NULL), flags);
			return true;
		}
		if (CHECK_FLAG(flags, BGP_ATTR_FLAG_OPTIONAL)
		    && !CHECK_FLAG(flags, BGP_ATTR_FLAG_TRANS)) {
			flog_err(EC_BGP_ATTR_FLAG,
				 "%s optional + transitive attribute must NOT have the partial flag set (%x)",
				 lookup_msg(attr_str, attr_code, NULL), flags);
			return true;
		}
	}

	/* Optional transitive attributes may go through speakers that don't
	 * reocgnise them and set the Partial bit.
	 */
	if (CHECK_FLAG(flags, BGP_ATTR_FLAG_OPTIONAL)
	    && CHECK_FLAG(flags, BGP_ATTR_FLAG_TRANS))
		SET_FLAG(mask, BGP_ATTR_FLAG_PARTIAL);

	if ((flags & ~mask) == attr_flags_values[attr_code])
		return false;

	bgp_attr_flags_diagnose(args, attr_flags_values[attr_code]);
	return true;
}

/* Get origin attribute of the update message. */
static bgp_attr_parse_ret_t bgp_attr_origin(struct bgp_attr_parser_args *args)
{
	struct peer *const peer = args->peer;
	struct attr *const attr = args->attr;
	const bgp_size_t length = args->length;

	/* If any recognized attribute has Attribute Length that conflicts
	   with the expected length (based on the attribute type code), then
	   the Error Subcode is set to Attribute Length Error.  The Data
	   field contains the erroneous attribute (type, length and
	   value). */
	if (length != 1) {
		flog_err(EC_BGP_ATTR_LEN,
			 "Origin attribute length is not one %d", length);
		return bgp_attr_malformed(args, BGP_NOTIFY_UPDATE_ATTR_LENG_ERR,
					  args->total);
	}

	/* Fetch origin attribute. */
	attr->origin = stream_getc(BGP_INPUT(peer));

	/* If the ORIGIN attribute has an undefined value, then the Error
	   Subcode is set to Invalid Origin Attribute.  The Data field
	   contains the unrecognized attribute (type, length and value). */
	if ((attr->origin != BGP_ORIGIN_IGP) && (attr->origin != BGP_ORIGIN_EGP)
	    && (attr->origin != BGP_ORIGIN_INCOMPLETE)) {
		flog_err(EC_BGP_ATTR_ORIGIN,
			 "Origin attribute value is invalid %d", attr->origin);
		return bgp_attr_malformed(args, BGP_NOTIFY_UPDATE_INVAL_ORIGIN,
					  args->total);
	}

	/* Set oring attribute flag. */
	attr->flag |= ATTR_FLAG_BIT(BGP_ATTR_ORIGIN);

	return 0;
}

/* Parse AS path information.  This function is wrapper of
   aspath_parse. */
static int bgp_attr_aspath(struct bgp_attr_parser_args *args)
{
	struct attr *const attr = args->attr;
	struct peer *const peer = args->peer;
	const bgp_size_t length = args->length;

	/*
	 * peer with AS4 => will get 4Byte ASnums
	 * otherwise, will get 16 Bit
	 */
	attr->aspath = aspath_parse(peer->curr, length,
				    CHECK_FLAG(peer->cap, PEER_CAP_AS4_RCV));

	/* In case of IBGP, length will be zero. */
	if (!attr->aspath) {
		flog_err(EC_BGP_ATTR_MAL_AS_PATH,
			 "Malformed AS path from %s, length is %d", peer->host,
			 length);
		return bgp_attr_malformed(args, BGP_NOTIFY_UPDATE_MAL_AS_PATH,
					  0);
	}

	/* Codification of AS 0 Processing */
	if (aspath_check_as_zero(attr->aspath)) {
		flog_err(
			EC_BGP_ATTR_MAL_AS_PATH,
			"Malformed AS path, AS number is 0 in the path from %s",
			peer->host);
		return bgp_attr_malformed(args, BGP_NOTIFY_UPDATE_MAL_AS_PATH,
					  0);
	}

	/* Set aspath attribute flag. */
	attr->flag |= ATTR_FLAG_BIT(BGP_ATTR_AS_PATH);

	return BGP_ATTR_PARSE_PROCEED;
}

static bgp_attr_parse_ret_t bgp_attr_aspath_check(struct peer *const peer,
						  struct attr *const attr)
{
	/* These checks were part of bgp_attr_aspath, but with
	 * as4 we should to check aspath things when
	 * aspath synthesizing with as4_path has already taken place.
	 * Otherwise we check ASPATH and use the synthesized thing, and that is
	 * not right.
	 * So do the checks later, i.e. here
	 */
	struct aspath *aspath;

	/* Confederation sanity check. */
	if ((peer->sort == BGP_PEER_CONFED
	     && !aspath_left_confed_check(attr->aspath))
	    || (peer->sort == BGP_PEER_EBGP
		&& aspath_confed_check(attr->aspath))) {
		flog_err(EC_BGP_ATTR_MAL_AS_PATH, "Malformed AS path from %s",
			 peer->host);
		return BGP_ATTR_PARSE_WITHDRAW;
	}

	/* First AS check for EBGP. */
	if (CHECK_FLAG(peer->flags, PEER_FLAG_ENFORCE_FIRST_AS)) {
		if (peer->sort == BGP_PEER_EBGP
		    && !aspath_firstas_check(attr->aspath, peer->as)) {
			flog_err(EC_BGP_ATTR_FIRST_AS,
				 "%s incorrect first AS (must be %u)",
				 peer->host, peer->as);
			return BGP_ATTR_PARSE_WITHDRAW;
		}
	}

	/* local-as prepend */
	if (peer->change_local_as
	    && !CHECK_FLAG(peer->flags, PEER_FLAG_LOCAL_AS_NO_PREPEND)) {
		aspath = aspath_dup(attr->aspath);
		aspath = aspath_add_seq(aspath, peer->change_local_as);
		aspath_unintern(&attr->aspath);
		attr->aspath = aspath_intern(aspath);
	}

	return BGP_ATTR_PARSE_PROCEED;
}

/* Parse AS4 path information.  This function is another wrapper of
   aspath_parse. */
static int bgp_attr_as4_path(struct bgp_attr_parser_args *args,
			     struct aspath **as4_path)
{
	struct peer *const peer = args->peer;
	struct attr *const attr = args->attr;
	const bgp_size_t length = args->length;

	*as4_path = aspath_parse(peer->curr, length, 1);

	/* In case of IBGP, length will be zero. */
	if (!*as4_path) {
		flog_err(EC_BGP_ATTR_MAL_AS_PATH,
			 "Malformed AS4 path from %s, length is %d", peer->host,
			 length);
		return bgp_attr_malformed(args, BGP_NOTIFY_UPDATE_MAL_AS_PATH,
					  0);
	}

	/* Codification of AS 0 Processing */
	if (aspath_check_as_zero(*as4_path)) {
		flog_err(
			EC_BGP_ATTR_MAL_AS_PATH,
			"Malformed AS path, AS number is 0 in the path from %s",
			peer->host);
		return bgp_attr_malformed(args, BGP_NOTIFY_UPDATE_MAL_AS_PATH,
					  0);
	}

	/* Set aspath attribute flag. */
	attr->flag |= ATTR_FLAG_BIT(BGP_ATTR_AS4_PATH);

	return BGP_ATTR_PARSE_PROCEED;
}

/*
 * Check that the nexthop attribute is valid.
 */
bgp_attr_parse_ret_t
bgp_attr_nexthop_valid(struct peer *peer, struct attr *attr)
{
	in_addr_t nexthop_h;

	nexthop_h = ntohl(attr->nexthop.s_addr);
	if ((IPV4_NET0(nexthop_h) || IPV4_NET127(nexthop_h)
	     || IPV4_CLASS_DE(nexthop_h))
	    && !BGP_DEBUG(allow_martians, ALLOW_MARTIANS)) {
		uint8_t data[7]; /* type(2) + length(1) + nhop(4) */
		char buf[INET_ADDRSTRLEN];

		inet_ntop(AF_INET, &attr->nexthop.s_addr, buf,
			  INET_ADDRSTRLEN);
		flog_err(EC_BGP_ATTR_MARTIAN_NH, "Martian nexthop %s",
			 buf);
		data[0] = BGP_ATTR_FLAG_TRANS;
		data[1] = BGP_ATTR_NEXT_HOP;
		data[2] = BGP_ATTR_NHLEN_IPV4;
		memcpy(&data[3], &attr->nexthop.s_addr, BGP_ATTR_NHLEN_IPV4);
		bgp_notify_send_with_data(peer, BGP_NOTIFY_UPDATE_ERR,
					  BGP_NOTIFY_UPDATE_INVAL_NEXT_HOP,
					  data, 7);
		return BGP_ATTR_PARSE_ERROR;
	}

	return BGP_ATTR_PARSE_PROCEED;
}

/* Nexthop attribute. */
static bgp_attr_parse_ret_t bgp_attr_nexthop(struct bgp_attr_parser_args *args)
{
	struct peer *const peer = args->peer;
	struct attr *const attr = args->attr;
	const bgp_size_t length = args->length;

	/* Check nexthop attribute length. */
	if (length != 4) {
		flog_err(EC_BGP_ATTR_LEN,
			 "Nexthop attribute length isn't four [%d]", length);

		return bgp_attr_malformed(args, BGP_NOTIFY_UPDATE_ATTR_LENG_ERR,
					  args->total);
	}

	attr->nexthop.s_addr = stream_get_ipv4(peer->curr);
	attr->flag |= ATTR_FLAG_BIT(BGP_ATTR_NEXT_HOP);

	return BGP_ATTR_PARSE_PROCEED;
}

/* MED atrribute. */
static bgp_attr_parse_ret_t bgp_attr_med(struct bgp_attr_parser_args *args)
{
	struct peer *const peer = args->peer;
	struct attr *const attr = args->attr;
	const bgp_size_t length = args->length;

	/* Length check. */
	if (length != 4) {
		flog_err(EC_BGP_ATTR_LEN,
			 "MED attribute length isn't four [%d]", length);

		return bgp_attr_malformed(args, BGP_NOTIFY_UPDATE_ATTR_LENG_ERR,
					  args->total);
	}

	attr->med = stream_getl(peer->curr);

	attr->flag |= ATTR_FLAG_BIT(BGP_ATTR_MULTI_EXIT_DISC);

	return BGP_ATTR_PARSE_PROCEED;
}

/* Local preference attribute. */
static bgp_attr_parse_ret_t
bgp_attr_local_pref(struct bgp_attr_parser_args *args)
{
	struct peer *const peer = args->peer;
	struct attr *const attr = args->attr;
	const bgp_size_t length = args->length;

	/* if received from an internal neighbor, it SHALL be considered
	 * malformed if its length is not equal to 4. If malformed, the
	 * UPDATE message SHALL be handled using the approach of "treat-as-
	 * withdraw".
	 */
	if (peer->sort == BGP_PEER_IBGP && length != 4) {
		flog_err(EC_BGP_ATTR_LEN,
			 "LOCAL_PREF attribute length isn't 4 [%u]", length);
		return bgp_attr_malformed(args, BGP_NOTIFY_UPDATE_ATTR_LENG_ERR,
					  args->total);
	}

	/* If it is contained in an UPDATE message that is received from an
	   external peer, then this attribute MUST be ignored by the
	   receiving speaker. */
	if (peer->sort == BGP_PEER_EBGP) {
		STREAM_FORWARD_GETP(peer->curr, length);
		return BGP_ATTR_PARSE_PROCEED;
	}

	STREAM_GETL(peer->curr, attr->local_pref);

	/* Set the local-pref flag. */
	attr->flag |= ATTR_FLAG_BIT(BGP_ATTR_LOCAL_PREF);

	return BGP_ATTR_PARSE_PROCEED;

stream_failure:
	return bgp_attr_malformed(args, BGP_NOTIFY_UPDATE_ATTR_LENG_ERR,
				  args->total);
}

/* Atomic aggregate. */
static int bgp_attr_atomic(struct bgp_attr_parser_args *args)
{
	struct attr *const attr = args->attr;
	const bgp_size_t length = args->length;

	/* Length check. */
	if (length != 0) {
		flog_err(EC_BGP_ATTR_LEN,
			 "ATOMIC_AGGREGATE attribute length isn't 0 [%u]",
			 length);
		return bgp_attr_malformed(args, BGP_NOTIFY_UPDATE_ATTR_LENG_ERR,
					  args->total);
	}

	/* Set atomic aggregate flag. */
	attr->flag |= ATTR_FLAG_BIT(BGP_ATTR_ATOMIC_AGGREGATE);

	return BGP_ATTR_PARSE_PROCEED;
}

/* Aggregator attribute */
static int bgp_attr_aggregator(struct bgp_attr_parser_args *args)
{
	struct peer *const peer = args->peer;
	struct attr *const attr = args->attr;
	const bgp_size_t length = args->length;
	as_t aggregator_as;

	int wantedlen = 6;

	/* peer with AS4 will send 4 Byte AS, peer without will send 2 Byte */
	if (CHECK_FLAG(peer->cap, PEER_CAP_AS4_RCV)
	    && CHECK_FLAG(peer->cap, PEER_CAP_AS4_ADV))
		wantedlen = 8;

	if (length != wantedlen) {
		flog_err(EC_BGP_ATTR_LEN,
			 "AGGREGATOR attribute length isn't %u [%u]", wantedlen,
			 length);
		return bgp_attr_malformed(args, BGP_NOTIFY_UPDATE_ATTR_LENG_ERR,
					  args->total);
	}

	if (CHECK_FLAG(peer->cap, PEER_CAP_AS4_RCV))
		aggregator_as = stream_getl(peer->curr);
	else
		aggregator_as = stream_getw(peer->curr);

	attr->aggregator_as = aggregator_as;
	attr->aggregator_addr.s_addr = stream_get_ipv4(peer->curr);

	/* Codification of AS 0 Processing */
	if (aggregator_as == BGP_AS_ZERO)
		flog_err(EC_BGP_ATTR_LEN,
<<<<<<< HEAD
			 "AGGREGATOR AS number is 0 for aspath: %s",
			 aspath_print(attr->aspath));
=======
			 "%s: AGGREGATOR AS number is 0 for aspath: %s",
			 peer->host, aspath_print(attr->aspath));
	else
		attr->flag |= ATTR_FLAG_BIT(BGP_ATTR_AGGREGATOR);
>>>>>>> df7ab485

	return BGP_ATTR_PARSE_PROCEED;
}

/* New Aggregator attribute */
static bgp_attr_parse_ret_t
bgp_attr_as4_aggregator(struct bgp_attr_parser_args *args,
			as_t *as4_aggregator_as,
			struct in_addr *as4_aggregator_addr)
{
	struct peer *const peer = args->peer;
	struct attr *const attr = args->attr;
	const bgp_size_t length = args->length;
	as_t aggregator_as;

	if (length != 8) {
		flog_err(EC_BGP_ATTR_LEN, "New Aggregator length is not 8 [%d]",
			 length);
		return bgp_attr_malformed(args, BGP_NOTIFY_UPDATE_ATTR_LENG_ERR,
					  0);
	}

	aggregator_as = stream_getl(peer->curr);

	*as4_aggregator_as = aggregator_as;
	as4_aggregator_addr->s_addr = stream_get_ipv4(peer->curr);

	/* Codification of AS 0 Processing */
	if (aggregator_as == BGP_AS_ZERO)
		flog_err(EC_BGP_ATTR_LEN,
<<<<<<< HEAD
			 "AS4_AGGREGATOR AS number is 0 for aspath: %s",
			 aspath_print(attr->aspath));
=======
			 "%s: AS4_AGGREGATOR AS number is 0 for aspath: %s",
			 peer->host, aspath_print(attr->aspath));
	else
		attr->flag |= ATTR_FLAG_BIT(BGP_ATTR_AS4_AGGREGATOR);
>>>>>>> df7ab485

	return BGP_ATTR_PARSE_PROCEED;
}

/* Munge Aggregator and New-Aggregator, AS_PATH and NEW_AS_PATH.
 */
static bgp_attr_parse_ret_t
bgp_attr_munge_as4_attrs(struct peer *const peer, struct attr *const attr,
			 struct aspath *as4_path, as_t as4_aggregator,
			 struct in_addr *as4_aggregator_addr)
{
	int ignore_as4_path = 0;
	struct aspath *newpath;

	if (!attr->aspath) {
		/* NULL aspath shouldn't be possible as bgp_attr_parse should
		 * have
		 * checked that all well-known, mandatory attributes were
		 * present.
		 *
		 * Can only be a problem with peer itself - hard error
		 */
		return BGP_ATTR_PARSE_ERROR;
	}

	if (CHECK_FLAG(peer->cap, PEER_CAP_AS4_RCV)) {
		/* peer can do AS4, so we ignore AS4_PATH and AS4_AGGREGATOR
		 * if given.
		 * It is worth a warning though, because the peer really
		 * should not send them
		 */
		if (BGP_DEBUG(as4, AS4)) {
			if (attr->flag & (ATTR_FLAG_BIT(BGP_ATTR_AS4_PATH)))
				zlog_debug("[AS4] %s %s AS4_PATH", peer->host,
					   "AS4 capable peer, yet it sent");

			if (attr->flag
			    & (ATTR_FLAG_BIT(BGP_ATTR_AS4_AGGREGATOR)))
				zlog_debug("[AS4] %s %s AS4_AGGREGATOR",
					   peer->host,
					   "AS4 capable peer, yet it sent");
		}

		return BGP_ATTR_PARSE_PROCEED;
	}

	/* We have a asn16 peer.  First, look for AS4_AGGREGATOR
	 * because that may override AS4_PATH
	 */
	if (attr->flag & (ATTR_FLAG_BIT(BGP_ATTR_AS4_AGGREGATOR))) {
		if (attr->flag & (ATTR_FLAG_BIT(BGP_ATTR_AGGREGATOR))) {
			/* received both.
			 * if the as_number in aggregator is not AS_TRANS,
			 *  then AS4_AGGREGATOR and AS4_PATH shall be ignored
			 *        and the Aggregator shall be taken as
			 *        info on the aggregating node, and the AS_PATH
			 *        shall be taken as the AS_PATH
			 *  otherwise
			 *        the Aggregator shall be ignored and the
			 *        AS4_AGGREGATOR shall be taken as the
			 *        Aggregating node and the AS_PATH is to be
			 *        constructed "as in all other cases"
			 */
			if (attr->aggregator_as != BGP_AS_TRANS) {
				/* ignore */
				if (BGP_DEBUG(as4, AS4))
					zlog_debug(
						"[AS4] %s BGP not AS4 capable peer send AGGREGATOR != AS_TRANS and AS4_AGGREGATOR, so ignore AS4_AGGREGATOR and AS4_PATH",
						peer->host);
				ignore_as4_path = 1;
			} else {
				/* "New_aggregator shall be taken as aggregator"
				 */
				attr->aggregator_as = as4_aggregator;
				attr->aggregator_addr.s_addr =
					as4_aggregator_addr->s_addr;
			}
		} else {
			/* We received a AS4_AGGREGATOR but no AGGREGATOR.
			 * That is bogus - but reading the conditions
			 * we have to handle AS4_AGGREGATOR as if it were
			 * AGGREGATOR in that case
			 */
			if (BGP_DEBUG(as4, AS4))
				zlog_debug(
					"[AS4] %s BGP not AS4 capable peer send AS4_AGGREGATOR but no AGGREGATOR, will take it as if AGGREGATOR with AS_TRANS had been there",
					peer->host);
			attr->aggregator_as = as4_aggregator;
			/* sweep it under the carpet and simulate a "good"
			 * AGGREGATOR */
			attr->flag |= (ATTR_FLAG_BIT(BGP_ATTR_AGGREGATOR));
		}
	}

	/* need to reconcile NEW_AS_PATH and AS_PATH */
	if (!ignore_as4_path
	    && (attr->flag & (ATTR_FLAG_BIT(BGP_ATTR_AS4_PATH)))) {
		newpath = aspath_reconcile_as4(attr->aspath, as4_path);
		if (!newpath)
			return BGP_ATTR_PARSE_ERROR;

		aspath_unintern(&attr->aspath);
		attr->aspath = aspath_intern(newpath);
	}
	return BGP_ATTR_PARSE_PROCEED;
}

/* Community attribute. */
static bgp_attr_parse_ret_t
bgp_attr_community(struct bgp_attr_parser_args *args)
{
	struct peer *const peer = args->peer;
	struct attr *const attr = args->attr;
	const bgp_size_t length = args->length;

	if (length == 0) {
		attr->community = NULL;
		return bgp_attr_malformed(args, BGP_NOTIFY_UPDATE_OPT_ATTR_ERR,
					  args->total);
	}

	attr->community =
		community_parse((uint32_t *)stream_pnt(peer->curr), length);

	/* XXX: fix community_parse to use stream API and remove this */
	stream_forward_getp(peer->curr, length);

	/* The Community attribute SHALL be considered malformed if its
	 * length is not a non-zero multiple of 4.
	 */
	if (!attr->community)
		return bgp_attr_malformed(args, BGP_NOTIFY_UPDATE_OPT_ATTR_ERR,
					  args->total);

	attr->flag |= ATTR_FLAG_BIT(BGP_ATTR_COMMUNITIES);

	return BGP_ATTR_PARSE_PROCEED;
}

/* Originator ID attribute. */
static bgp_attr_parse_ret_t
bgp_attr_originator_id(struct bgp_attr_parser_args *args)
{
	struct peer *const peer = args->peer;
	struct attr *const attr = args->attr;
	const bgp_size_t length = args->length;

	/* if received from an internal neighbor, it SHALL be considered
	 * malformed if its length is not equal to 4. If malformed, the
	 * UPDATE message SHALL be handled using the approach of "treat-as-
	 * withdraw".
	 */
	if (length != 4) {
		flog_err(EC_BGP_ATTR_LEN, "Bad originator ID length %d",
			 length);

		return bgp_attr_malformed(args, BGP_NOTIFY_UPDATE_ATTR_LENG_ERR,
					  args->total);
	}

	attr->originator_id.s_addr = stream_get_ipv4(peer->curr);

	attr->flag |= ATTR_FLAG_BIT(BGP_ATTR_ORIGINATOR_ID);

	return BGP_ATTR_PARSE_PROCEED;
}

/* Cluster list attribute. */
static bgp_attr_parse_ret_t
bgp_attr_cluster_list(struct bgp_attr_parser_args *args)
{
	struct peer *const peer = args->peer;
	struct attr *const attr = args->attr;
	const bgp_size_t length = args->length;

	/* if received from an internal neighbor, it SHALL be considered
	 * malformed if its length is not a non-zero multiple of 4.  If
	 * malformed, the UPDATE message SHALL be handled using the approach
	 * of "treat-as-withdraw".
	 */
	if (length == 0 || length % 4) {
		flog_err(EC_BGP_ATTR_LEN, "Bad cluster list length %d", length);

		return bgp_attr_malformed(args, BGP_NOTIFY_UPDATE_ATTR_LENG_ERR,
					  args->total);
	}

	attr->cluster =
		cluster_parse((struct in_addr *)stream_pnt(peer->curr), length);

	/* XXX: Fix cluster_parse to use stream API and then remove this */
	stream_forward_getp(peer->curr, length);

	attr->flag |= ATTR_FLAG_BIT(BGP_ATTR_CLUSTER_LIST);

	return BGP_ATTR_PARSE_PROCEED;
}

/* Multiprotocol reachability information parse. */
int bgp_mp_reach_parse(struct bgp_attr_parser_args *args,
		       struct bgp_nlri *mp_update)
{
	iana_afi_t pkt_afi;
	afi_t afi;
	iana_safi_t pkt_safi;
	safi_t safi;
	bgp_size_t nlri_len;
	size_t start;
	struct stream *s;
	struct peer *const peer = args->peer;
	struct attr *const attr = args->attr;
	const bgp_size_t length = args->length;

	/* Set end of packet. */
	s = BGP_INPUT(peer);
	start = stream_get_getp(s);

/* safe to read statically sized header? */
#define BGP_MP_REACH_MIN_SIZE 5
#define LEN_LEFT	(length - (stream_get_getp(s) - start))
	if ((length > STREAM_READABLE(s)) || (length < BGP_MP_REACH_MIN_SIZE)) {
		zlog_info("%s: %s sent invalid length, %lu, of MP_REACH_NLRI",
			  __func__, peer->host, (unsigned long)length);
		return BGP_ATTR_PARSE_ERROR_NOTIFYPLS;
	}

	/* Load AFI, SAFI. */
	pkt_afi = stream_getw(s);
	pkt_safi = stream_getc(s);

	/* Convert AFI, SAFI to internal values, check. */
	if (bgp_map_afi_safi_iana2int(pkt_afi, pkt_safi, &afi, &safi)) {
		/* Log if AFI or SAFI is unrecognized. This is not an error
		 * unless
		 * the attribute is otherwise malformed.
		 */
		if (bgp_debug_update(peer, NULL, NULL, 0))
			zlog_debug(
				"%s sent unrecognizable AFI, %s or, SAFI, %s, of MP_REACH_NLRI",
				peer->host, iana_afi2str(pkt_afi),
				iana_safi2str(pkt_safi));
		return BGP_ATTR_PARSE_ERROR;
	}

	/* Get nexthop length. */
	attr->mp_nexthop_len = stream_getc(s);

	if (LEN_LEFT < attr->mp_nexthop_len) {
		zlog_info(
			"%s: %s sent next-hop length, %u, in MP_REACH_NLRI which goes past the end of attribute",
			__func__, peer->host, attr->mp_nexthop_len);
		return BGP_ATTR_PARSE_ERROR_NOTIFYPLS;
	}

	/* Nexthop length check. */
	switch (attr->mp_nexthop_len) {
	case 0:
		if (safi != SAFI_FLOWSPEC) {
			zlog_info("%s: %s sent wrong next-hop length, %d, in MP_REACH_NLRI",
				  __func__, peer->host, attr->mp_nexthop_len);
			return BGP_ATTR_PARSE_ERROR_NOTIFYPLS;
		}
		break;
	case BGP_ATTR_NHLEN_VPNV4:
		stream_getl(s); /* RD high */
		stream_getl(s); /* RD low */
				/*
				 * NOTE: intentional fall through
				 * - for consistency in rx processing
				 *
				 * The following comment is to signal GCC this intention
				 * and suppress the warning
				 */
	/* FALLTHRU */
	case BGP_ATTR_NHLEN_IPV4:
		stream_get(&attr->mp_nexthop_global_in, s, IPV4_MAX_BYTELEN);
		/* Probably needed for RFC 2283 */
		if (attr->nexthop.s_addr == INADDR_ANY)
			memcpy(&attr->nexthop.s_addr,
			       &attr->mp_nexthop_global_in, IPV4_MAX_BYTELEN);
		break;
	case BGP_ATTR_NHLEN_IPV6_GLOBAL:
	case BGP_ATTR_NHLEN_VPNV6_GLOBAL:
		if (attr->mp_nexthop_len == BGP_ATTR_NHLEN_VPNV6_GLOBAL) {
			stream_getl(s); /* RD high */
			stream_getl(s); /* RD low */
		}
		stream_get(&attr->mp_nexthop_global, s, IPV6_MAX_BYTELEN);
		if (IN6_IS_ADDR_LINKLOCAL(&attr->mp_nexthop_global)) {
			if (!peer->nexthop.ifp) {
				zlog_warn("%s sent a v6 global attribute but address is a V6 LL and there's no peer interface information. Hence, withdrawing",
					  peer->host);
				return BGP_ATTR_PARSE_WITHDRAW;
			}
			attr->nh_ifindex = peer->nexthop.ifp->ifindex;
		}
		break;
	case BGP_ATTR_NHLEN_IPV6_GLOBAL_AND_LL:
	case BGP_ATTR_NHLEN_VPNV6_GLOBAL_AND_LL:
		if (attr->mp_nexthop_len
		    == BGP_ATTR_NHLEN_VPNV6_GLOBAL_AND_LL) {
			stream_getl(s); /* RD high */
			stream_getl(s); /* RD low */
		}
		stream_get(&attr->mp_nexthop_global, s, IPV6_MAX_BYTELEN);
		if (IN6_IS_ADDR_LINKLOCAL(&attr->mp_nexthop_global)) {
			if (!peer->nexthop.ifp) {
				zlog_warn("%s sent a v6 global and LL attribute but global address is a V6 LL and there's no peer interface information. Hence, withdrawing",
					  peer->host);
				return BGP_ATTR_PARSE_WITHDRAW;
			}
			attr->nh_ifindex = peer->nexthop.ifp->ifindex;
		}
		if (attr->mp_nexthop_len
		    == BGP_ATTR_NHLEN_VPNV6_GLOBAL_AND_LL) {
			stream_getl(s); /* RD high */
			stream_getl(s); /* RD low */
		}
		stream_get(&attr->mp_nexthop_local, s, IPV6_MAX_BYTELEN);
		if (!IN6_IS_ADDR_LINKLOCAL(&attr->mp_nexthop_local)) {
			char buf1[INET6_ADDRSTRLEN];
			char buf2[INET6_ADDRSTRLEN];

			if (bgp_debug_update(peer, NULL, NULL, 1))
				zlog_debug(
					"%s sent next-hops %s and %s. Ignoring non-LL value",
					peer->host,
					inet_ntop(AF_INET6,
						  &attr->mp_nexthop_global,
						  buf1, INET6_ADDRSTRLEN),
					inet_ntop(AF_INET6,
						  &attr->mp_nexthop_local, buf2,
						  INET6_ADDRSTRLEN));

			attr->mp_nexthop_len = IPV6_MAX_BYTELEN;
		}
		if (!peer->nexthop.ifp) {
			zlog_warn("%s sent a v6 LL next-hop and there's no peer interface information. Hence, withdrawing",
				  peer->host);
			return BGP_ATTR_PARSE_WITHDRAW;
		}
		attr->nh_lla_ifindex = peer->nexthop.ifp->ifindex;
		break;
	default:
		zlog_info("%s: %s sent wrong next-hop length, %d, in MP_REACH_NLRI",
			  __func__, peer->host, attr->mp_nexthop_len);
		return BGP_ATTR_PARSE_ERROR_NOTIFYPLS;
	}

	if (!LEN_LEFT) {
		zlog_info("%s: %s sent SNPA which couldn't be read",
			  __func__, peer->host);
		return BGP_ATTR_PARSE_ERROR_NOTIFYPLS;
	}

	{
		uint8_t val;
		if ((val = stream_getc(s)))
			flog_warn(
				EC_BGP_DEFUNCT_SNPA_LEN,
				"%s sent non-zero value, %u, for defunct SNPA-length field",
				peer->host, val);
	}

	/* must have nrli_len, what is left of the attribute */
	nlri_len = LEN_LEFT;
	if (nlri_len > STREAM_READABLE(s)) {
		zlog_info("%s: %s sent MP_REACH_NLRI which couldn't be read",
			  __func__, peer->host);
		return BGP_ATTR_PARSE_ERROR_NOTIFYPLS;
	}

	if (!nlri_len) {
		zlog_info("%s: %s sent a zero-length NLRI. Hence, treating as a EOR marker",
			  __func__, peer->host);

		mp_update->afi = afi;
		mp_update->safi = safi;
		return BGP_ATTR_PARSE_EOR;
	}

	mp_update->afi = afi;
	mp_update->safi = safi;
	mp_update->nlri = stream_pnt(s);
	mp_update->length = nlri_len;

	stream_forward_getp(s, nlri_len);

	attr->flag |= ATTR_FLAG_BIT(BGP_ATTR_MP_REACH_NLRI);

	return BGP_ATTR_PARSE_PROCEED;
#undef LEN_LEFT
}

/* Multiprotocol unreachable parse */
int bgp_mp_unreach_parse(struct bgp_attr_parser_args *args,
			 struct bgp_nlri *mp_withdraw)
{
	struct stream *s;
	iana_afi_t pkt_afi;
	afi_t afi;
	iana_safi_t pkt_safi;
	safi_t safi;
	uint16_t withdraw_len;
	struct peer *const peer = args->peer;
	struct attr *const attr = args->attr;
	const bgp_size_t length = args->length;

	s = peer->curr;

#define BGP_MP_UNREACH_MIN_SIZE 3
	if ((length > STREAM_READABLE(s)) || (length < BGP_MP_UNREACH_MIN_SIZE))
		return BGP_ATTR_PARSE_ERROR_NOTIFYPLS;

	pkt_afi = stream_getw(s);
	pkt_safi = stream_getc(s);

	/* Convert AFI, SAFI to internal values, check. */
	if (bgp_map_afi_safi_iana2int(pkt_afi, pkt_safi, &afi, &safi)) {
		/* Log if AFI or SAFI is unrecognized. This is not an error
		 * unless
		 * the attribute is otherwise malformed.
		 */
		if (bgp_debug_update(peer, NULL, NULL, 0))
			zlog_debug(
				"%s: MP_UNREACH received AFI %s or SAFI %s is unrecognized",
				peer->host, iana_afi2str(pkt_afi),
				iana_safi2str(pkt_safi));
		return BGP_ATTR_PARSE_ERROR;
	}

	withdraw_len = length - BGP_MP_UNREACH_MIN_SIZE;

	mp_withdraw->afi = afi;
	mp_withdraw->safi = safi;
	mp_withdraw->nlri = stream_pnt(s);
	mp_withdraw->length = withdraw_len;

	stream_forward_getp(s, withdraw_len);

	attr->flag |= ATTR_FLAG_BIT(BGP_ATTR_MP_UNREACH_NLRI);

	return BGP_ATTR_PARSE_PROCEED;
}

/* Large Community attribute. */
static bgp_attr_parse_ret_t
bgp_attr_large_community(struct bgp_attr_parser_args *args)
{
	struct peer *const peer = args->peer;
	struct attr *const attr = args->attr;
	const bgp_size_t length = args->length;

	/*
	 * Large community follows new attribute format.
	 */
	if (length == 0) {
		attr->lcommunity = NULL;
		/* Empty extcomm doesn't seem to be invalid per se */
		return bgp_attr_malformed(args, BGP_NOTIFY_UPDATE_OPT_ATTR_ERR,
					  args->total);
	}

	attr->lcommunity = lcommunity_parse(stream_pnt(peer->curr), length);
	/* XXX: fix ecommunity_parse to use stream API */
	stream_forward_getp(peer->curr, length);

	if (!attr->lcommunity)
		return bgp_attr_malformed(args, BGP_NOTIFY_UPDATE_OPT_ATTR_ERR,
					  args->total);

	attr->flag |= ATTR_FLAG_BIT(BGP_ATTR_LARGE_COMMUNITIES);

	return BGP_ATTR_PARSE_PROCEED;
}

/* Extended Community attribute. */
static bgp_attr_parse_ret_t
bgp_attr_ext_communities(struct bgp_attr_parser_args *args)
{
	struct peer *const peer = args->peer;
	struct attr *const attr = args->attr;
	const bgp_size_t length = args->length;
	uint8_t sticky = 0;
	bool proxy = false;

	if (length == 0) {
		attr->ecommunity = NULL;
		/* Empty extcomm doesn't seem to be invalid per se */
		return bgp_attr_malformed(args, BGP_NOTIFY_UPDATE_OPT_ATTR_ERR,
					  args->total);
	}

	attr->ecommunity =
		ecommunity_parse(stream_pnt(peer->curr), length);
	/* XXX: fix ecommunity_parse to use stream API */
	stream_forward_getp(peer->curr, length);

	/* The Extended Community attribute SHALL be considered malformed if
	 * its length is not a non-zero multiple of 8.
	 */
	if (!attr->ecommunity)
		return bgp_attr_malformed(args, BGP_NOTIFY_UPDATE_OPT_ATTR_ERR,
					  args->total);

	attr->flag |= ATTR_FLAG_BIT(BGP_ATTR_EXT_COMMUNITIES);

	/* Extract MAC mobility sequence number, if any. */
	attr->mm_seqnum = bgp_attr_mac_mobility_seqnum(attr, &sticky);
	attr->sticky = sticky;

	/* Check if this is a Gateway MAC-IP advertisement */
	attr->default_gw = bgp_attr_default_gw(attr);

	/* Handle scenario where router flag ecommunity is not
	 * set but default gw ext community is present.
	 * Use default gateway, set and propogate R-bit.
	 */
	if (attr->default_gw)
		attr->router_flag = 1;

	/* Check EVPN Neighbor advertisement flags, R-bit */
	bgp_attr_evpn_na_flag(attr, &attr->router_flag, &proxy);
	if (proxy)
		attr->es_flags |= ATTR_ES_PROXY_ADVERT;

	/* Extract the Rmac, if any */
	if (bgp_attr_rmac(attr, &attr->rmac)) {
		if (bgp_debug_update(peer, NULL, NULL, 1) &&
		    bgp_mac_exist(&attr->rmac)) {
			char buf1[ETHER_ADDR_STRLEN];

			zlog_debug("%s: router mac %s is self mac",
				   __func__,
				   prefix_mac2str(&attr->rmac, buf1,
						  sizeof(buf1)));
		}

	}

	/* Get the tunnel type from encap extended community */
	bgp_attr_extcom_tunnel_type(attr,
		(bgp_encap_types *)&attr->encap_tunneltype);

	/* Extract link bandwidth, if any. */
	(void)ecommunity_linkbw_present(attr->ecommunity, &attr->link_bw);

	return BGP_ATTR_PARSE_PROCEED;
}

/* IPv6 Extended Community attribute. */
static bgp_attr_parse_ret_t
bgp_attr_ipv6_ext_communities(struct bgp_attr_parser_args *args)
{
	struct peer *const peer = args->peer;
	struct attr *const attr = args->attr;
	const bgp_size_t length = args->length;

	if (length == 0) {
		attr->ipv6_ecommunity = NULL;
		return bgp_attr_malformed(args, BGP_NOTIFY_UPDATE_OPT_ATTR_ERR,
					  args->total);
	}

	attr->ipv6_ecommunity =
		ecommunity_parse_ipv6(stream_pnt(peer->curr), length);
	/* XXX: fix ecommunity_parse to use stream API */
	stream_forward_getp(peer->curr, length);

	if (!attr->ipv6_ecommunity)
		return bgp_attr_malformed(args, BGP_NOTIFY_UPDATE_OPT_ATTR_ERR,
					  args->total);

	attr->flag |= ATTR_FLAG_BIT(BGP_ATTR_IPV6_EXT_COMMUNITIES);

	return BGP_ATTR_PARSE_PROCEED;
}

/* Parse Tunnel Encap attribute in an UPDATE */
static int bgp_attr_encap(uint8_t type, struct peer *peer, /* IN */
			  bgp_size_t length, /* IN: attr's length field */
			  struct attr *attr, /* IN: caller already allocated */
			  uint8_t flag,      /* IN: attr's flags field */
			  uint8_t *startp)
{
	bgp_size_t total;
	uint16_t tunneltype = 0;

	total = length + (CHECK_FLAG(flag, BGP_ATTR_FLAG_EXTLEN) ? 4 : 3);

	if (!CHECK_FLAG(flag, BGP_ATTR_FLAG_TRANS)
	    || !CHECK_FLAG(flag, BGP_ATTR_FLAG_OPTIONAL)) {
		zlog_info(
			"Tunnel Encap attribute flag isn't optional and transitive %d",
			flag);
		bgp_notify_send_with_data(peer, BGP_NOTIFY_UPDATE_ERR,
					  BGP_NOTIFY_UPDATE_ATTR_FLAG_ERR,
					  startp, total);
		return -1;
	}

	if (BGP_ATTR_ENCAP == type) {
		/* read outer TLV type and length */
		uint16_t tlv_length;

		if (length < 4) {
			zlog_info(
				"Tunnel Encap attribute not long enough to contain outer T,L");
			bgp_notify_send_with_data(
				peer, BGP_NOTIFY_UPDATE_ERR,
				BGP_NOTIFY_UPDATE_OPT_ATTR_ERR, startp, total);
			return -1;
		}
		tunneltype = stream_getw(BGP_INPUT(peer));
		tlv_length = stream_getw(BGP_INPUT(peer));
		length -= 4;

		if (tlv_length != length) {
			zlog_info("%s: tlv_length(%d) != length(%d)",
				  __func__, tlv_length, length);
		}
	}

	while (length >= 4) {
		uint16_t subtype = 0;
		uint16_t sublength = 0;
		struct bgp_attr_encap_subtlv *tlv;

		if (BGP_ATTR_ENCAP == type) {
			subtype = stream_getc(BGP_INPUT(peer));
			sublength = stream_getc(BGP_INPUT(peer));
			length -= 2;
#ifdef ENABLE_BGP_VNC
		} else {
			subtype = stream_getw(BGP_INPUT(peer));
			sublength = stream_getw(BGP_INPUT(peer));
			length -= 4;
#endif
		}

		if (sublength > length) {
			zlog_info(
				"Tunnel Encap attribute sub-tlv length %d exceeds remaining length %d",
				sublength, length);
			bgp_notify_send_with_data(
				peer, BGP_NOTIFY_UPDATE_ERR,
				BGP_NOTIFY_UPDATE_OPT_ATTR_ERR, startp, total);
			return -1;
		}

		/* alloc and copy sub-tlv */
		/* TBD make sure these are freed when attributes are released */
		tlv = XCALLOC(MTYPE_ENCAP_TLV,
			      sizeof(struct bgp_attr_encap_subtlv) + sublength);
		tlv->type = subtype;
		tlv->length = sublength;
		stream_get(tlv->value, peer->curr, sublength);
		length -= sublength;

		/* attach tlv to encap chain */
		if (BGP_ATTR_ENCAP == type) {
			struct bgp_attr_encap_subtlv *stlv_last;
			for (stlv_last = attr->encap_subtlvs;
			     stlv_last && stlv_last->next;
			     stlv_last = stlv_last->next)
				;
			if (stlv_last) {
				stlv_last->next = tlv;
			} else {
				attr->encap_subtlvs = tlv;
			}
#ifdef ENABLE_BGP_VNC
		} else {
			struct bgp_attr_encap_subtlv *stlv_last;
			for (stlv_last = attr->vnc_subtlvs;
			     stlv_last && stlv_last->next;
			     stlv_last = stlv_last->next)
				;
			if (stlv_last) {
				stlv_last->next = tlv;
			} else {
				attr->vnc_subtlvs = tlv;
			}
#endif
		}
	}

	if (BGP_ATTR_ENCAP == type) {
		attr->encap_tunneltype = tunneltype;
	}

	if (length) {
		/* spurious leftover data */
		zlog_info(
			"Tunnel Encap attribute length is bad: %d leftover octets",
			length);
		bgp_notify_send_with_data(peer, BGP_NOTIFY_UPDATE_ERR,
					  BGP_NOTIFY_UPDATE_OPT_ATTR_ERR,
					  startp, total);
		return -1;
	}

	return 0;
}

/*
 * Read an individual SID value returning how much data we have read
 * Returns 0 if there was an error that needs to be passed up the stack
 */
static bgp_attr_parse_ret_t bgp_attr_psid_sub(uint8_t type, uint16_t length,
					      struct bgp_attr_parser_args *args)
{
	struct peer *const peer = args->peer;
	struct attr *const attr = args->attr;
	uint32_t label_index;
	struct in6_addr ipv6_sid;
	uint32_t srgb_base;
	uint32_t srgb_range;
	int srgb_count;
	uint8_t sid_type, sid_flags;
	uint16_t endpoint_behavior;
	char buf[BUFSIZ];

	if (type == BGP_PREFIX_SID_LABEL_INDEX) {
		if (STREAM_READABLE(peer->curr) < length
		    || length != BGP_PREFIX_SID_LABEL_INDEX_LENGTH) {
			flog_err(EC_BGP_ATTR_LEN,
				 "Prefix SID label index length is %hu instead of %u",
				 length, BGP_PREFIX_SID_LABEL_INDEX_LENGTH);
			return bgp_attr_malformed(args,
						  BGP_NOTIFY_UPDATE_ATTR_LENG_ERR,
						  args->total);
		}

		/* Ignore flags and reserved */
		stream_getc(peer->curr);
		stream_getw(peer->curr);

		/* Fetch the label index and see if it is valid. */
		label_index = stream_getl(peer->curr);
		if (label_index == BGP_INVALID_LABEL_INDEX)
			return bgp_attr_malformed(args, BGP_NOTIFY_UPDATE_OPT_ATTR_ERR,
						  args->total);

		/* Store label index; subsequently, we'll check on
		 * address-family */
		attr->label_index = label_index;
	}

	/* Placeholder code for the IPv6 SID type */
	else if (type == BGP_PREFIX_SID_IPV6) {
		if (STREAM_READABLE(peer->curr) < length
		    || length != BGP_PREFIX_SID_IPV6_LENGTH) {
			flog_err(EC_BGP_ATTR_LEN,
				 "Prefix SID IPv6 length is %hu instead of %u",
				 length, BGP_PREFIX_SID_IPV6_LENGTH);
			return bgp_attr_malformed(args,
						  BGP_NOTIFY_UPDATE_ATTR_LENG_ERR,
						  args->total);
		}

		/* Ignore reserved */
		stream_getc(peer->curr);
		stream_getw(peer->curr);

		stream_get(&ipv6_sid, peer->curr, 16);
	}

	/* Placeholder code for the Originator SRGB type */
	else if (type == BGP_PREFIX_SID_ORIGINATOR_SRGB) {
		/*
		 * ietf-idr-bgp-prefix-sid-05:
		 *     Length is the total length of the value portion of the
		 *     TLV: 2 + multiple of 6.
		 *
		 * peer->curr stream readp should be at the beginning of the 16
		 * bit flag field at this point in the code.
		 */

		/*
		 * Check that the TLV length field is sane: at least 2 bytes of
		 * flag, and at least 1 SRGB (these are 6 bytes each)
		 */
		if (length < (2 + BGP_PREFIX_SID_ORIGINATOR_SRGB_LENGTH)) {
			flog_err(
				EC_BGP_ATTR_LEN,
				"Prefix SID Originator SRGB length field claims length of %hu bytes, but the minimum for this TLV type is %u",
				length,
				2 + BGP_PREFIX_SID_ORIGINATOR_SRGB_LENGTH);
			return bgp_attr_malformed(
				args, BGP_NOTIFY_UPDATE_ATTR_LENG_ERR,
				args->total);
		}

		/*
		 * Check that we actually have at least as much data as
		 * specified by the length field
		 */
		if (STREAM_READABLE(peer->curr) < length) {
			flog_err(EC_BGP_ATTR_LEN,
				 "Prefix SID Originator SRGB specifies length %hu, but only %zu bytes remain",
				 length, STREAM_READABLE(peer->curr));
			return bgp_attr_malformed(
				args, BGP_NOTIFY_UPDATE_ATTR_LENG_ERR,
				args->total);
		}

		/*
		 * Check that the portion of the TLV containing the sequence of
		 * SRGBs corresponds to a multiple of the SRGB size; to get
		 * that length, we skip the 16 bit flags field
		 */
		stream_getw(peer->curr);
		length -= 2;
		if (length % BGP_PREFIX_SID_ORIGINATOR_SRGB_LENGTH) {
			flog_err(
				EC_BGP_ATTR_LEN,
				"Prefix SID Originator SRGB length field claims attribute SRGB sequence section is %hubytes, but it must be a multiple of %u",
				length, BGP_PREFIX_SID_ORIGINATOR_SRGB_LENGTH);
			return bgp_attr_malformed(
				args, BGP_NOTIFY_UPDATE_ATTR_LENG_ERR,
				args->total);
		}

		srgb_count = length / BGP_PREFIX_SID_ORIGINATOR_SRGB_LENGTH;

		for (int i = 0; i < srgb_count; i++) {
			stream_get(&srgb_base, peer->curr, 3);
			stream_get(&srgb_range, peer->curr, 3);
		}
	}

	/* Placeholder code for the VPN-SID Service type */
	else if (type == BGP_PREFIX_SID_VPN_SID) {
		if (STREAM_READABLE(peer->curr) < length
		    || length != BGP_PREFIX_SID_VPN_SID_LENGTH) {
			flog_err(EC_BGP_ATTR_LEN,
				 "Prefix SID VPN SID length is %hu instead of %u",
				 length, BGP_PREFIX_SID_VPN_SID_LENGTH);
			return bgp_attr_malformed(args,
						  BGP_NOTIFY_UPDATE_ATTR_LENG_ERR,
						  args->total);
		}

		/* Parse VPN-SID Sub-TLV */
		stream_getc(peer->curr);               /* reserved  */
		sid_type = stream_getc(peer->curr);    /* sid_type  */
		sid_flags = stream_getc(peer->curr);   /* sid_flags */
		stream_get(&ipv6_sid, peer->curr,
			   sizeof(ipv6_sid)); /* sid_value */

		/* Log VPN-SID Sub-TLV */
		if (BGP_DEBUG(vpn, VPN_LEAK_LABEL)) {
			inet_ntop(AF_INET6, &ipv6_sid, buf, sizeof(buf));
			zlog_debug(
				"%s: vpn-sid: sid %s, sid-type 0x%02x sid-flags 0x%02x",
				__func__, buf, sid_type, sid_flags);
		}

		/* Configure from Info */
		if (attr->srv6_vpn) {
			flog_err(EC_BGP_ATTRIBUTE_REPEATED,
				 "Prefix SID SRv6 VPN field repeated");
			return bgp_attr_malformed(
				args, BGP_NOTIFY_UPDATE_MAL_ATTR, args->total);
		}
		attr->srv6_vpn = XCALLOC(MTYPE_BGP_SRV6_VPN,
					 sizeof(struct bgp_attr_srv6_vpn));
		attr->srv6_vpn->sid_flags = sid_flags;
		sid_copy(&attr->srv6_vpn->sid, &ipv6_sid);
	}

	/* Placeholder code for the SRv6 L3 Service type */
	else if (type == BGP_PREFIX_SID_SRV6_L3_SERVICE) {
		if (STREAM_READABLE(peer->curr) < length
		    || length != BGP_PREFIX_SID_SRV6_L3_SERVICE_LENGTH) {
			flog_err(EC_BGP_ATTR_LEN,
				 "Prefix SID SRv6 L3-Service length is %hu instead of %u",
				 length, BGP_PREFIX_SID_SRV6_L3_SERVICE_LENGTH);
			return bgp_attr_malformed(args,
				 BGP_NOTIFY_UPDATE_ATTR_LENG_ERR,
				 args->total);
		}

		/* Parse L3-SERVICE Sub-TLV */
		stream_getc(peer->curr);               /* reserved  */
		stream_get(&ipv6_sid, peer->curr,
			   sizeof(ipv6_sid)); /* sid_value */
		sid_flags = stream_getc(peer->curr);   /* sid_flags */
		endpoint_behavior = stream_getw(peer->curr); /* endpoint */
		stream_getc(peer->curr);               /* reserved  */

		/* Log L3-SERVICE Sub-TLV */
		if (BGP_DEBUG(vpn, VPN_LEAK_LABEL)) {
			inet_ntop(AF_INET6, &ipv6_sid, buf, sizeof(buf));
			zlog_debug(
				"%s: srv6-l3-srv sid %s, sid-flags 0x%02x, end-behaviour 0x%04x",
				__func__, buf, sid_flags, endpoint_behavior);
		}

		/* Configure from Info */
		if (attr->srv6_l3vpn) {
			flog_err(EC_BGP_ATTRIBUTE_REPEATED,
				 "Prefix SID SRv6 L3VPN field repeated");
			return bgp_attr_malformed(
				args, BGP_NOTIFY_UPDATE_MAL_ATTR, args->total);
		}
		attr->srv6_l3vpn = XCALLOC(MTYPE_BGP_SRV6_L3VPN,
					   sizeof(struct bgp_attr_srv6_l3vpn));
		attr->srv6_l3vpn->sid_flags = sid_flags;
		attr->srv6_l3vpn->endpoint_behavior = endpoint_behavior;
		sid_copy(&attr->srv6_l3vpn->sid, &ipv6_sid);
	}

	/* Placeholder code for Unsupported TLV */
	else {

		if (STREAM_READABLE(peer->curr) < length) {
			flog_err(
				EC_BGP_ATTR_LEN,
				"Prefix SID SRv6 length is %hu - too long, only %zu remaining in this UPDATE",
				length, STREAM_READABLE(peer->curr));
			return bgp_attr_malformed(
				args, BGP_NOTIFY_UPDATE_ATTR_LENG_ERR,
				args->total);
		}

		if (bgp_debug_update(peer, NULL, NULL, 1))
			zlog_debug(
				"%s attr Prefix-SID sub-type=%u is not supported, skipped",
				peer->host, type);

		stream_forward_getp(peer->curr, length);
	}

	return BGP_ATTR_PARSE_PROCEED;
}

/* Prefix SID attribute
 * draft-ietf-idr-bgp-prefix-sid-05
 */
bgp_attr_parse_ret_t bgp_attr_prefix_sid(struct bgp_attr_parser_args *args)
{
	struct peer *const peer = args->peer;
	struct attr *const attr = args->attr;
	bgp_attr_parse_ret_t ret;

	attr->flag |= ATTR_FLAG_BIT(BGP_ATTR_PREFIX_SID);

	uint8_t type;
	uint16_t length;
	size_t headersz = sizeof(type) + sizeof(length);
	size_t psid_parsed_length = 0;

	while (STREAM_READABLE(peer->curr) > 0
	       && psid_parsed_length < args->length) {

		if (STREAM_READABLE(peer->curr) < headersz) {
			flog_err(
				EC_BGP_ATTR_LEN,
				"Malformed Prefix SID attribute - insufficent data (need %zu for attribute header, have %zu remaining in UPDATE)",
				headersz, STREAM_READABLE(peer->curr));
			return bgp_attr_malformed(
				args, BGP_NOTIFY_UPDATE_ATTR_LENG_ERR,
				args->total);
		}

		type = stream_getc(peer->curr);
		length = stream_getw(peer->curr);

		if (STREAM_READABLE(peer->curr) < length) {
			flog_err(
				EC_BGP_ATTR_LEN,
				"Malformed Prefix SID attribute - insufficient data (need %hu for attribute body, have %zu remaining in UPDATE)",
				length, STREAM_READABLE(peer->curr));
			return bgp_attr_malformed(args,
						  BGP_NOTIFY_UPDATE_ATTR_LENG_ERR,
						  args->total);
		}

		ret = bgp_attr_psid_sub(type, length, args);

		if (ret != BGP_ATTR_PARSE_PROCEED)
			return ret;

		psid_parsed_length += length + headersz;

		if (psid_parsed_length > args->length) {
			flog_err(
				EC_BGP_ATTR_LEN,
				"Malformed Prefix SID attribute - TLV overflow by attribute (need %zu for TLV length, have %zu overflowed in UPDATE)",
				length + headersz, psid_parsed_length - (length + headersz));
			return bgp_attr_malformed(
				args, BGP_NOTIFY_UPDATE_ATTR_LENG_ERR,
				args->total);
		}
	}

	return BGP_ATTR_PARSE_PROCEED;
}

/* PMSI tunnel attribute (RFC 6514)
 * Basic validation checks done here.
 */
static bgp_attr_parse_ret_t
bgp_attr_pmsi_tunnel(struct bgp_attr_parser_args *args)
{
	struct peer *const peer = args->peer;
	struct attr *const attr = args->attr;
	const bgp_size_t length = args->length;
	uint8_t tnl_type;
	int attr_parse_len = 2 + BGP_LABEL_BYTES;

	/* Verify that the receiver is expecting "ingress replication" as we
	 * can only support that.
	 */
	if (length < attr_parse_len) {
		flog_err(EC_BGP_ATTR_LEN, "Bad PMSI tunnel attribute length %d",
			 length);
		return bgp_attr_malformed(args, BGP_NOTIFY_UPDATE_ATTR_LENG_ERR,
					  args->total);
	}
	stream_getc(peer->curr); /* Flags */
	tnl_type = stream_getc(peer->curr);
	if (tnl_type > PMSI_TNLTYPE_MAX) {
		flog_err(EC_BGP_ATTR_PMSI_TYPE,
			 "Invalid PMSI tunnel attribute type %d", tnl_type);
		return bgp_attr_malformed(args, BGP_NOTIFY_UPDATE_OPT_ATTR_ERR,
					  args->total);
	}
	if (tnl_type == PMSI_TNLTYPE_INGR_REPL) {
		if (length != 9) {
			flog_err(EC_BGP_ATTR_PMSI_LEN,
				 "Bad PMSI tunnel attribute length %d for IR",
				 length);
			return bgp_attr_malformed(
				args, BGP_NOTIFY_UPDATE_ATTR_LENG_ERR,
				args->total);
		}
	}

	attr->flag |= ATTR_FLAG_BIT(BGP_ATTR_PMSI_TUNNEL);
	attr->pmsi_tnl_type = tnl_type;
	stream_get(&attr->label, peer->curr, BGP_LABEL_BYTES);

	/* Forward read pointer of input stream. */
	stream_forward_getp(peer->curr, length - attr_parse_len);

	return BGP_ATTR_PARSE_PROCEED;
}

/* BGP unknown attribute treatment. */
static bgp_attr_parse_ret_t bgp_attr_unknown(struct bgp_attr_parser_args *args)
{
	bgp_size_t total = args->total;
	struct transit *transit;
	struct peer *const peer = args->peer;
	struct attr *const attr = args->attr;
	uint8_t *const startp = args->startp;
	const uint8_t type = args->type;
	const uint8_t flag = args->flags;
	const bgp_size_t length = args->length;

	if (bgp_debug_update(peer, NULL, NULL, 1))
		zlog_debug(
			"%s Unknown attribute is received (type %d, length %d)",
			peer->host, type, length);

	/* Forward read pointer of input stream. */
	stream_forward_getp(peer->curr, length);

	/* If any of the mandatory well-known attributes are not recognized,
	   then the Error Subcode is set to Unrecognized Well-known
	   Attribute.  The Data field contains the unrecognized attribute
	   (type, length and value). */
	if (!CHECK_FLAG(flag, BGP_ATTR_FLAG_OPTIONAL)) {
		return bgp_attr_malformed(args, BGP_NOTIFY_UPDATE_UNREC_ATTR,
					  args->total);
	}

	/* Unrecognized non-transitive optional attributes must be quietly
	   ignored and not passed along to other BGP peers. */
	if (!CHECK_FLAG(flag, BGP_ATTR_FLAG_TRANS))
		return BGP_ATTR_PARSE_PROCEED;

	/* If a path with recognized transitive optional attribute is
	   accepted and passed along to other BGP peers and the Partial bit
	   in the Attribute Flags octet is set to 1 by some previous AS, it
	   is not set back to 0 by the current AS. */
	SET_FLAG(*startp, BGP_ATTR_FLAG_PARTIAL);

	/* Store transitive attribute to the end of attr->transit. */
	if (!attr->transit)
		attr->transit = XCALLOC(MTYPE_TRANSIT, sizeof(struct transit));

	transit = attr->transit;

	if (transit->val)
		transit->val = XREALLOC(MTYPE_TRANSIT_VAL, transit->val,
					transit->length + total);
	else
		transit->val = XMALLOC(MTYPE_TRANSIT_VAL, total);

	memcpy(transit->val + transit->length, startp, total);
	transit->length += total;

	return BGP_ATTR_PARSE_PROCEED;
}

/* Well-known attribute check. */
static int bgp_attr_check(struct peer *peer, struct attr *attr)
{
	uint8_t type = 0;

	/* BGP Graceful-Restart End-of-RIB for IPv4 unicast is signaled as an
	 * empty UPDATE.  */
	if (CHECK_FLAG(peer->cap, PEER_CAP_RESTART_RCV) && !attr->flag)
		return BGP_ATTR_PARSE_PROCEED;

	/* "An UPDATE message that contains the MP_UNREACH_NLRI is not required
	   to carry any other path attributes.", though if MP_REACH_NLRI or NLRI
	   are present, it should.  Check for any other attribute being present
	   instead.
	 */
	if ((!CHECK_FLAG(attr->flag, ATTR_FLAG_BIT(BGP_ATTR_MP_REACH_NLRI)) &&
	     CHECK_FLAG(attr->flag, ATTR_FLAG_BIT(BGP_ATTR_MP_UNREACH_NLRI))))
		return BGP_ATTR_PARSE_PROCEED;

	if (!CHECK_FLAG(attr->flag, ATTR_FLAG_BIT(BGP_ATTR_ORIGIN)))
		type = BGP_ATTR_ORIGIN;

	if (!CHECK_FLAG(attr->flag, ATTR_FLAG_BIT(BGP_ATTR_AS_PATH)))
		type = BGP_ATTR_AS_PATH;

	/* RFC 2858 makes Next-Hop optional/ignored, if MP_REACH_NLRI is present
	 * and
	 * NLRI is empty. We can't easily check NLRI empty here though.
	 */
	if (!CHECK_FLAG(attr->flag, ATTR_FLAG_BIT(BGP_ATTR_NEXT_HOP))
	    && !CHECK_FLAG(attr->flag, ATTR_FLAG_BIT(BGP_ATTR_MP_REACH_NLRI)))
		type = BGP_ATTR_NEXT_HOP;

	if (peer->sort == BGP_PEER_IBGP
	    && !CHECK_FLAG(attr->flag, ATTR_FLAG_BIT(BGP_ATTR_LOCAL_PREF)))
		type = BGP_ATTR_LOCAL_PREF;

	/* If any of the well-known mandatory attributes are not present
	 * in an UPDATE message, then "treat-as-withdraw" MUST be used.
	 */
	if (type) {
		flog_warn(EC_BGP_MISSING_ATTRIBUTE,
			  "%s Missing well-known attribute %s.", peer->host,
			  lookup_msg(attr_str, type, NULL));
		return BGP_ATTR_PARSE_WITHDRAW;
	}
	return BGP_ATTR_PARSE_PROCEED;
}

/* Read attribute of update packet.  This function is called from
   bgp_update_receive() in bgp_packet.c.  */
bgp_attr_parse_ret_t bgp_attr_parse(struct peer *peer, struct attr *attr,
				    bgp_size_t size, struct bgp_nlri *mp_update,
				    struct bgp_nlri *mp_withdraw)
{
	bgp_attr_parse_ret_t ret;
	uint8_t flag = 0;
	uint8_t type = 0;
	bgp_size_t length;
	uint8_t *startp, *endp;
	uint8_t *attr_endp;
	uint8_t seen[BGP_ATTR_BITMAP_SIZE];
	/* we need the as4_path only until we have synthesized the as_path with
	 * it */
	/* same goes for as4_aggregator */
	struct aspath *as4_path = NULL;
	as_t as4_aggregator = 0;
	struct in_addr as4_aggregator_addr = {.s_addr = 0};

	/* Initialize bitmap. */
	memset(seen, 0, BGP_ATTR_BITMAP_SIZE);

	/* End pointer of BGP attribute. */
	endp = BGP_INPUT_PNT(peer) + size;

	/* Get attributes to the end of attribute length. */
	while (BGP_INPUT_PNT(peer) < endp) {
		/* Check remaining length check.*/
		if (endp - BGP_INPUT_PNT(peer) < BGP_ATTR_MIN_LEN) {
			/* XXX warning: long int format, int arg (arg 5) */
			flog_warn(
				EC_BGP_ATTRIBUTE_TOO_SMALL,
				"%s: error BGP attribute length %lu is smaller than min len",
				peer->host,
				(unsigned long)(endp
						- stream_pnt(BGP_INPUT(peer))));

			bgp_notify_send(peer, BGP_NOTIFY_UPDATE_ERR,
					BGP_NOTIFY_UPDATE_ATTR_LENG_ERR);
			ret = BGP_ATTR_PARSE_ERROR;
			goto done;
		}

		/* Fetch attribute flag and type. */
		startp = BGP_INPUT_PNT(peer);
		/* "The lower-order four bits of the Attribute Flags octet are
		   unused.  They MUST be zero when sent and MUST be ignored when
		   received." */
		flag = 0xF0 & stream_getc(BGP_INPUT(peer));
		type = stream_getc(BGP_INPUT(peer));

		/* Check whether Extended-Length applies and is in bounds */
		if (CHECK_FLAG(flag, BGP_ATTR_FLAG_EXTLEN)
		    && ((endp - startp) < (BGP_ATTR_MIN_LEN + 1))) {
			flog_warn(
				EC_BGP_EXT_ATTRIBUTE_TOO_SMALL,
				"%s: Extended length set, but just %lu bytes of attr header",
				peer->host,
				(unsigned long)(endp
						- stream_pnt(BGP_INPUT(peer))));

			bgp_notify_send(peer, BGP_NOTIFY_UPDATE_ERR,
					BGP_NOTIFY_UPDATE_ATTR_LENG_ERR);
			ret = BGP_ATTR_PARSE_ERROR;
			goto done;
		}

		/* Check extended attribue length bit. */
		if (CHECK_FLAG(flag, BGP_ATTR_FLAG_EXTLEN))
			length = stream_getw(BGP_INPUT(peer));
		else
			length = stream_getc(BGP_INPUT(peer));

		/* If any attribute appears more than once in the UPDATE
		   message, then the Error Subcode is set to Malformed Attribute
		   List. */

		if (CHECK_BITMAP(seen, type)) {
			flog_warn(
				EC_BGP_ATTRIBUTE_REPEATED,
				"%s: error BGP attribute type %d appears twice in a message",
				peer->host, type);

			bgp_notify_send(peer, BGP_NOTIFY_UPDATE_ERR,
					BGP_NOTIFY_UPDATE_MAL_ATTR);
			ret = BGP_ATTR_PARSE_ERROR;
			goto done;
		}

		/* Set type to bitmap to check duplicate attribute.  `type' is
		   unsigned char so it never overflow bitmap range. */

		SET_BITMAP(seen, type);

		/* Overflow check. */
		attr_endp = BGP_INPUT_PNT(peer) + length;

		if (attr_endp > endp) {
			flog_warn(
				EC_BGP_ATTRIBUTE_TOO_LARGE,
				"%s: BGP type %d length %d is too large, attribute total length is %d.  attr_endp is %p.  endp is %p",
				peer->host, type, length, size, attr_endp,
				endp);
			/*
			 * RFC 4271 6.3
			 * If any recognized attribute has an Attribute
			 * Length that conflicts with the expected length
			 * (based on the attribute type code), then the
			 * Error Subcode MUST be set to Attribute Length
			 * Error.  The Data field MUST contain the erroneous
			 * attribute (type, length, and value).
			 * ----------
			 * We do not currently have a good way to determine the
			 * length of the attribute independent of the length
			 * received in the message. Instead we send the
			 * minimum between the amount of data we have and the
			 * amount specified by the attribute length field.
			 *
			 * Instead of directly passing in the packet buffer and
			 * offset we use the stream_get* functions to read into
			 * a stack buffer, since they perform bounds checking
			 * and we are working with untrusted data.
			 */
			unsigned char ndata[BGP_MAX_PACKET_SIZE];
			memset(ndata, 0x00, sizeof(ndata));
			size_t lfl =
				CHECK_FLAG(flag, BGP_ATTR_FLAG_EXTLEN) ? 2 : 1;
			/* Rewind to end of flag field */
			stream_rewind_getp(BGP_INPUT(peer), (1 + lfl));
			/* Type */
			stream_get(&ndata[0], BGP_INPUT(peer), 1);
			/* Length */
			stream_get(&ndata[1], BGP_INPUT(peer), lfl);
			/* Value */
			size_t atl = attr_endp - startp;
			size_t ndl = MIN(atl, STREAM_READABLE(BGP_INPUT(peer)));
			stream_get(&ndata[lfl + 1], BGP_INPUT(peer), ndl);

			bgp_notify_send_with_data(
				peer, BGP_NOTIFY_UPDATE_ERR,
				BGP_NOTIFY_UPDATE_ATTR_LENG_ERR, ndata,
				ndl + lfl + 1);

			ret = BGP_ATTR_PARSE_ERROR;
			goto done;
		}

		struct bgp_attr_parser_args attr_args = {
			.peer = peer,
			.length = length,
			.attr = attr,
			.type = type,
			.flags = flag,
			.startp = startp,
			.total = attr_endp - startp,
		};


		/* If any recognized attribute has Attribute Flags that conflict
		   with the Attribute Type Code, then the Error Subcode is set
		   to
		   Attribute Flags Error.  The Data field contains the erroneous
		   attribute (type, length and value). */
		if (bgp_attr_flag_invalid(&attr_args)) {
			ret = bgp_attr_malformed(
				&attr_args, BGP_NOTIFY_UPDATE_ATTR_FLAG_ERR,
				attr_args.total);
			if (ret == BGP_ATTR_PARSE_PROCEED)
				continue;
			goto done;
		}

		/* OK check attribute and store it's value. */
		switch (type) {
		case BGP_ATTR_ORIGIN:
			ret = bgp_attr_origin(&attr_args);
			break;
		case BGP_ATTR_AS_PATH:
			ret = bgp_attr_aspath(&attr_args);
			break;
		case BGP_ATTR_AS4_PATH:
			ret = bgp_attr_as4_path(&attr_args, &as4_path);
			break;
		case BGP_ATTR_NEXT_HOP:
			ret = bgp_attr_nexthop(&attr_args);
			break;
		case BGP_ATTR_MULTI_EXIT_DISC:
			ret = bgp_attr_med(&attr_args);
			break;
		case BGP_ATTR_LOCAL_PREF:
			ret = bgp_attr_local_pref(&attr_args);
			break;
		case BGP_ATTR_ATOMIC_AGGREGATE:
			ret = bgp_attr_atomic(&attr_args);
			break;
		case BGP_ATTR_AGGREGATOR:
			ret = bgp_attr_aggregator(&attr_args);
			break;
		case BGP_ATTR_AS4_AGGREGATOR:
			ret = bgp_attr_as4_aggregator(&attr_args,
						      &as4_aggregator,
						      &as4_aggregator_addr);
			break;
		case BGP_ATTR_COMMUNITIES:
			ret = bgp_attr_community(&attr_args);
			break;
		case BGP_ATTR_LARGE_COMMUNITIES:
			ret = bgp_attr_large_community(&attr_args);
			break;
		case BGP_ATTR_ORIGINATOR_ID:
			ret = bgp_attr_originator_id(&attr_args);
			break;
		case BGP_ATTR_CLUSTER_LIST:
			ret = bgp_attr_cluster_list(&attr_args);
			break;
		case BGP_ATTR_MP_REACH_NLRI:
			ret = bgp_mp_reach_parse(&attr_args, mp_update);
			break;
		case BGP_ATTR_MP_UNREACH_NLRI:
			ret = bgp_mp_unreach_parse(&attr_args, mp_withdraw);
			break;
		case BGP_ATTR_EXT_COMMUNITIES:
			ret = bgp_attr_ext_communities(&attr_args);
			break;
#ifdef ENABLE_BGP_VNC_ATTR
		case BGP_ATTR_VNC:
#endif
		case BGP_ATTR_ENCAP:
			ret = bgp_attr_encap(type, peer, length, attr, flag,
					     startp);
			break;
		case BGP_ATTR_PREFIX_SID:
			ret = bgp_attr_prefix_sid(&attr_args);
			break;
		case BGP_ATTR_PMSI_TUNNEL:
			ret = bgp_attr_pmsi_tunnel(&attr_args);
			break;
		case BGP_ATTR_IPV6_EXT_COMMUNITIES:
			ret = bgp_attr_ipv6_ext_communities(&attr_args);
			break;
		default:
			ret = bgp_attr_unknown(&attr_args);
			break;
		}

		if (ret == BGP_ATTR_PARSE_ERROR_NOTIFYPLS) {
			bgp_notify_send(peer, BGP_NOTIFY_UPDATE_ERR,
					BGP_NOTIFY_UPDATE_MAL_ATTR);
			ret = BGP_ATTR_PARSE_ERROR;
			goto done;
		}

		if (ret == BGP_ATTR_PARSE_EOR) {
			goto done;
		}

		if (ret == BGP_ATTR_PARSE_ERROR) {
			flog_warn(EC_BGP_ATTRIBUTE_PARSE_ERROR,
				  "%s: Attribute %s, parse error", peer->host,
				  lookup_msg(attr_str, type, NULL));
			goto done;
		}
		if (ret == BGP_ATTR_PARSE_WITHDRAW) {
			flog_warn(
				EC_BGP_ATTRIBUTE_PARSE_WITHDRAW,
				"%s: Attribute %s, parse error - treating as withdrawal",
				peer->host, lookup_msg(attr_str, type, NULL));
			goto done;
		}

		/* Check the fetched length. */
		if (BGP_INPUT_PNT(peer) != attr_endp) {
			flog_warn(EC_BGP_ATTRIBUTE_FETCH_ERROR,
				  "%s: BGP attribute %s, fetch error",
				  peer->host, lookup_msg(attr_str, type, NULL));
			bgp_notify_send(peer, BGP_NOTIFY_UPDATE_ERR,
					BGP_NOTIFY_UPDATE_ATTR_LENG_ERR);
			ret = BGP_ATTR_PARSE_ERROR;
			goto done;
		}
	}

	/*
	 * draft-ietf-idr-bgp-prefix-sid-27#section-3:
	 * About Prefix-SID path attribute,
	 * Label-Index TLV(type1) and The Originator SRGB TLV(type-3)
	 * may only appear in a BGP Prefix-SID attribute attached to
	 * IPv4/IPv6 Labeled Unicast prefixes ([RFC8277]).
	 * It MUST be ignored when received for other BGP AFI/SAFI combinations.
	 */
	if (!attr->mp_nexthop_len || mp_update->safi != SAFI_LABELED_UNICAST)
		attr->label_index = BGP_INVALID_LABEL_INDEX;

	/* Check final read pointer is same as end pointer. */
	if (BGP_INPUT_PNT(peer) != endp) {
		flog_warn(EC_BGP_ATTRIBUTES_MISMATCH,
			  "%s: BGP attribute %s, length mismatch", peer->host,
			  lookup_msg(attr_str, type, NULL));
		bgp_notify_send(peer, BGP_NOTIFY_UPDATE_ERR,
				BGP_NOTIFY_UPDATE_ATTR_LENG_ERR);

		ret = BGP_ATTR_PARSE_ERROR;
		goto done;
	}

	/*
	 * RFC4271: If the NEXT_HOP attribute field is syntactically incorrect,
	 * then the Error Subcode MUST be set to Invalid NEXT_HOP Attribute.
	 * This is implemented below and will result in a NOTIFICATION. If the
	 * NEXT_HOP attribute is semantically incorrect, the error SHOULD be
	 * logged, and the route SHOULD be ignored. In this case, a NOTIFICATION
	 * message SHOULD NOT be sent. This is implemented elsewhere.
	 *
	 * RFC4760: An UPDATE message that carries no NLRI, other than the one
	 * encoded in the MP_REACH_NLRI attribute, SHOULD NOT carry the NEXT_HOP
	 * attribute. If such a message contains the NEXT_HOP attribute, the BGP
	 * speaker that receives the message SHOULD ignore this attribute.
	 */
	if (CHECK_FLAG(attr->flag, ATTR_FLAG_BIT(BGP_ATTR_NEXT_HOP))
	    && !CHECK_FLAG(attr->flag, ATTR_FLAG_BIT(BGP_ATTR_MP_REACH_NLRI))) {
		if (bgp_attr_nexthop_valid(peer, attr) < 0) {
			ret = BGP_ATTR_PARSE_ERROR;
			goto done;
		}
	}

	/* Check all mandatory well-known attributes are present */
	if ((ret = bgp_attr_check(peer, attr)) < 0)
		goto done;

	/*
	 * At this place we can see whether we got AS4_PATH and/or
	 * AS4_AGGREGATOR from a 16Bit peer and act accordingly.
	 * We can not do this before we've read all attributes because
	 * the as4 handling does not say whether AS4_PATH has to be sent
	 * after AS_PATH or not - and when AS4_AGGREGATOR will be send
	 * in relationship to AGGREGATOR.
	 * So, to be defensive, we are not relying on any order and read
	 * all attributes first, including these 32bit ones, and now,
	 * afterwards, we look what and if something is to be done for as4.
	 *
	 * It is possible to not have AS_PATH, e.g. GR EoR and sole
	 * MP_UNREACH_NLRI.
	 */
	/* actually... this doesn't ever return failure currently, but
	 * better safe than sorry */
	if (CHECK_FLAG(attr->flag, ATTR_FLAG_BIT(BGP_ATTR_AS_PATH))
	    && bgp_attr_munge_as4_attrs(peer, attr, as4_path, as4_aggregator,
					&as4_aggregator_addr)) {
		bgp_notify_send(peer, BGP_NOTIFY_UPDATE_ERR,
				BGP_NOTIFY_UPDATE_MAL_ATTR);
		ret = BGP_ATTR_PARSE_ERROR;
		goto done;
	}

	/*
	 * Finally do the checks on the aspath we did not do yet
	 * because we waited for a potentially synthesized aspath.
	 */
	if (attr->flag & (ATTR_FLAG_BIT(BGP_ATTR_AS_PATH))) {
		ret = bgp_attr_aspath_check(peer, attr);
		if (ret != BGP_ATTR_PARSE_PROCEED)
			goto done;
	}

	ret = BGP_ATTR_PARSE_PROCEED;
done:

	/*
	 * At this stage, we have done all fiddling with as4, and the
	 * resulting info is in attr->aggregator resp. attr->aspath so
	 * we can chuck as4_aggregator and as4_path alltogether in order
	 * to save memory
	 */
	if (as4_path) {
		/*
		 * unintern - it is in the hash
		 * The flag that we got this is still there, but that
		 * does not do any trouble
		 */
		aspath_unintern(&as4_path);
	}

	if (ret != BGP_ATTR_PARSE_ERROR) {
		/* Finally intern unknown attribute. */
		if (attr->transit)
			attr->transit = transit_intern(attr->transit);
		if (attr->encap_subtlvs)
			attr->encap_subtlvs = encap_intern(attr->encap_subtlvs,
							   ENCAP_SUBTLV_TYPE);
#ifdef ENABLE_BGP_VNC
		if (attr->vnc_subtlvs)
			attr->vnc_subtlvs = encap_intern(attr->vnc_subtlvs,
							 VNC_SUBTLV_TYPE);
#endif
	} else {
		if (attr->transit) {
			transit_free(attr->transit);
			attr->transit = NULL;
		}

		bgp_attr_flush_encap(attr);
	};

	/* Sanity checks */
	if (attr->transit)
		assert(attr->transit->refcnt > 0);
	if (attr->encap_subtlvs)
		assert(attr->encap_subtlvs->refcnt > 0);
#ifdef ENABLE_BGP_VNC
	if (attr->vnc_subtlvs)
		assert(attr->vnc_subtlvs->refcnt > 0);
#endif

	return ret;
}

/*
 * Extract the tunnel type from extended community
 */
void bgp_attr_extcom_tunnel_type(struct attr *attr,
				 bgp_encap_types *tunnel_type)
{
	struct ecommunity *ecom;
	int i;
	if (!attr)
		return;

	ecom = attr->ecommunity;
	if (!ecom || !ecom->size)
		return;

	for (i = 0; i < ecom->size; i++) {
		uint8_t *pnt;
		uint8_t type, sub_type;

		pnt = (ecom->val + (i * ECOMMUNITY_SIZE));
		type = pnt[0];
		sub_type = pnt[1];
		if (!(type == ECOMMUNITY_ENCODE_OPAQUE &&
		      sub_type == ECOMMUNITY_OPAQUE_SUBTYPE_ENCAP))
			continue;
		*tunnel_type = ((pnt[6] << 8) | pnt[7]);
		return;
	}

	return;
}

size_t bgp_packet_mpattr_start(struct stream *s, struct peer *peer, afi_t afi,
			       safi_t safi, struct bpacket_attr_vec_arr *vecarr,
			       struct attr *attr)
{
	size_t sizep;
	iana_afi_t pkt_afi;
	iana_safi_t pkt_safi;
	afi_t nh_afi;

	/* Set extended bit always to encode the attribute length as 2 bytes */
	stream_putc(s, BGP_ATTR_FLAG_OPTIONAL | BGP_ATTR_FLAG_EXTLEN);
	stream_putc(s, BGP_ATTR_MP_REACH_NLRI);
	sizep = stream_get_endp(s);
	stream_putw(s, 0); /* Marker: Attribute length. */


	/* Convert AFI, SAFI to values for packet. */
	bgp_map_afi_safi_int2iana(afi, safi, &pkt_afi, &pkt_safi);

	stream_putw(s, pkt_afi);  /* AFI */
	stream_putc(s, pkt_safi); /* SAFI */

	/* Nexthop AFI */
	if (afi == AFI_IP
	    && (safi == SAFI_UNICAST || safi == SAFI_LABELED_UNICAST
		|| safi == SAFI_MPLS_VPN || safi == SAFI_MULTICAST))
		nh_afi = peer_cap_enhe(peer, afi, safi) ? AFI_IP6 : AFI_IP;
	else if (safi == SAFI_FLOWSPEC)
		nh_afi = afi;
	else
		nh_afi = BGP_NEXTHOP_AFI_FROM_NHLEN(attr->mp_nexthop_len);

	/* Nexthop */
	bpacket_attr_vec_arr_set_vec(vecarr, BGP_ATTR_VEC_NH, s, attr);
	switch (nh_afi) {
	case AFI_IP:
		switch (safi) {
		case SAFI_UNICAST:
		case SAFI_MULTICAST:
		case SAFI_LABELED_UNICAST:
			stream_putc(s, 4);
			stream_put_ipv4(s, attr->nexthop.s_addr);
			break;
		case SAFI_MPLS_VPN:
			stream_putc(s, 12);
			stream_putl(s, 0); /* RD = 0, per RFC */
			stream_putl(s, 0);
			stream_put(s, &attr->mp_nexthop_global_in, 4);
			break;
		case SAFI_ENCAP:
		case SAFI_EVPN:
			stream_putc(s, 4);
			stream_put(s, &attr->mp_nexthop_global_in, 4);
			break;
		case SAFI_FLOWSPEC:
			if (attr->mp_nexthop_len == 0)
				stream_putc(s, 0); /* no nexthop for flowspec */
			else {
				stream_putc(s, attr->mp_nexthop_len);
				stream_put_ipv4(s, attr->nexthop.s_addr);
			}
		default:
			break;
		}
		break;
	case AFI_IP6:
		switch (safi) {
		case SAFI_UNICAST:
		case SAFI_MULTICAST:
		case SAFI_LABELED_UNICAST:
		case SAFI_EVPN: {
			if (attr->mp_nexthop_len
			    == BGP_ATTR_NHLEN_IPV6_GLOBAL_AND_LL) {
				stream_putc(s,
					    BGP_ATTR_NHLEN_IPV6_GLOBAL_AND_LL);
				stream_put(s, &attr->mp_nexthop_global,
					   IPV6_MAX_BYTELEN);
				stream_put(s, &attr->mp_nexthop_local,
					   IPV6_MAX_BYTELEN);
			} else {
				stream_putc(s, IPV6_MAX_BYTELEN);
				stream_put(s, &attr->mp_nexthop_global,
					   IPV6_MAX_BYTELEN);
			}
		} break;
		case SAFI_MPLS_VPN: {
			if (attr->mp_nexthop_len
			    == BGP_ATTR_NHLEN_IPV6_GLOBAL) {
				stream_putc(s, 24);
				stream_putl(s, 0); /* RD = 0, per RFC */
				stream_putl(s, 0);
				stream_put(s, &attr->mp_nexthop_global,
					   IPV6_MAX_BYTELEN);
			} else if (attr->mp_nexthop_len
				   == BGP_ATTR_NHLEN_IPV6_GLOBAL_AND_LL) {
				stream_putc(s, 48);
				stream_putl(s, 0); /* RD = 0, per RFC */
				stream_putl(s, 0);
				stream_put(s, &attr->mp_nexthop_global,
					   IPV6_MAX_BYTELEN);
				stream_putl(s, 0); /* RD = 0, per RFC */
				stream_putl(s, 0);
				stream_put(s, &attr->mp_nexthop_local,
					   IPV6_MAX_BYTELEN);
			}
		} break;
		case SAFI_ENCAP:
			stream_putc(s, IPV6_MAX_BYTELEN);
			stream_put(s, &attr->mp_nexthop_global,
				   IPV6_MAX_BYTELEN);
			break;
		case SAFI_FLOWSPEC:
			stream_putc(s, 0); /* no nexthop for flowspec */
		default:
			break;
		}
		break;
	default:
		if (safi != SAFI_FLOWSPEC)
			flog_err(
				EC_BGP_ATTR_NH_SEND_LEN,
				"Bad nexthop when sending to %s, AFI %u SAFI %u nhlen %d",
				peer->host, afi, safi, attr->mp_nexthop_len);
		break;
	}

	/* SNPA */
	stream_putc(s, 0);
	return sizep;
}

void bgp_packet_mpattr_prefix(struct stream *s, afi_t afi, safi_t safi,
			      const struct prefix *p,
			      const struct prefix_rd *prd, mpls_label_t *label,
			      uint32_t num_labels, int addpath_encode,
			      uint32_t addpath_tx_id, struct attr *attr)
{
	if (safi == SAFI_MPLS_VPN) {
		if (addpath_encode)
			stream_putl(s, addpath_tx_id);
		/* Label, RD, Prefix write. */
		stream_putc(s, p->prefixlen + 88);
		stream_put(s, label, BGP_LABEL_BYTES);
		stream_put(s, prd->val, 8);
		stream_put(s, &p->u.prefix, PSIZE(p->prefixlen));
	} else if (afi == AFI_L2VPN && safi == SAFI_EVPN) {
		/* EVPN prefix - contents depend on type */
		bgp_evpn_encode_prefix(s, p, prd, label, num_labels, attr,
				       addpath_encode, addpath_tx_id);
	} else if (safi == SAFI_LABELED_UNICAST) {
		/* Prefix write with label. */
		stream_put_labeled_prefix(s, p, label, addpath_encode,
					  addpath_tx_id);
	} else if (safi == SAFI_FLOWSPEC) {
		stream_putc(s, p->u.prefix_flowspec.prefixlen);
		stream_put(s, (const void *)p->u.prefix_flowspec.ptr,
			   p->u.prefix_flowspec.prefixlen);
	} else
		stream_put_prefix_addpath(s, p, addpath_encode, addpath_tx_id);
}

size_t bgp_packet_mpattr_prefix_size(afi_t afi, safi_t safi,
				     const struct prefix *p)
{
	int size = PSIZE(p->prefixlen);
	if (safi == SAFI_MPLS_VPN)
		size += 88;
	else if (safi == SAFI_LABELED_UNICAST)
		size += BGP_LABEL_BYTES;
	else if (afi == AFI_L2VPN && safi == SAFI_EVPN)
		size += 232; // TODO: Maximum possible for type-2, type-3 and
			     // type-5
	return size;
}

/*
 * Encodes the tunnel encapsulation attribute,
 * and with ENABLE_BGP_VNC the VNC attribute which uses
 * almost the same TLV format
 */
static void bgp_packet_mpattr_tea(struct bgp *bgp, struct peer *peer,
				  struct stream *s, struct attr *attr,
				  uint8_t attrtype)
{
	unsigned int attrlenfield = 0;
	unsigned int attrhdrlen = 0;
	struct bgp_attr_encap_subtlv *subtlvs;
	struct bgp_attr_encap_subtlv *st;
	const char *attrname;

	if (!attr || (attrtype == BGP_ATTR_ENCAP
		      && (!attr->encap_tunneltype
			  || attr->encap_tunneltype == BGP_ENCAP_TYPE_MPLS)))
		return;

	switch (attrtype) {
	case BGP_ATTR_ENCAP:
		attrname = "Tunnel Encap";
		subtlvs = attr->encap_subtlvs;
		if (subtlvs == NULL) /* nothing to do */
			return;
		/*
		 * The tunnel encap attr has an "outer" tlv.
		 * T = tunneltype,
		 * L = total length of subtlvs,
		 * V = concatenated subtlvs.
		 */
		attrlenfield = 2 + 2; /* T + L */
		attrhdrlen = 1 + 1;   /* subTLV T + L */
		break;

#ifdef ENABLE_BGP_VNC_ATTR
	case BGP_ATTR_VNC:
		attrname = "VNC";
		subtlvs = attr->vnc_subtlvs;
		if (subtlvs == NULL) /* nothing to do */
			return;
		attrlenfield = 0;   /* no outer T + L */
		attrhdrlen = 2 + 2; /* subTLV T + L */
		break;
#endif

	default:
		assert(0);
	}

	/* compute attr length */
	for (st = subtlvs; st; st = st->next) {
		attrlenfield += (attrhdrlen + st->length);
	}

	if (attrlenfield > 0xffff) {
		zlog_info("%s attribute is too long (length=%d), can't send it",
			  attrname, attrlenfield);
		return;
	}

	if (attrlenfield > 0xff) {
		/* 2-octet length field */
		stream_putc(s,
			    BGP_ATTR_FLAG_TRANS | BGP_ATTR_FLAG_OPTIONAL
				    | BGP_ATTR_FLAG_EXTLEN);
		stream_putc(s, attrtype);
		stream_putw(s, attrlenfield & 0xffff);
	} else {
		/* 1-octet length field */
		stream_putc(s, BGP_ATTR_FLAG_TRANS | BGP_ATTR_FLAG_OPTIONAL);
		stream_putc(s, attrtype);
		stream_putc(s, attrlenfield & 0xff);
	}

	if (attrtype == BGP_ATTR_ENCAP) {
		/* write outer T+L */
		stream_putw(s, attr->encap_tunneltype);
		stream_putw(s, attrlenfield - 4);
	}

	/* write each sub-tlv */
	for (st = subtlvs; st; st = st->next) {
		if (attrtype == BGP_ATTR_ENCAP) {
			stream_putc(s, st->type);
			stream_putc(s, st->length);
#ifdef ENABLE_BGP_VNC
		} else {
			stream_putw(s, st->type);
			stream_putw(s, st->length);
#endif
		}
		stream_put(s, st->value, st->length);
	}
}

void bgp_packet_mpattr_end(struct stream *s, size_t sizep)
{
	/* Set MP attribute length. Don't count the (2) bytes used to encode
	   the attr length */
	stream_putw_at(s, sizep, (stream_get_endp(s) - sizep) - 2);
}

static bool bgp_append_local_as(struct peer *peer, afi_t afi, safi_t safi)
{
	if (!BGP_AS_IS_PRIVATE(peer->local_as)
	    || (BGP_AS_IS_PRIVATE(peer->local_as)
		&& !CHECK_FLAG(peer->af_flags[afi][safi],
			       PEER_FLAG_REMOVE_PRIVATE_AS)
		&& !CHECK_FLAG(peer->af_flags[afi][safi],
			       PEER_FLAG_REMOVE_PRIVATE_AS_ALL)
		&& !CHECK_FLAG(peer->af_flags[afi][safi],
			       PEER_FLAG_REMOVE_PRIVATE_AS_REPLACE)
		&& !CHECK_FLAG(peer->af_flags[afi][safi],
			       PEER_FLAG_REMOVE_PRIVATE_AS_ALL_REPLACE)))
		return true;
	return false;
}

/* Make attribute packet. */
bgp_size_t bgp_packet_attribute(struct bgp *bgp, struct peer *peer,
				struct stream *s, struct attr *attr,
				struct bpacket_attr_vec_arr *vecarr,
				struct prefix *p, afi_t afi, safi_t safi,
				struct peer *from, struct prefix_rd *prd,
				mpls_label_t *label, uint32_t num_labels,
				int addpath_encode, uint32_t addpath_tx_id)
{
	size_t cp;
	size_t aspath_sizep;
	struct aspath *aspath;
	int send_as4_path = 0;
	int send_as4_aggregator = 0;
	int use32bit = (CHECK_FLAG(peer->cap, PEER_CAP_AS4_RCV)) ? 1 : 0;

	if (!bgp)
		bgp = peer->bgp;

	/* Remember current pointer. */
	cp = stream_get_endp(s);

	if (p
	    && !((afi == AFI_IP && safi == SAFI_UNICAST)
		 && !peer_cap_enhe(peer, afi, safi))) {
		size_t mpattrlen_pos = 0;

		mpattrlen_pos = bgp_packet_mpattr_start(s, peer, afi, safi,
							vecarr, attr);
		bgp_packet_mpattr_prefix(s, afi, safi, p, prd, label,
					 num_labels, addpath_encode,
					 addpath_tx_id, attr);
		bgp_packet_mpattr_end(s, mpattrlen_pos);
	}

	/* Origin attribute. */
	stream_putc(s, BGP_ATTR_FLAG_TRANS);
	stream_putc(s, BGP_ATTR_ORIGIN);
	stream_putc(s, 1);
	stream_putc(s, attr->origin);

	/* AS path attribute. */

	/* If remote-peer is EBGP */
	if (peer->sort == BGP_PEER_EBGP
	    && (!CHECK_FLAG(peer->af_flags[afi][safi],
			    PEER_FLAG_AS_PATH_UNCHANGED)
		|| attr->aspath->segments == NULL)
	    && (!CHECK_FLAG(peer->af_flags[afi][safi],
			    PEER_FLAG_RSERVER_CLIENT))) {
		aspath = aspath_dup(attr->aspath);

		/* Even though we may not be configured for confederations we
		 * may have
		 * RXed an AS_PATH with AS_CONFED_SEQUENCE or AS_CONFED_SET */
		aspath = aspath_delete_confed_seq(aspath);

		if (CHECK_FLAG(bgp->config, BGP_CONFIG_CONFEDERATION)) {
			/* Stuff our path CONFED_ID on the front */
			aspath = aspath_add_seq(aspath, bgp->confed_id);
		} else {
			if (peer->change_local_as) {
				/* If replace-as is specified, we only use the
				   change_local_as when
				   advertising routes. */
				if (!CHECK_FLAG(peer->flags,
						PEER_FLAG_LOCAL_AS_REPLACE_AS))
					if (bgp_append_local_as(peer, afi,
								safi))
						aspath = aspath_add_seq(
							aspath, peer->local_as);
				aspath = aspath_add_seq(aspath,
							peer->change_local_as);
			} else {
				aspath = aspath_add_seq(aspath, peer->local_as);
			}
		}
	} else if (peer->sort == BGP_PEER_CONFED) {
		/* A confed member, so we need to do the AS_CONFED_SEQUENCE
		 * thing */
		aspath = aspath_dup(attr->aspath);
		aspath = aspath_add_confed_seq(aspath, peer->local_as);
	} else
		aspath = attr->aspath;

	/* If peer is not AS4 capable, then:
	 * - send the created AS_PATH out as AS4_PATH (optional, transitive),
	 *   but ensure that no AS_CONFED_SEQUENCE and AS_CONFED_SET path
	 * segment
	 *   types are in it (i.e. exclude them if they are there)
	 *   AND do this only if there is at least one asnum > 65535 in the
	 * path!
	 * - send an AS_PATH out, but put 16Bit ASnums in it, not 32bit, and
	 * change
	 *   all ASnums > 65535 to BGP_AS_TRANS
	 */

	stream_putc(s, BGP_ATTR_FLAG_TRANS | BGP_ATTR_FLAG_EXTLEN);
	stream_putc(s, BGP_ATTR_AS_PATH);
	aspath_sizep = stream_get_endp(s);
	stream_putw(s, 0);
	stream_putw_at(s, aspath_sizep, aspath_put(s, aspath, use32bit));

	/* OLD session may need NEW_AS_PATH sent, if there are 4-byte ASNs
	 * in the path
	 */
	if (!use32bit && aspath_has_as4(aspath))
		send_as4_path =
			1; /* we'll do this later, at the correct place */

	/* Nexthop attribute. */
	if (afi == AFI_IP && safi == SAFI_UNICAST
	    && !peer_cap_enhe(peer, afi, safi)) {
		afi_t nh_afi = BGP_NEXTHOP_AFI_FROM_NHLEN(attr->mp_nexthop_len);

		if (attr->flag & ATTR_FLAG_BIT(BGP_ATTR_NEXT_HOP)) {
			stream_putc(s, BGP_ATTR_FLAG_TRANS);
			stream_putc(s, BGP_ATTR_NEXT_HOP);
			bpacket_attr_vec_arr_set_vec(vecarr, BGP_ATTR_VEC_NH, s,
						     attr);
			stream_putc(s, 4);
			stream_put_ipv4(s, attr->nexthop.s_addr);
		} else if (peer_cap_enhe(from, afi, safi)
			   || (nh_afi == AFI_IP6)) {
			/*
			 * Likely this is the case when an IPv4 prefix was
			 * received with Extended Next-hop capability in this
			 * or another vrf and is now being advertised to
			 * non-ENHE peers. Since peer_cap_enhe only checks
			 * peers in this vrf, also check the nh_afi to catch
			 * the case where the originator was in another vrf.
			 * Setting the mandatory (ipv4) next-hop attribute here
			 * to enable implicit next-hop self with correct A-F
			 * (ipv4 address family).
			 */
			stream_putc(s, BGP_ATTR_FLAG_TRANS);
			stream_putc(s, BGP_ATTR_NEXT_HOP);
			bpacket_attr_vec_arr_set_vec(vecarr, BGP_ATTR_VEC_NH, s,
						     NULL);
			stream_putc(s, 4);
			stream_put_ipv4(s, 0);
		}
	}

	/* MED attribute. */
	if (attr->flag & ATTR_FLAG_BIT(BGP_ATTR_MULTI_EXIT_DISC)
	    || bgp->maxmed_active) {
		stream_putc(s, BGP_ATTR_FLAG_OPTIONAL);
		stream_putc(s, BGP_ATTR_MULTI_EXIT_DISC);
		stream_putc(s, 4);
		stream_putl(s, (bgp->maxmed_active ? bgp->maxmed_value
						   : attr->med));
	}

	/* Local preference. */
	if (peer->sort == BGP_PEER_IBGP || peer->sort == BGP_PEER_CONFED) {
		stream_putc(s, BGP_ATTR_FLAG_TRANS);
		stream_putc(s, BGP_ATTR_LOCAL_PREF);
		stream_putc(s, 4);
		stream_putl(s, attr->local_pref);
	}

	/* Atomic aggregate. */
	if (attr->flag & ATTR_FLAG_BIT(BGP_ATTR_ATOMIC_AGGREGATE)) {
		stream_putc(s, BGP_ATTR_FLAG_TRANS);
		stream_putc(s, BGP_ATTR_ATOMIC_AGGREGATE);
		stream_putc(s, 0);
	}

	/* Aggregator. */
	if (attr->flag & ATTR_FLAG_BIT(BGP_ATTR_AGGREGATOR)) {
		/* Common to BGP_ATTR_AGGREGATOR, regardless of ASN size */
		stream_putc(s, BGP_ATTR_FLAG_OPTIONAL | BGP_ATTR_FLAG_TRANS);
		stream_putc(s, BGP_ATTR_AGGREGATOR);

		if (use32bit) {
			/* AS4 capable peer */
			stream_putc(s, 8);
			stream_putl(s, attr->aggregator_as);
		} else {
			/* 2-byte AS peer */
			stream_putc(s, 6);

			/* Is ASN representable in 2-bytes? Or must AS_TRANS be
			 * used? */
			if (attr->aggregator_as > 65535) {
				stream_putw(s, BGP_AS_TRANS);

				/* we have to send AS4_AGGREGATOR, too.
				 * we'll do that later in order to send
				 * attributes in ascending
				 * order.
				 */
				send_as4_aggregator = 1;
			} else
				stream_putw(s, (uint16_t)attr->aggregator_as);
		}
		stream_put_ipv4(s, attr->aggregator_addr.s_addr);
	}

	/* Community attribute. */
	if (CHECK_FLAG(peer->af_flags[afi][safi], PEER_FLAG_SEND_COMMUNITY)
	    && (attr->flag & ATTR_FLAG_BIT(BGP_ATTR_COMMUNITIES))) {
		if (attr->community->size * 4 > 255) {
			stream_putc(s,
				    BGP_ATTR_FLAG_OPTIONAL | BGP_ATTR_FLAG_TRANS
					    | BGP_ATTR_FLAG_EXTLEN);
			stream_putc(s, BGP_ATTR_COMMUNITIES);
			stream_putw(s, attr->community->size * 4);
		} else {
			stream_putc(s,
				    BGP_ATTR_FLAG_OPTIONAL
					    | BGP_ATTR_FLAG_TRANS);
			stream_putc(s, BGP_ATTR_COMMUNITIES);
			stream_putc(s, attr->community->size * 4);
		}
		stream_put(s, attr->community->val, attr->community->size * 4);
	}

	/*
	 * Large Community attribute.
	 */
	if (CHECK_FLAG(peer->af_flags[afi][safi],
		       PEER_FLAG_SEND_LARGE_COMMUNITY)
	    && (attr->flag & ATTR_FLAG_BIT(BGP_ATTR_LARGE_COMMUNITIES))) {
		if (lcom_length(attr->lcommunity) > 255) {
			stream_putc(s,
				    BGP_ATTR_FLAG_OPTIONAL | BGP_ATTR_FLAG_TRANS
					    | BGP_ATTR_FLAG_EXTLEN);
			stream_putc(s, BGP_ATTR_LARGE_COMMUNITIES);
			stream_putw(s, lcom_length(attr->lcommunity));
		} else {
			stream_putc(s,
				    BGP_ATTR_FLAG_OPTIONAL
					    | BGP_ATTR_FLAG_TRANS);
			stream_putc(s, BGP_ATTR_LARGE_COMMUNITIES);
			stream_putc(s, lcom_length(attr->lcommunity));
		}
		stream_put(s, attr->lcommunity->val,
			   lcom_length(attr->lcommunity));
	}

	/* Route Reflector. */
	if (peer->sort == BGP_PEER_IBGP && from
	    && from->sort == BGP_PEER_IBGP) {
		/* Originator ID. */
		stream_putc(s, BGP_ATTR_FLAG_OPTIONAL);
		stream_putc(s, BGP_ATTR_ORIGINATOR_ID);
		stream_putc(s, 4);

		if (attr->flag & ATTR_FLAG_BIT(BGP_ATTR_ORIGINATOR_ID))
			stream_put_in_addr(s, &attr->originator_id);
		else
			stream_put_in_addr(s, &from->remote_id);

		/* Cluster list. */
		stream_putc(s, BGP_ATTR_FLAG_OPTIONAL);
		stream_putc(s, BGP_ATTR_CLUSTER_LIST);

		if (attr->cluster) {
			stream_putc(s, attr->cluster->length + 4);
			/* If this peer configuration's parent BGP has
			 * cluster_id. */
			if (bgp->config & BGP_CONFIG_CLUSTER_ID)
				stream_put_in_addr(s, &bgp->cluster_id);
			else
				stream_put_in_addr(s, &bgp->router_id);
			stream_put(s, attr->cluster->list,
				   attr->cluster->length);
		} else {
			stream_putc(s, 4);
			/* If this peer configuration's parent BGP has
			 * cluster_id. */
			if (bgp->config & BGP_CONFIG_CLUSTER_ID)
				stream_put_in_addr(s, &bgp->cluster_id);
			else
				stream_put_in_addr(s, &bgp->router_id);
		}
	}

	/* Extended Communities attribute. */
	if (CHECK_FLAG(peer->af_flags[afi][safi], PEER_FLAG_SEND_EXT_COMMUNITY)
	    && (attr->flag & ATTR_FLAG_BIT(BGP_ATTR_EXT_COMMUNITIES))) {
		if (peer->sort == BGP_PEER_IBGP
		    || peer->sort == BGP_PEER_CONFED) {
			if (attr->ecommunity->size * 8 > 255) {
				stream_putc(s,
					    BGP_ATTR_FLAG_OPTIONAL
						    | BGP_ATTR_FLAG_TRANS
						    | BGP_ATTR_FLAG_EXTLEN);
				stream_putc(s, BGP_ATTR_EXT_COMMUNITIES);
				stream_putw(s, attr->ecommunity->size * 8);
			} else {
				stream_putc(s,
					    BGP_ATTR_FLAG_OPTIONAL
						    | BGP_ATTR_FLAG_TRANS);
				stream_putc(s, BGP_ATTR_EXT_COMMUNITIES);
				stream_putc(s, attr->ecommunity->size * 8);
			}
			stream_put(s, attr->ecommunity->val,
				   attr->ecommunity->size * 8);
		} else {
			uint8_t *pnt;
			int tbit;
			int ecom_tr_size = 0;
			int i;

			for (i = 0; i < attr->ecommunity->size; i++) {
				pnt = attr->ecommunity->val + (i * 8);
				tbit = *pnt;

				if (CHECK_FLAG(tbit,
					       ECOMMUNITY_FLAG_NON_TRANSITIVE))
					continue;

				ecom_tr_size++;
			}

			if (ecom_tr_size) {
				if (ecom_tr_size * 8 > 255) {
					stream_putc(
						s,
						BGP_ATTR_FLAG_OPTIONAL
							| BGP_ATTR_FLAG_TRANS
							| BGP_ATTR_FLAG_EXTLEN);
					stream_putc(s,
						    BGP_ATTR_EXT_COMMUNITIES);
					stream_putw(s, ecom_tr_size * 8);
				} else {
					stream_putc(
						s,
						BGP_ATTR_FLAG_OPTIONAL
							| BGP_ATTR_FLAG_TRANS);
					stream_putc(s,
						    BGP_ATTR_EXT_COMMUNITIES);
					stream_putc(s, ecom_tr_size * 8);
				}

				for (i = 0; i < attr->ecommunity->size; i++) {
					pnt = attr->ecommunity->val + (i * 8);
					tbit = *pnt;

					if (CHECK_FLAG(
						    tbit,
						    ECOMMUNITY_FLAG_NON_TRANSITIVE))
						continue;

					stream_put(s, pnt, 8);
				}
			}
		}
	}

	/* Label index attribute. */
	if (safi == SAFI_LABELED_UNICAST) {
		if (attr->flag & ATTR_FLAG_BIT(BGP_ATTR_PREFIX_SID)) {
			uint32_t label_index;

			label_index = attr->label_index;

			if (label_index != BGP_INVALID_LABEL_INDEX) {
				stream_putc(s,
					    BGP_ATTR_FLAG_OPTIONAL
						    | BGP_ATTR_FLAG_TRANS);
				stream_putc(s, BGP_ATTR_PREFIX_SID);
				stream_putc(s, 10);
				stream_putc(s, BGP_PREFIX_SID_LABEL_INDEX);
				stream_putw(s,
					    BGP_PREFIX_SID_LABEL_INDEX_LENGTH);
				stream_putc(s, 0); // reserved
				stream_putw(s, 0); // flags
				stream_putl(s, label_index);
			}
		}
	}

	/* SRv6 Service Information Attribute. */
	if (afi == AFI_IP && safi == SAFI_MPLS_VPN) {
		if (attr->srv6_l3vpn) {
			stream_putc(s, BGP_ATTR_FLAG_OPTIONAL
					       | BGP_ATTR_FLAG_TRANS);
			stream_putc(s, BGP_ATTR_PREFIX_SID);
			stream_putc(s, 24);     /* tlv len */
			stream_putc(s, BGP_PREFIX_SID_SRV6_L3_SERVICE);
			stream_putw(s, 21);     /* sub-tlv len */
			stream_putc(s, 0);      /* reserved */
			stream_put(s, &attr->srv6_l3vpn->sid,
				   sizeof(attr->srv6_l3vpn->sid)); /* sid */
			stream_putc(s, 0);      /* sid_flags */
			stream_putw(s, 0xffff); /* endpoint */
			stream_putc(s, 0);      /* reserved */
		} else if (attr->srv6_vpn) {
			stream_putc(s, BGP_ATTR_FLAG_OPTIONAL
					       | BGP_ATTR_FLAG_TRANS);
			stream_putc(s, BGP_ATTR_PREFIX_SID);
			stream_putc(s, 22);     /* tlv len */
			stream_putc(s, BGP_PREFIX_SID_VPN_SID);
			stream_putw(s, 0x13);   /* tlv len */
			stream_putc(s, 0x00);   /* reserved */
			stream_putc(s, 0x01);   /* sid_type */
			stream_putc(s, 0x00);   /* sif_flags */
			stream_put(s, &attr->srv6_vpn->sid,
				   sizeof(attr->srv6_vpn->sid)); /* sid */
		}
	}

	if (send_as4_path) {
		/* If the peer is NOT As4 capable, AND */
		/* there are ASnums > 65535 in path  THEN
		 * give out AS4_PATH */

		/* Get rid of all AS_CONFED_SEQUENCE and AS_CONFED_SET
		 * path segments!
		 * Hm, I wonder...  confederation things *should* only be at
		 * the beginning of an aspath, right?  Then we should use
		 * aspath_delete_confed_seq for this, because it is already
		 * there! (JK)
		 * Folks, talk to me: what is reasonable here!?
		 */
		aspath = aspath_delete_confed_seq(aspath);

		stream_putc(s,
			    BGP_ATTR_FLAG_TRANS | BGP_ATTR_FLAG_OPTIONAL
				    | BGP_ATTR_FLAG_EXTLEN);
		stream_putc(s, BGP_ATTR_AS4_PATH);
		aspath_sizep = stream_get_endp(s);
		stream_putw(s, 0);
		stream_putw_at(s, aspath_sizep, aspath_put(s, aspath, 1));
	}

	if (aspath != attr->aspath)
		aspath_free(aspath);

	if (send_as4_aggregator) {
		/* send AS4_AGGREGATOR, at this place */
		/* this section of code moved here in order to ensure the
		 * correct
		 * *ascending* order of attributes
		 */
		stream_putc(s, BGP_ATTR_FLAG_OPTIONAL | BGP_ATTR_FLAG_TRANS);
		stream_putc(s, BGP_ATTR_AS4_AGGREGATOR);
		stream_putc(s, 8);
		stream_putl(s, attr->aggregator_as);
		stream_put_ipv4(s, attr->aggregator_addr.s_addr);
	}

	if (((afi == AFI_IP || afi == AFI_IP6)
	     && (safi == SAFI_ENCAP || safi == SAFI_MPLS_VPN))
	    || (afi == AFI_L2VPN && safi == SAFI_EVPN)) {
		/* Tunnel Encap attribute */
		bgp_packet_mpattr_tea(bgp, peer, s, attr, BGP_ATTR_ENCAP);

#ifdef ENABLE_BGP_VNC_ATTR
		/* VNC attribute */
		bgp_packet_mpattr_tea(bgp, peer, s, attr, BGP_ATTR_VNC);
#endif
	}

	/* PMSI Tunnel */
	if (attr->flag & ATTR_FLAG_BIT(BGP_ATTR_PMSI_TUNNEL)) {
		stream_putc(s, BGP_ATTR_FLAG_OPTIONAL | BGP_ATTR_FLAG_TRANS);
		stream_putc(s, BGP_ATTR_PMSI_TUNNEL);
		stream_putc(s, 9); // Length
		stream_putc(s, 0); // Flags
		stream_putc(s, attr->pmsi_tnl_type);
		stream_put(s, &(attr->label),
			   BGP_LABEL_BYTES); // MPLS Label / VXLAN VNI
		stream_put_ipv4(s, attr->nexthop.s_addr);
		// Unicast tunnel endpoint IP address
	}

	/* Unknown transit attribute. */
	if (attr->transit)
		stream_put(s, attr->transit->val, attr->transit->length);

	/* Return total size of attribute. */
	return stream_get_endp(s) - cp;
}

size_t bgp_packet_mpunreach_start(struct stream *s, afi_t afi, safi_t safi)
{
	unsigned long attrlen_pnt;
	iana_afi_t pkt_afi;
	iana_safi_t pkt_safi;

	/* Set extended bit always to encode the attribute length as 2 bytes */
	stream_putc(s, BGP_ATTR_FLAG_OPTIONAL | BGP_ATTR_FLAG_EXTLEN);
	stream_putc(s, BGP_ATTR_MP_UNREACH_NLRI);

	attrlen_pnt = stream_get_endp(s);
	stream_putw(s, 0); /* Length of this attribute. */

	/* Convert AFI, SAFI to values for packet. */
	bgp_map_afi_safi_int2iana(afi, safi, &pkt_afi, &pkt_safi);

	stream_putw(s, pkt_afi);
	stream_putc(s, pkt_safi);

	return attrlen_pnt;
}

void bgp_packet_mpunreach_prefix(struct stream *s, const struct prefix *p,
				 afi_t afi, safi_t safi,
				 const struct prefix_rd *prd,
				 mpls_label_t *label, uint32_t num_labels,
				 int addpath_encode, uint32_t addpath_tx_id,
				 struct attr *attr)
{
	uint8_t wlabel[3] = {0x80, 0x00, 0x00};

	if (safi == SAFI_LABELED_UNICAST) {
		label = (mpls_label_t *)wlabel;
		num_labels = 1;
	}

	bgp_packet_mpattr_prefix(s, afi, safi, p, prd, label, num_labels,
				 addpath_encode, addpath_tx_id, attr);
}

void bgp_packet_mpunreach_end(struct stream *s, size_t attrlen_pnt)
{
	bgp_packet_mpattr_end(s, attrlen_pnt);
}

/* Initialization of attribute. */
void bgp_attr_init(void)
{
	aspath_init();
	attrhash_init();
	community_init();
	ecommunity_init();
	lcommunity_init();
	cluster_init();
	transit_init();
	encap_init();
	srv6_init();
}

void bgp_attr_finish(void)
{
	aspath_finish();
	attrhash_finish();
	community_finish();
	ecommunity_finish();
	lcommunity_finish();
	cluster_finish();
	transit_finish();
	encap_finish();
	srv6_finish();
}

/* Make attribute packet. */
void bgp_dump_routes_attr(struct stream *s, struct attr *attr,
			  const struct prefix *prefix)
{
	unsigned long cp;
	unsigned long len;
	size_t aspath_lenp;
	struct aspath *aspath;
	int addpath_encode = 0;
	uint32_t addpath_tx_id = 0;

	/* Remember current pointer. */
	cp = stream_get_endp(s);

	/* Place holder of length. */
	stream_putw(s, 0);

	/* Origin attribute. */
	stream_putc(s, BGP_ATTR_FLAG_TRANS);
	stream_putc(s, BGP_ATTR_ORIGIN);
	stream_putc(s, 1);
	stream_putc(s, attr->origin);

	aspath = attr->aspath;

	stream_putc(s, BGP_ATTR_FLAG_TRANS | BGP_ATTR_FLAG_EXTLEN);
	stream_putc(s, BGP_ATTR_AS_PATH);
	aspath_lenp = stream_get_endp(s);
	stream_putw(s, 0);

	stream_putw_at(s, aspath_lenp, aspath_put(s, aspath, 1));

	/* Nexthop attribute. */
	/* If it's an IPv6 prefix, don't dump the IPv4 nexthop to save space */
	if (prefix != NULL && prefix->family != AF_INET6) {
		stream_putc(s, BGP_ATTR_FLAG_TRANS);
		stream_putc(s, BGP_ATTR_NEXT_HOP);
		stream_putc(s, 4);
		stream_put_ipv4(s, attr->nexthop.s_addr);
	}

	/* MED attribute. */
	if (attr->flag & ATTR_FLAG_BIT(BGP_ATTR_MULTI_EXIT_DISC)) {
		stream_putc(s, BGP_ATTR_FLAG_OPTIONAL);
		stream_putc(s, BGP_ATTR_MULTI_EXIT_DISC);
		stream_putc(s, 4);
		stream_putl(s, attr->med);
	}

	/* Local preference. */
	if (attr->flag & ATTR_FLAG_BIT(BGP_ATTR_LOCAL_PREF)) {
		stream_putc(s, BGP_ATTR_FLAG_TRANS);
		stream_putc(s, BGP_ATTR_LOCAL_PREF);
		stream_putc(s, 4);
		stream_putl(s, attr->local_pref);
	}

	/* Atomic aggregate. */
	if (attr->flag & ATTR_FLAG_BIT(BGP_ATTR_ATOMIC_AGGREGATE)) {
		stream_putc(s, BGP_ATTR_FLAG_TRANS);
		stream_putc(s, BGP_ATTR_ATOMIC_AGGREGATE);
		stream_putc(s, 0);
	}

	/* Aggregator. */
	if (attr->flag & ATTR_FLAG_BIT(BGP_ATTR_AGGREGATOR)) {
		stream_putc(s, BGP_ATTR_FLAG_OPTIONAL | BGP_ATTR_FLAG_TRANS);
		stream_putc(s, BGP_ATTR_AGGREGATOR);
		stream_putc(s, 8);
		stream_putl(s, attr->aggregator_as);
		stream_put_ipv4(s, attr->aggregator_addr.s_addr);
	}

	/* Community attribute. */
	if (attr->flag & ATTR_FLAG_BIT(BGP_ATTR_COMMUNITIES)) {
		if (attr->community->size * 4 > 255) {
			stream_putc(s,
				    BGP_ATTR_FLAG_OPTIONAL | BGP_ATTR_FLAG_TRANS
					    | BGP_ATTR_FLAG_EXTLEN);
			stream_putc(s, BGP_ATTR_COMMUNITIES);
			stream_putw(s, attr->community->size * 4);
		} else {
			stream_putc(s,
				    BGP_ATTR_FLAG_OPTIONAL
					    | BGP_ATTR_FLAG_TRANS);
			stream_putc(s, BGP_ATTR_COMMUNITIES);
			stream_putc(s, attr->community->size * 4);
		}
		stream_put(s, attr->community->val, attr->community->size * 4);
	}

	/* Large Community attribute. */
	if (attr->flag & ATTR_FLAG_BIT(BGP_ATTR_LARGE_COMMUNITIES)) {
		if (lcom_length(attr->lcommunity) > 255) {
			stream_putc(s,
				    BGP_ATTR_FLAG_OPTIONAL | BGP_ATTR_FLAG_TRANS
					    | BGP_ATTR_FLAG_EXTLEN);
			stream_putc(s, BGP_ATTR_LARGE_COMMUNITIES);
			stream_putw(s, lcom_length(attr->lcommunity));
		} else {
			stream_putc(s,
				    BGP_ATTR_FLAG_OPTIONAL
					    | BGP_ATTR_FLAG_TRANS);
			stream_putc(s, BGP_ATTR_LARGE_COMMUNITIES);
			stream_putc(s, lcom_length(attr->lcommunity));
		}

		stream_put(s, attr->lcommunity->val,
			   lcom_length(attr->lcommunity));
	}

	/* Add a MP_NLRI attribute to dump the IPv6 next hop */
	if (prefix != NULL && prefix->family == AF_INET6
	    && (attr->mp_nexthop_len == BGP_ATTR_NHLEN_IPV6_GLOBAL
		|| attr->mp_nexthop_len == BGP_ATTR_NHLEN_IPV6_GLOBAL_AND_LL)) {
		int sizep;

		stream_putc(s, BGP_ATTR_FLAG_OPTIONAL);
		stream_putc(s, BGP_ATTR_MP_REACH_NLRI);
		sizep = stream_get_endp(s);

		/* MP header */
		stream_putc(s, 0);	    /* Marker: Attribute length. */
		stream_putw(s, AFI_IP6);      /* AFI */
		stream_putc(s, SAFI_UNICAST); /* SAFI */

		/* Next hop */
		stream_putc(s, attr->mp_nexthop_len);
		stream_put(s, &attr->mp_nexthop_global, IPV6_MAX_BYTELEN);
		if (attr->mp_nexthop_len == BGP_ATTR_NHLEN_IPV6_GLOBAL_AND_LL)
			stream_put(s, &attr->mp_nexthop_local,
				   IPV6_MAX_BYTELEN);

		/* SNPA */
		stream_putc(s, 0);

		/* Prefix */
		stream_put_prefix_addpath(s, prefix, addpath_encode,
					  addpath_tx_id);

		/* Set MP attribute length. */
		stream_putc_at(s, sizep, (stream_get_endp(s) - sizep) - 1);
	}

	/* Prefix SID */
	if (attr->flag & ATTR_FLAG_BIT(BGP_ATTR_PREFIX_SID)) {
		if (attr->label_index != BGP_INVALID_LABEL_INDEX) {
			stream_putc(s,
				    BGP_ATTR_FLAG_OPTIONAL
					    | BGP_ATTR_FLAG_TRANS);
			stream_putc(s, BGP_ATTR_PREFIX_SID);
			stream_putc(s, 10);
			stream_putc(s, BGP_PREFIX_SID_LABEL_INDEX);
			stream_putc(s, BGP_PREFIX_SID_LABEL_INDEX_LENGTH);
			stream_putc(s, 0); // reserved
			stream_putw(s, 0); // flags
			stream_putl(s, attr->label_index);
		}
	}

	/* Return total size of attribute. */
	len = stream_get_endp(s) - cp - 2;
	stream_putw_at(s, cp, len);
}<|MERGE_RESOLUTION|>--- conflicted
+++ resolved
@@ -1703,15 +1703,10 @@
 	/* Codification of AS 0 Processing */
 	if (aggregator_as == BGP_AS_ZERO)
 		flog_err(EC_BGP_ATTR_LEN,
-<<<<<<< HEAD
-			 "AGGREGATOR AS number is 0 for aspath: %s",
-			 aspath_print(attr->aspath));
-=======
 			 "%s: AGGREGATOR AS number is 0 for aspath: %s",
 			 peer->host, aspath_print(attr->aspath));
 	else
 		attr->flag |= ATTR_FLAG_BIT(BGP_ATTR_AGGREGATOR);
->>>>>>> df7ab485
 
 	return BGP_ATTR_PARSE_PROCEED;
 }
@@ -1742,15 +1737,10 @@
 	/* Codification of AS 0 Processing */
 	if (aggregator_as == BGP_AS_ZERO)
 		flog_err(EC_BGP_ATTR_LEN,
-<<<<<<< HEAD
-			 "AS4_AGGREGATOR AS number is 0 for aspath: %s",
-			 aspath_print(attr->aspath));
-=======
 			 "%s: AS4_AGGREGATOR AS number is 0 for aspath: %s",
 			 peer->host, aspath_print(attr->aspath));
 	else
 		attr->flag |= ATTR_FLAG_BIT(BGP_ATTR_AS4_AGGREGATOR);
->>>>>>> df7ab485
 
 	return BGP_ATTR_PARSE_PROCEED;
 }
