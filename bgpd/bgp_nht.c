--- conflicted
+++ resolved
@@ -822,16 +822,10 @@
 
 		if (!CHECK_FLAG(bnc->flags, BGP_NEXTHOP_PEER_NOTIFIED)) {
 			if (BGP_DEBUG(nht, NHT))
-<<<<<<< HEAD
-				zlog_debug("%s: Updating peer (%s(%s)) status with NHT",
-					   __FUNCTION__, peer->host,
-					   peer->bgp->name_pretty);
-=======
 				zlog_debug(
 					"%s: Updating peer (%s(%s)) status with NHT",
 					__func__, peer->host,
 					peer->bgp->name_pretty);
->>>>>>> e4dcf108
 			bgp_fsm_event_update(peer, valid_nexthops);
 			SET_FLAG(bnc->flags, BGP_NEXTHOP_PEER_NOTIFIED);
 		}
