--- conflicted
+++ resolved
@@ -535,14 +535,11 @@
 			     && (pi->sub_type == BGP_ROUTE_STATIC))
 				    ? 1
 				    : 0;
-<<<<<<< HEAD
+
 	struct bgp_node *net = pi->net;
 	const struct prefix *p_orig = bgp_node_get_prefix(net);
 	struct in_addr ipv4;
-=======
-	struct bgp_dest *net = pi->net;
-	const struct prefix *p_orig = bgp_dest_get_prefix(net);
->>>>>>> fd2edd5a
+
 
 	if (p_orig->family == AF_FLOWSPEC) {
 		if (!pi->peer)
