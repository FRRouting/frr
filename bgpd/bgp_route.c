/* BGP routing information
 * Copyright (C) 1996, 97, 98, 99 Kunihiro Ishiguro
 * Copyright (C) 2016 Job Snijders <job@instituut.net>
 *
 * This file is part of GNU Zebra.
 *
 * GNU Zebra is free software; you can redistribute it and/or modify it
 * under the terms of the GNU General Public License as published by the
 * Free Software Foundation; either version 2, or (at your option) any
 * later version.
 *
 * GNU Zebra is distributed in the hope that it will be useful, but
 * WITHOUT ANY WARRANTY; without even the implied warranty of
 * MERCHANTABILITY or FITNESS FOR A PARTICULAR PURPOSE.  See the GNU
 * General Public License for more details.
 *
 * You should have received a copy of the GNU General Public License along
 * with this program; see the file COPYING; if not, write to the Free Software
 * Foundation, Inc., 51 Franklin St, Fifth Floor, Boston, MA 02110-1301 USA
 */

#include <zebra.h>
#include <math.h>

#include "printfrr.h"
#include "frrstr.h"
#include "prefix.h"
#include "linklist.h"
#include "memory.h"
#include "command.h"
#include "stream.h"
#include "filter.h"
#include "log.h"
#include "routemap.h"
#include "buffer.h"
#include "sockunion.h"
#include "plist.h"
#include "thread.h"
#include "workqueue.h"
#include "queue.h"
#include "memory.h"
#include "srv6.h"
#include "lib/json.h"
#include "lib_errors.h"
#include "zclient.h"
#include "bgpd/bgpd.h"
#include "bgpd/bgp_table.h"
#include "bgpd/bgp_route.h"
#include "bgpd/bgp_attr.h"
#include "bgpd/bgp_debug.h"
#include "bgpd/bgp_errors.h"
#include "bgpd/bgp_aspath.h"
#include "bgpd/bgp_regex.h"
#include "bgpd/bgp_community.h"
#include "bgpd/bgp_community_alias.h"
#include "bgpd/bgp_ecommunity.h"
#include "bgpd/bgp_lcommunity.h"
#include "bgpd/bgp_clist.h"
#include "bgpd/bgp_packet.h"
#include "bgpd/bgp_filter.h"
#include "bgpd/bgp_fsm.h"
#include "bgpd/bgp_mplsvpn.h"
#include "bgpd/bgp_nexthop.h"
#include "bgpd/bgp_damp.h"
#include "bgpd/bgp_advertise.h"
#include "bgpd/bgp_zebra.h"
#include "bgpd/bgp_vty.h"
#include "bgpd/bgp_mpath.h"
#include "bgpd/bgp_nht.h"
#include "bgpd/bgp_updgrp.h"
#include "bgpd/bgp_label.h"
#include "bgpd/bgp_addpath.h"
#include "bgpd/bgp_mac.h"
#include "bgpd/bgp_network.h"
#include "bgpd/bgp_trace.h"
#include "bgpd/bgp_rpki.h"

#ifdef ENABLE_BGP_VNC
#include "bgpd/rfapi/rfapi_backend.h"
#include "bgpd/rfapi/vnc_import_bgp.h"
#include "bgpd/rfapi/vnc_export_bgp.h"
#endif
#include "bgpd/bgp_encap_types.h"
#include "bgpd/bgp_encap_tlv.h"
#include "bgpd/bgp_evpn.h"
#include "bgpd/bgp_evpn_mh.h"
#include "bgpd/bgp_evpn_vty.h"
#include "bgpd/bgp_flowspec.h"
#include "bgpd/bgp_flowspec_util.h"
#include "bgpd/bgp_pbr.h"

#ifndef VTYSH_EXTRACT_PL
#include "bgpd/bgp_route_clippy.c"
#endif

DEFINE_HOOK(bgp_snmp_update_stats,
	    (struct bgp_node *rn, struct bgp_path_info *pi, bool added),
	    (rn, pi, added));

DEFINE_HOOK(bgp_rpki_prefix_status,
	    (struct peer *peer, struct attr *attr,
	     const struct prefix *prefix),
	    (peer, attr, prefix));

/* Render dest to prefix_rd based on safi */
static const struct prefix_rd *bgp_rd_from_dest(const struct bgp_dest *dest,
						safi_t safi);

/* Extern from bgp_dump.c */
extern const char *bgp_origin_str[];
extern const char *bgp_origin_long_str[];

/* PMSI strings. */
#define PMSI_TNLTYPE_STR_NO_INFO "No info"
#define PMSI_TNLTYPE_STR_DEFAULT PMSI_TNLTYPE_STR_NO_INFO
static const struct message bgp_pmsi_tnltype_str[] = {
	{PMSI_TNLTYPE_NO_INFO, PMSI_TNLTYPE_STR_NO_INFO},
	{PMSI_TNLTYPE_RSVP_TE_P2MP, "RSVP-TE P2MP"},
	{PMSI_TNLTYPE_MLDP_P2MP, "mLDP P2MP"},
	{PMSI_TNLTYPE_PIM_SSM, "PIM-SSM"},
	{PMSI_TNLTYPE_PIM_SM, "PIM-SM"},
	{PMSI_TNLTYPE_PIM_BIDIR, "PIM-BIDIR"},
	{PMSI_TNLTYPE_INGR_REPL, "Ingress Replication"},
	{PMSI_TNLTYPE_MLDP_MP2MP, "mLDP MP2MP"},
	{0}
};

#define VRFID_NONE_STR "-"
#define SOFT_RECONFIG_TASK_MAX_PREFIX 25000

DEFINE_HOOK(bgp_process,
	    (struct bgp * bgp, afi_t afi, safi_t safi, struct bgp_dest *bn,
	     struct peer *peer, bool withdraw),
	    (bgp, afi, safi, bn, peer, withdraw));

/** Test if path is suppressed. */
static bool bgp_path_suppressed(struct bgp_path_info *pi)
{
	if (pi->extra == NULL || pi->extra->aggr_suppressors == NULL)
		return false;

	return listcount(pi->extra->aggr_suppressors) > 0;
}

struct bgp_dest *bgp_afi_node_get(struct bgp_table *table, afi_t afi,
				  safi_t safi, const struct prefix *p,
				  struct prefix_rd *prd)
{
	struct bgp_dest *dest;
	struct bgp_dest *pdest = NULL;

	assert(table);

	if ((safi == SAFI_MPLS_VPN) || (safi == SAFI_ENCAP)
	    || (safi == SAFI_EVPN)) {
		pdest = bgp_node_get(table, (struct prefix *)prd);

		if (!bgp_dest_has_bgp_path_info_data(pdest))
			bgp_dest_set_bgp_table_info(
				pdest, bgp_table_init(table->bgp, afi, safi));
		else
			bgp_dest_unlock_node(pdest);
		table = bgp_dest_get_bgp_table_info(pdest);
	}

	dest = bgp_node_get(table, p);

	if ((safi == SAFI_MPLS_VPN) || (safi == SAFI_ENCAP)
	    || (safi == SAFI_EVPN))
		dest->pdest = pdest;

	return dest;
}

struct bgp_dest *bgp_afi_node_lookup(struct bgp_table *table, afi_t afi,
				     safi_t safi, const struct prefix *p,
				     struct prefix_rd *prd)
{
	struct bgp_dest *dest;
	struct bgp_dest *pdest = NULL;

	if (!table)
		return NULL;

	if ((safi == SAFI_MPLS_VPN) || (safi == SAFI_ENCAP)
	    || (safi == SAFI_EVPN)) {
		pdest = bgp_node_lookup(table, (struct prefix *)prd);
		if (!pdest)
			return NULL;

		if (!bgp_dest_has_bgp_path_info_data(pdest)) {
			bgp_dest_unlock_node(pdest);
			return NULL;
		}

		table = bgp_dest_get_bgp_table_info(pdest);
	}

	dest = bgp_node_lookup(table, p);

	return dest;
}

/* Allocate bgp_path_info_extra */
static struct bgp_path_info_extra *bgp_path_info_extra_new(void)
{
	struct bgp_path_info_extra *new;
	new = XCALLOC(MTYPE_BGP_ROUTE_EXTRA,
		      sizeof(struct bgp_path_info_extra));
	new->label[0] = MPLS_INVALID_LABEL;
	new->num_labels = 0;
	new->bgp_fs_pbr = NULL;
	new->bgp_fs_iprule = NULL;
	return new;
}

void bgp_path_info_extra_free(struct bgp_path_info_extra **extra)
{
	struct bgp_path_info_extra *e;

	if (!extra || !*extra)
		return;

	e = *extra;
	if (e->damp_info)
		bgp_damp_info_free(e->damp_info, 0, e->damp_info->afi,
				   e->damp_info->safi);

	e->damp_info = NULL;
	if (e->parent) {
		struct bgp_path_info *bpi = (struct bgp_path_info *)e->parent;

		if (bpi->net) {
			/* FIXME: since multiple e may have the same e->parent
			 * and e->parent->net is holding a refcount for each
			 * of them, we need to do some fudging here.
			 *
			 * WARNING: if bpi->net->lock drops to 0, bpi may be
			 * freed as well (because bpi->net was holding the
			 * last reference to bpi) => write after free!
			 */
			unsigned refcount;

			bpi = bgp_path_info_lock(bpi);
			refcount = bgp_dest_get_lock_count(bpi->net) - 1;
			bgp_dest_unlock_node((struct bgp_dest *)bpi->net);
			if (!refcount)
				bpi->net = NULL;
			bgp_path_info_unlock(bpi);
		}
		bgp_path_info_unlock(e->parent);
		e->parent = NULL;
	}

	if (e->bgp_orig)
		bgp_unlock(e->bgp_orig);

	if (e->aggr_suppressors)
		list_delete(&e->aggr_suppressors);

	if (e->mh_info)
		bgp_evpn_path_mh_info_free(e->mh_info);

	if ((*extra)->bgp_fs_iprule)
		list_delete(&((*extra)->bgp_fs_iprule));
	if ((*extra)->bgp_fs_pbr)
		list_delete(&((*extra)->bgp_fs_pbr));
	XFREE(MTYPE_BGP_ROUTE_EXTRA, *extra);
}

/* Get bgp_path_info extra information for the given bgp_path_info, lazy
 * allocated if required.
 */
struct bgp_path_info_extra *bgp_path_info_extra_get(struct bgp_path_info *pi)
{
	if (!pi->extra)
		pi->extra = bgp_path_info_extra_new();
	return pi->extra;
}

/* Free bgp route information. */
static void bgp_path_info_free(struct bgp_path_info *path)
{
	bgp_attr_unintern(&path->attr);

	bgp_unlink_nexthop(path);
	bgp_path_info_extra_free(&path->extra);
	bgp_path_info_mpath_free(&path->mpath);
	if (path->net)
		bgp_addpath_free_info_data(&path->tx_addpath,
					   &path->net->tx_addpath);

	peer_unlock(path->peer); /* bgp_path_info peer reference */

	XFREE(MTYPE_BGP_ROUTE, path);
}

struct bgp_path_info *bgp_path_info_lock(struct bgp_path_info *path)
{
	path->lock++;
	return path;
}

struct bgp_path_info *bgp_path_info_unlock(struct bgp_path_info *path)
{
	assert(path && path->lock > 0);
	path->lock--;

	if (path->lock == 0) {
		bgp_path_info_free(path);
		return NULL;
	}

	return path;
}

/* This function sets flag BGP_NODE_SELECT_DEFER based on condition */
static int bgp_dest_set_defer_flag(struct bgp_dest *dest, bool delete)
{
	struct peer *peer;
	struct bgp_path_info *old_pi, *nextpi;
	bool set_flag = false;
	struct bgp *bgp = NULL;
	struct bgp_table *table = NULL;
	afi_t afi = 0;
	safi_t safi = 0;

	/* If the flag BGP_NODE_SELECT_DEFER is set and new path is added
	 * then the route selection is deferred
	 */
	if (CHECK_FLAG(dest->flags, BGP_NODE_SELECT_DEFER) && (!delete))
		return 0;

	if (CHECK_FLAG(dest->flags, BGP_NODE_PROCESS_SCHEDULED)) {
		if (BGP_DEBUG(update, UPDATE_OUT))
			zlog_debug(
				"Route %pBD is in workqueue and being processed, not deferred.",
				dest);

		return 0;
	}

	table = bgp_dest_table(dest);
	if (table) {
		bgp = table->bgp;
		afi = table->afi;
		safi = table->safi;
	}

	for (old_pi = bgp_dest_get_bgp_path_info(dest);
	     (old_pi != NULL) && (nextpi = old_pi->next, 1); old_pi = nextpi) {
		if (CHECK_FLAG(old_pi->flags, BGP_PATH_SELECTED))
			continue;

		/* Route selection is deferred if there is a stale path which
		 * which indicates peer is in restart mode
		 */
		if (CHECK_FLAG(old_pi->flags, BGP_PATH_STALE)
		    && (old_pi->sub_type == BGP_ROUTE_NORMAL)) {
			set_flag = true;
		} else {
			/* If the peer is graceful restart capable and peer is
			 * restarting mode, set the flag BGP_NODE_SELECT_DEFER
			 */
			peer = old_pi->peer;
			if (BGP_PEER_GRACEFUL_RESTART_CAPABLE(peer)
			    && BGP_PEER_RESTARTING_MODE(peer)
			    && (old_pi
				&& old_pi->sub_type == BGP_ROUTE_NORMAL)) {
				set_flag = true;
			}
		}
		if (set_flag)
			break;
	}

	/* Set the flag BGP_NODE_SELECT_DEFER if route selection deferral timer
	 * is active
	 */
	if (set_flag && table) {
		if (bgp && (bgp->gr_info[afi][safi].t_select_deferral)) {
			if (!CHECK_FLAG(dest->flags, BGP_NODE_SELECT_DEFER))
				bgp->gr_info[afi][safi].gr_deferred++;
			SET_FLAG(dest->flags, BGP_NODE_SELECT_DEFER);
			if (BGP_DEBUG(update, UPDATE_OUT))
				zlog_debug("DEFER route %pBD, dest %p", dest,
					   dest);
			return 0;
		}
	}
	return -1;
}

void bgp_path_info_add(struct bgp_dest *dest, struct bgp_path_info *pi)
{
	struct bgp_path_info *top;

	top = bgp_dest_get_bgp_path_info(dest);

	pi->next = top;
	pi->prev = NULL;
	if (top)
		top->prev = pi;
	bgp_dest_set_bgp_path_info(dest, pi);

	bgp_path_info_lock(pi);
	bgp_dest_lock_node(dest);
	peer_lock(pi->peer); /* bgp_path_info peer reference */
	bgp_dest_set_defer_flag(dest, false);
	hook_call(bgp_snmp_update_stats, dest, pi, true);
}

/* Do the actual removal of info from RIB, for use by bgp_process
   completion callback *only* */
void bgp_path_info_reap(struct bgp_dest *dest, struct bgp_path_info *pi)
{
	if (pi->next)
		pi->next->prev = pi->prev;
	if (pi->prev)
		pi->prev->next = pi->next;
	else
		bgp_dest_set_bgp_path_info(dest, pi->next);

	bgp_path_info_mpath_dequeue(pi);
	bgp_path_info_unlock(pi);
	hook_call(bgp_snmp_update_stats, dest, pi, false);
	bgp_dest_unlock_node(dest);
}

void bgp_path_info_delete(struct bgp_dest *dest, struct bgp_path_info *pi)
{
	bgp_path_info_set_flag(dest, pi, BGP_PATH_REMOVED);
	/* set of previous already took care of pcount */
	UNSET_FLAG(pi->flags, BGP_PATH_VALID);
}

/* undo the effects of a previous call to bgp_path_info_delete; typically
   called when a route is deleted and then quickly re-added before the
   deletion has been processed */
void bgp_path_info_restore(struct bgp_dest *dest, struct bgp_path_info *pi)
{
	bgp_path_info_unset_flag(dest, pi, BGP_PATH_REMOVED);
	/* unset of previous already took care of pcount */
	SET_FLAG(pi->flags, BGP_PATH_VALID);
}

/* Adjust pcount as required */
static void bgp_pcount_adjust(struct bgp_dest *dest, struct bgp_path_info *pi)
{
	struct bgp_table *table;

	assert(dest && bgp_dest_table(dest));
	assert(pi && pi->peer && pi->peer->bgp);

	table = bgp_dest_table(dest);

	if (pi->peer == pi->peer->bgp->peer_self)
		return;

	if (!BGP_PATH_COUNTABLE(pi)
	    && CHECK_FLAG(pi->flags, BGP_PATH_COUNTED)) {

		UNSET_FLAG(pi->flags, BGP_PATH_COUNTED);

		/* slight hack, but more robust against errors. */
		if (pi->peer->pcount[table->afi][table->safi])
			pi->peer->pcount[table->afi][table->safi]--;
		else
			flog_err(EC_LIB_DEVELOPMENT,
				 "Asked to decrement 0 prefix count for peer");
	} else if (BGP_PATH_COUNTABLE(pi)
		   && !CHECK_FLAG(pi->flags, BGP_PATH_COUNTED)) {
		SET_FLAG(pi->flags, BGP_PATH_COUNTED);
		pi->peer->pcount[table->afi][table->safi]++;
	}
}

static int bgp_label_index_differs(struct bgp_path_info *pi1,
				   struct bgp_path_info *pi2)
{
	return (!(pi1->attr->label_index == pi2->attr->label_index));
}

/* Set/unset bgp_path_info flags, adjusting any other state as needed.
 * This is here primarily to keep prefix-count in check.
 */
void bgp_path_info_set_flag(struct bgp_dest *dest, struct bgp_path_info *pi,
			    uint32_t flag)
{
	SET_FLAG(pi->flags, flag);

	/* early bath if we know it's not a flag that changes countability state
	 */
	if (!CHECK_FLAG(flag,
			BGP_PATH_VALID | BGP_PATH_HISTORY | BGP_PATH_REMOVED))
		return;

	bgp_pcount_adjust(dest, pi);
}

void bgp_path_info_unset_flag(struct bgp_dest *dest, struct bgp_path_info *pi,
			      uint32_t flag)
{
	UNSET_FLAG(pi->flags, flag);

	/* early bath if we know it's not a flag that changes countability state
	 */
	if (!CHECK_FLAG(flag,
			BGP_PATH_VALID | BGP_PATH_HISTORY | BGP_PATH_REMOVED))
		return;

	bgp_pcount_adjust(dest, pi);
}

/* Get MED value.  If MED value is missing and "bgp bestpath
   missing-as-worst" is specified, treat it as the worst value. */
static uint32_t bgp_med_value(struct attr *attr, struct bgp *bgp)
{
	if (attr->flag & ATTR_FLAG_BIT(BGP_ATTR_MULTI_EXIT_DISC))
		return attr->med;
	else {
		if (CHECK_FLAG(bgp->flags, BGP_FLAG_MED_MISSING_AS_WORST))
			return BGP_MED_MAX;
		else
			return 0;
	}
}

void bgp_path_info_path_with_addpath_rx_str(struct bgp_path_info *pi, char *buf,
					    size_t buf_len)
{
	if (pi->addpath_rx_id)
		snprintf(buf, buf_len, "path %s (addpath rxid %d)",
			 pi->peer->host, pi->addpath_rx_id);
	else
		snprintf(buf, buf_len, "path %s", pi->peer->host);
}


/*
 * Get the ultimate path info.
 */
struct bgp_path_info *bgp_get_imported_bpi_ultimate(struct bgp_path_info *info)
{
	struct bgp_path_info *bpi_ultimate;

	if (info->sub_type != BGP_ROUTE_IMPORTED)
		return info;

	for (bpi_ultimate = info;
	     bpi_ultimate->extra && bpi_ultimate->extra->parent;
	     bpi_ultimate = bpi_ultimate->extra->parent)
		;

	return bpi_ultimate;
}

/* Compare two bgp route entity.  If 'new' is preferable over 'exist' return 1.
 */
static int bgp_path_info_cmp(struct bgp *bgp, struct bgp_path_info *new,
			     struct bgp_path_info *exist, int *paths_eq,
			     struct bgp_maxpaths_cfg *mpath_cfg, int debug,
			     char *pfx_buf, afi_t afi, safi_t safi,
			     enum bgp_path_selection_reason *reason)
{
	const struct prefix *new_p;
	struct attr *newattr, *existattr;
	enum bgp_peer_sort new_sort;
	enum bgp_peer_sort exist_sort;
	uint32_t new_pref;
	uint32_t exist_pref;
	uint32_t new_med;
	uint32_t exist_med;
	uint32_t new_weight;
	uint32_t exist_weight;
	uint32_t newm, existm;
	struct in_addr new_id;
	struct in_addr exist_id;
	int new_cluster;
	int exist_cluster;
	int internal_as_route;
	int confed_as_route;
	int ret = 0;
	int igp_metric_ret = 0;
	int peer_sort_ret = -1;
	char new_buf[PATH_ADDPATH_STR_BUFFER];
	char exist_buf[PATH_ADDPATH_STR_BUFFER];
	uint32_t new_mm_seq;
	uint32_t exist_mm_seq;
	int nh_cmp;
	esi_t *exist_esi;
	esi_t *new_esi;
	bool same_esi;
	bool old_proxy;
	bool new_proxy;
	bool new_origin, exist_origin;
	struct bgp_path_info *bpi_ultimate;

	*paths_eq = 0;

	/* 0. Null check. */
	if (new == NULL) {
		*reason = bgp_path_selection_none;
		if (debug)
			zlog_debug("%s: new is NULL", pfx_buf);
		return 0;
	}

	if (debug) {
		bpi_ultimate = bgp_get_imported_bpi_ultimate(new);
		bgp_path_info_path_with_addpath_rx_str(bpi_ultimate, new_buf,
						       sizeof(new_buf));
	}

	if (exist == NULL) {
		*reason = bgp_path_selection_first;
		if (debug)
			zlog_debug("%s(%s): %s is the initial bestpath",
				   pfx_buf, bgp->name_pretty, new_buf);
		return 1;
	}

	if (debug) {
		bpi_ultimate = bgp_get_imported_bpi_ultimate(exist);
		bgp_path_info_path_with_addpath_rx_str(bpi_ultimate, exist_buf,
						       sizeof(exist_buf));
		zlog_debug("%s(%s): Comparing %s flags 0x%x with %s flags 0x%x",
			   pfx_buf, bgp->name_pretty, new_buf, new->flags,
			   exist_buf, exist->flags);
	}

	newattr = new->attr;
	existattr = exist->attr;

	/* A BGP speaker that has advertised the "Long-lived Graceful Restart
	 * Capability" to a neighbor MUST perform the following upon receiving
	 * a route from that neighbor with the "LLGR_STALE" community, or upon
	 * attaching the "LLGR_STALE" community itself per Section 4.2:
	 *
	 * Treat the route as the least-preferred in route selection (see
	 * below). See the Risks of Depreferencing Routes section (Section 5.2)
	 * for a discussion of potential risks inherent in doing this.
	 */
	if (bgp_attr_get_community(newattr) &&
	    community_include(bgp_attr_get_community(newattr),
			      COMMUNITY_LLGR_STALE)) {
		if (debug)
			zlog_debug(
				"%s: %s wins over %s due to LLGR_STALE community",
				pfx_buf, new_buf, exist_buf);
		return 0;
	}

	if (bgp_attr_get_community(existattr) &&
	    community_include(bgp_attr_get_community(existattr),
			      COMMUNITY_LLGR_STALE)) {
		if (debug)
			zlog_debug(
				"%s: %s loses to %s due to LLGR_STALE community",
				pfx_buf, new_buf, exist_buf);
		return 1;
	}

	new_p = bgp_dest_get_prefix(new->net);

	/* For EVPN routes, we cannot just go by local vs remote, we have to
	 * look at the MAC mobility sequence number, if present.
	 */
	if ((safi == SAFI_EVPN)
	    && (new_p->u.prefix_evpn.route_type == BGP_EVPN_MAC_IP_ROUTE)) {
		/* This is an error condition described in RFC 7432 Section
		 * 15.2. The RFC
		 * states that in this scenario "the PE MUST alert the operator"
		 * but it
		 * does not state what other action to take. In order to provide
		 * some
		 * consistency in this scenario we are going to prefer the path
		 * with the
		 * sticky flag.
		 */
		if (newattr->sticky != existattr->sticky) {
			if (!debug) {
				prefix2str(new_p, pfx_buf,
					   sizeof(*pfx_buf)
						   * PREFIX2STR_BUFFER);
				bgp_path_info_path_with_addpath_rx_str(
					new, new_buf, sizeof(new_buf));
				bgp_path_info_path_with_addpath_rx_str(
					exist, exist_buf, sizeof(exist_buf));
			}

			if (newattr->sticky && !existattr->sticky) {
				*reason = bgp_path_selection_evpn_sticky_mac;
				if (debug)
					zlog_debug(
						"%s: %s wins over %s due to sticky MAC flag",
						pfx_buf, new_buf, exist_buf);
				return 1;
			}

			if (!newattr->sticky && existattr->sticky) {
				*reason = bgp_path_selection_evpn_sticky_mac;
				if (debug)
					zlog_debug(
						"%s: %s loses to %s due to sticky MAC flag",
						pfx_buf, new_buf, exist_buf);
				return 0;
			}
		}

		new_esi = bgp_evpn_attr_get_esi(newattr);
		exist_esi = bgp_evpn_attr_get_esi(existattr);
		if (bgp_evpn_is_esi_valid(new_esi) &&
				!memcmp(new_esi, exist_esi, sizeof(esi_t))) {
			same_esi = true;
		} else {
			same_esi = false;
		}

		/* If both paths have the same non-zero ES and
		 * one path is local it wins.
		 * PS: Note the local path wins even if the remote
		 * has the higher MM seq. The local path's
		 * MM seq will be fixed up to match the highest
		 * rem seq, subsequently.
		 */
		if (same_esi) {
			char esi_buf[ESI_STR_LEN];

			if (bgp_evpn_is_path_local(bgp, new)) {
				*reason = bgp_path_selection_evpn_local_path;
				if (debug)
					zlog_debug(
						"%s: %s wins over %s as ES %s is same and local",
						pfx_buf, new_buf, exist_buf,
						esi_to_str(new_esi, esi_buf,
						sizeof(esi_buf)));
				return 1;
			}
			if (bgp_evpn_is_path_local(bgp, exist)) {
				*reason = bgp_path_selection_evpn_local_path;
				if (debug)
					zlog_debug(
						"%s: %s loses to %s as ES %s is same and local",
						pfx_buf, new_buf, exist_buf,
						esi_to_str(new_esi, esi_buf,
						sizeof(esi_buf)));
				return 0;
			}
		}

		new_mm_seq = mac_mobility_seqnum(newattr);
		exist_mm_seq = mac_mobility_seqnum(existattr);

		if (new_mm_seq > exist_mm_seq) {
			*reason = bgp_path_selection_evpn_seq;
			if (debug)
				zlog_debug(
					"%s: %s wins over %s due to MM seq %u > %u",
					pfx_buf, new_buf, exist_buf, new_mm_seq,
					exist_mm_seq);
			return 1;
		}

		if (new_mm_seq < exist_mm_seq) {
			*reason = bgp_path_selection_evpn_seq;
			if (debug)
				zlog_debug(
					"%s: %s loses to %s due to MM seq %u < %u",
					pfx_buf, new_buf, exist_buf, new_mm_seq,
					exist_mm_seq);
			return 0;
		}

		/* if the sequence numbers and ESI are the same and one path
		 * is non-proxy it wins (over proxy)
		 */
		new_proxy = bgp_evpn_attr_is_proxy(newattr);
		old_proxy = bgp_evpn_attr_is_proxy(existattr);
		if (same_esi && bgp_evpn_attr_is_local_es(newattr) &&
				old_proxy != new_proxy) {
			if (!new_proxy) {
				*reason = bgp_path_selection_evpn_non_proxy;
				if (debug)
					zlog_debug(
						"%s: %s wins over %s, same seq/es and non-proxy",
						pfx_buf, new_buf, exist_buf);
				return 1;
			}

			*reason = bgp_path_selection_evpn_non_proxy;
			if (debug)
				zlog_debug(
					"%s: %s loses to %s, same seq/es and non-proxy",
					pfx_buf, new_buf, exist_buf);
			return 0;
		}

		/*
		 * if sequence numbers are the same path with the lowest IP
		 * wins
		 */
		nh_cmp = bgp_path_info_nexthop_cmp(new, exist);
		if (nh_cmp < 0) {
			*reason = bgp_path_selection_evpn_lower_ip;
			if (debug)
				zlog_debug(
					"%s: %s wins over %s due to same MM seq %u and lower IP %pI4",
					pfx_buf, new_buf, exist_buf, new_mm_seq,
					&new->attr->nexthop);
			return 1;
		}
		if (nh_cmp > 0) {
			*reason = bgp_path_selection_evpn_lower_ip;
			if (debug)
				zlog_debug(
					"%s: %s loses to %s due to same MM seq %u and higher IP %pI4",
					pfx_buf, new_buf, exist_buf, new_mm_seq,
					&new->attr->nexthop);
			return 0;
		}
	}

	/* 1. Weight check. */
	new_weight = newattr->weight;
	exist_weight = existattr->weight;

	if (new_weight > exist_weight) {
		*reason = bgp_path_selection_weight;
		if (debug)
			zlog_debug("%s: %s wins over %s due to weight %d > %d",
				   pfx_buf, new_buf, exist_buf, new_weight,
				   exist_weight);
		return 1;
	}

	if (new_weight < exist_weight) {
		*reason = bgp_path_selection_weight;
		if (debug)
			zlog_debug("%s: %s loses to %s due to weight %d < %d",
				   pfx_buf, new_buf, exist_buf, new_weight,
				   exist_weight);
		return 0;
	}

	/* 2. Local preference check. */
	new_pref = exist_pref = bgp->default_local_pref;

	if (newattr->flag & ATTR_FLAG_BIT(BGP_ATTR_LOCAL_PREF))
		new_pref = newattr->local_pref;
	if (existattr->flag & ATTR_FLAG_BIT(BGP_ATTR_LOCAL_PREF))
		exist_pref = existattr->local_pref;

	if (new_pref > exist_pref) {
		*reason = bgp_path_selection_local_pref;
		if (debug)
			zlog_debug(
				"%s: %s wins over %s due to localpref %d > %d",
				pfx_buf, new_buf, exist_buf, new_pref,
				exist_pref);
		return 1;
	}

	if (new_pref < exist_pref) {
		*reason = bgp_path_selection_local_pref;
		if (debug)
			zlog_debug(
				"%s: %s loses to %s due to localpref %d < %d",
				pfx_buf, new_buf, exist_buf, new_pref,
				exist_pref);
		return 0;
	}

	/* 3. Local route check. We prefer:
	 *  - BGP_ROUTE_STATIC
	 *  - BGP_ROUTE_AGGREGATE
	 *  - BGP_ROUTE_REDISTRIBUTE
	 */
	new_origin = !(new->sub_type == BGP_ROUTE_NORMAL ||
		       new->sub_type == BGP_ROUTE_IMPORTED);
	exist_origin = !(exist->sub_type == BGP_ROUTE_NORMAL ||
			 exist->sub_type == BGP_ROUTE_IMPORTED);

	if (new_origin && !exist_origin) {
		*reason = bgp_path_selection_local_route;
		if (debug)
			zlog_debug(
				"%s: %s wins over %s due to preferred BGP_ROUTE type",
				pfx_buf, new_buf, exist_buf);
		return 1;
	}

	if (!new_origin && exist_origin) {
		*reason = bgp_path_selection_local_route;
		if (debug)
			zlog_debug(
				"%s: %s loses to %s due to preferred BGP_ROUTE type",
				pfx_buf, new_buf, exist_buf);
		return 0;
	}

	/* Here if these are imported routes then get ultimate pi for
	 * path compare.
	 */
	new = bgp_get_imported_bpi_ultimate(new);
	exist = bgp_get_imported_bpi_ultimate(exist);
	newattr = new->attr;
	existattr = exist->attr;

	/* 4. AS path length check. */
	if (!CHECK_FLAG(bgp->flags, BGP_FLAG_ASPATH_IGNORE)) {
		int exist_hops = aspath_count_hops(existattr->aspath);
		int exist_confeds = aspath_count_confeds(existattr->aspath);

		if (CHECK_FLAG(bgp->flags, BGP_FLAG_ASPATH_CONFED)) {
			int aspath_hops;

			aspath_hops = aspath_count_hops(newattr->aspath);
			aspath_hops += aspath_count_confeds(newattr->aspath);

			if (aspath_hops < (exist_hops + exist_confeds)) {
				*reason = bgp_path_selection_confed_as_path;
				if (debug)
					zlog_debug(
						"%s: %s wins over %s due to aspath (with confeds) hopcount %d < %d",
						pfx_buf, new_buf, exist_buf,
						aspath_hops,
						(exist_hops + exist_confeds));
				return 1;
			}

			if (aspath_hops > (exist_hops + exist_confeds)) {
				*reason = bgp_path_selection_confed_as_path;
				if (debug)
					zlog_debug(
						"%s: %s loses to %s due to aspath (with confeds) hopcount %d > %d",
						pfx_buf, new_buf, exist_buf,
						aspath_hops,
						(exist_hops + exist_confeds));
				return 0;
			}
		} else {
			int newhops = aspath_count_hops(newattr->aspath);

			if (newhops < exist_hops) {
				*reason = bgp_path_selection_as_path;
				if (debug)
					zlog_debug(
						"%s: %s wins over %s due to aspath hopcount %d < %d",
						pfx_buf, new_buf, exist_buf,
						newhops, exist_hops);
				return 1;
			}

			if (newhops > exist_hops) {
				*reason = bgp_path_selection_as_path;
				if (debug)
					zlog_debug(
						"%s: %s loses to %s due to aspath hopcount %d > %d",
						pfx_buf, new_buf, exist_buf,
						newhops, exist_hops);
				return 0;
			}
		}
	}

	/* 5. Origin check. */
	if (newattr->origin < existattr->origin) {
		*reason = bgp_path_selection_origin;
		if (debug)
			zlog_debug("%s: %s wins over %s due to ORIGIN %s < %s",
				   pfx_buf, new_buf, exist_buf,
				   bgp_origin_long_str[newattr->origin],
				   bgp_origin_long_str[existattr->origin]);
		return 1;
	}

	if (newattr->origin > existattr->origin) {
		*reason = bgp_path_selection_origin;
		if (debug)
			zlog_debug("%s: %s loses to %s due to ORIGIN %s > %s",
				   pfx_buf, new_buf, exist_buf,
				   bgp_origin_long_str[newattr->origin],
				   bgp_origin_long_str[existattr->origin]);
		return 0;
	}

	/* 6. MED check. */
	internal_as_route = (aspath_count_hops(newattr->aspath) == 0
			     && aspath_count_hops(existattr->aspath) == 0);
	confed_as_route = (aspath_count_confeds(newattr->aspath) > 0
			   && aspath_count_confeds(existattr->aspath) > 0
			   && aspath_count_hops(newattr->aspath) == 0
			   && aspath_count_hops(existattr->aspath) == 0);

	if (CHECK_FLAG(bgp->flags, BGP_FLAG_ALWAYS_COMPARE_MED)
	    || (CHECK_FLAG(bgp->flags, BGP_FLAG_MED_CONFED) && confed_as_route)
	    || aspath_cmp_left(newattr->aspath, existattr->aspath)
	    || aspath_cmp_left_confed(newattr->aspath, existattr->aspath)
	    || internal_as_route) {
		new_med = bgp_med_value(new->attr, bgp);
		exist_med = bgp_med_value(exist->attr, bgp);

		if (new_med < exist_med) {
			*reason = bgp_path_selection_med;
			if (debug)
				zlog_debug(
					"%s: %s wins over %s due to MED %d < %d",
					pfx_buf, new_buf, exist_buf, new_med,
					exist_med);
			return 1;
		}

		if (new_med > exist_med) {
			*reason = bgp_path_selection_med;
			if (debug)
				zlog_debug(
					"%s: %s loses to %s due to MED %d > %d",
					pfx_buf, new_buf, exist_buf, new_med,
					exist_med);
			return 0;
		}
	}

	/* 7. Peer type check. */
	new_sort = new->peer->sort;
	exist_sort = exist->peer->sort;

	if (new_sort == BGP_PEER_EBGP
	    && (exist_sort == BGP_PEER_IBGP || exist_sort == BGP_PEER_CONFED)) {
		*reason = bgp_path_selection_peer;
		if (debug)
			zlog_debug(
				"%s: %s wins over %s due to eBGP peer > iBGP peer",
				pfx_buf, new_buf, exist_buf);
		if (!CHECK_FLAG(bgp->flags, BGP_FLAG_PEERTYPE_MULTIPATH_RELAX))
			return 1;
		peer_sort_ret = 1;
	}

	if (exist_sort == BGP_PEER_EBGP
	    && (new_sort == BGP_PEER_IBGP || new_sort == BGP_PEER_CONFED)) {
		*reason = bgp_path_selection_peer;
		if (debug)
			zlog_debug(
				"%s: %s loses to %s due to iBGP peer < eBGP peer",
				pfx_buf, new_buf, exist_buf);
		if (!CHECK_FLAG(bgp->flags, BGP_FLAG_PEERTYPE_MULTIPATH_RELAX))
			return 0;
		peer_sort_ret = 0;
	}

	/* 8. IGP metric check. */
	newm = existm = 0;

	if (new->extra)
		newm = new->extra->igpmetric;
	if (exist->extra)
		existm = exist->extra->igpmetric;

	if (newm < existm) {
		if (debug && peer_sort_ret < 0)
			zlog_debug(
				"%s: %s wins over %s due to IGP metric %u < %u",
				pfx_buf, new_buf, exist_buf, newm, existm);
		igp_metric_ret = 1;
	}

	if (newm > existm) {
		if (debug && peer_sort_ret < 0)
			zlog_debug(
				"%s: %s loses to %s due to IGP metric %u > %u",
				pfx_buf, new_buf, exist_buf, newm, existm);
		igp_metric_ret = 0;
	}

	/* 9. Same IGP metric. Compare the cluster list length as
	   representative of IGP hops metric. Rewrite the metric value
	   pair (newm, existm) with the cluster list length. Prefer the
	   path with smaller cluster list length.                       */
	if (newm == existm) {
		if (peer_sort_lookup(new->peer) == BGP_PEER_IBGP &&
		    peer_sort_lookup(exist->peer) == BGP_PEER_IBGP &&
		    (mpath_cfg == NULL || mpath_cfg->same_clusterlen)) {
			newm = BGP_CLUSTER_LIST_LENGTH(new->attr);
			existm = BGP_CLUSTER_LIST_LENGTH(exist->attr);

			if (newm < existm) {
				if (debug && peer_sort_ret < 0)
					zlog_debug(
						"%s: %s wins over %s due to CLUSTER_LIST length %u < %u",
						pfx_buf, new_buf, exist_buf,
						newm, existm);
				igp_metric_ret = 1;
			}

			if (newm > existm) {
				if (debug && peer_sort_ret < 0)
					zlog_debug(
						"%s: %s loses to %s due to CLUSTER_LIST length %u > %u",
						pfx_buf, new_buf, exist_buf,
						newm, existm);
				igp_metric_ret = 0;
			}
		}
	}

	/* 10. confed-external vs. confed-internal */
	if (CHECK_FLAG(bgp->config, BGP_CONFIG_CONFEDERATION)) {
		if (new_sort == BGP_PEER_CONFED
		    && exist_sort == BGP_PEER_IBGP) {
			*reason = bgp_path_selection_confed;
			if (debug)
				zlog_debug(
					"%s: %s wins over %s due to confed-external peer > confed-internal peer",
					pfx_buf, new_buf, exist_buf);
			if (!CHECK_FLAG(bgp->flags,
					BGP_FLAG_PEERTYPE_MULTIPATH_RELAX))
				return 1;
			peer_sort_ret = 1;
		}

		if (exist_sort == BGP_PEER_CONFED
		    && new_sort == BGP_PEER_IBGP) {
			*reason = bgp_path_selection_confed;
			if (debug)
				zlog_debug(
					"%s: %s loses to %s due to confed-internal peer < confed-external peer",
					pfx_buf, new_buf, exist_buf);
			if (!CHECK_FLAG(bgp->flags,
					BGP_FLAG_PEERTYPE_MULTIPATH_RELAX))
				return 0;
			peer_sort_ret = 0;
		}
	}

	/* 11. Maximum path check. */
	if (newm == existm) {
		/* If one path has a label but the other does not, do not treat
		 * them as equals for multipath
		 */
		if ((new->extra &&bgp_is_valid_label(&new->extra->label[0]))
		    != (exist->extra
			&& bgp_is_valid_label(&exist->extra->label[0]))) {
			if (debug)
				zlog_debug(
					"%s: %s and %s cannot be multipath, one has a label while the other does not",
					pfx_buf, new_buf, exist_buf);
		} else if (CHECK_FLAG(bgp->flags,
				      BGP_FLAG_ASPATH_MULTIPATH_RELAX)) {

			/*
			 * For the two paths, all comparison steps till IGP
			 * metric
			 * have succeeded - including AS_PATH hop count. Since
			 * 'bgp
			 * bestpath as-path multipath-relax' knob is on, we
			 * don't need
			 * an exact match of AS_PATH. Thus, mark the paths are
			 * equal.
			 * That will trigger both these paths to get into the
			 * multipath
			 * array.
			 */
			*paths_eq = 1;

			if (debug)
				zlog_debug(
					"%s: %s and %s are equal via multipath-relax",
					pfx_buf, new_buf, exist_buf);
		} else if (new->peer->sort == BGP_PEER_IBGP) {
			if (aspath_cmp(new->attr->aspath,
				       exist->attr->aspath)) {
				*paths_eq = 1;

				if (debug)
					zlog_debug(
						"%s: %s and %s are equal via matching aspaths",
						pfx_buf, new_buf, exist_buf);
			}
		} else if (new->peer->as == exist->peer->as) {
			*paths_eq = 1;

			if (debug)
				zlog_debug(
					"%s: %s and %s are equal via same remote-as",
					pfx_buf, new_buf, exist_buf);
		}
	} else {
		/*
		 * TODO: If unequal cost ibgp multipath is enabled we can
		 * mark the paths as equal here instead of returning
		 */

		/* Prior to the addition of BGP_FLAG_PEERTYPE_MULTIPATH_RELAX,
		 * if either step 7 or 10 (peer type checks) yielded a winner,
		 * that result was returned immediately. Returning from step 10
		 * ignored the return value computed in steps 8 and 9 (IGP
		 * metric checks). In order to preserve that behavior, if
		 * peer_sort_ret is set, return that rather than igp_metric_ret.
		 */
		ret = peer_sort_ret;
		if (peer_sort_ret < 0) {
			ret = igp_metric_ret;
			if (debug) {
				if (ret == 1)
					zlog_debug(
						"%s: %s wins over %s after IGP metric comparison",
						pfx_buf, new_buf, exist_buf);
				else
					zlog_debug(
						"%s: %s loses to %s after IGP metric comparison",
						pfx_buf, new_buf, exist_buf);
			}
			*reason = bgp_path_selection_igp_metric;
		}
		return ret;
	}

	/*
	 * At this point, the decision whether to set *paths_eq = 1 has been
	 * completed. If we deferred returning because of bestpath peer-type
	 * relax configuration, return now.
	 */
	if (peer_sort_ret >= 0)
		return peer_sort_ret;

	/* 12. If both paths are external, prefer the path that was received
	   first (the oldest one).  This step minimizes route-flap, since a
	   newer path won't displace an older one, even if it was the
	   preferred route based on the additional decision criteria below.  */
	if (!CHECK_FLAG(bgp->flags, BGP_FLAG_COMPARE_ROUTER_ID)
	    && new_sort == BGP_PEER_EBGP && exist_sort == BGP_PEER_EBGP) {
		if (CHECK_FLAG(new->flags, BGP_PATH_SELECTED)) {
			*reason = bgp_path_selection_older;
			if (debug)
				zlog_debug(
					"%s: %s wins over %s due to oldest external",
					pfx_buf, new_buf, exist_buf);
			return 1;
		}

		if (CHECK_FLAG(exist->flags, BGP_PATH_SELECTED)) {
			*reason = bgp_path_selection_older;
			if (debug)
				zlog_debug(
					"%s: %s loses to %s due to oldest external",
					pfx_buf, new_buf, exist_buf);
			return 0;
		}
	}

	/* 13. Router-ID comparison. */
	/* If one of the paths is "stale", the corresponding peer router-id will
	 * be 0 and would always win over the other path. If originator id is
	 * used for the comparison, it will decide which path is better.
	 */
	if (newattr->flag & ATTR_FLAG_BIT(BGP_ATTR_ORIGINATOR_ID))
		new_id.s_addr = newattr->originator_id.s_addr;
	else
		new_id.s_addr = new->peer->remote_id.s_addr;
	if (existattr->flag & ATTR_FLAG_BIT(BGP_ATTR_ORIGINATOR_ID))
		exist_id.s_addr = existattr->originator_id.s_addr;
	else
		exist_id.s_addr = exist->peer->remote_id.s_addr;

	if (ntohl(new_id.s_addr) < ntohl(exist_id.s_addr)) {
		*reason = bgp_path_selection_router_id;
		if (debug)
			zlog_debug(
				"%s: %s wins over %s due to Router-ID comparison",
				pfx_buf, new_buf, exist_buf);
		return 1;
	}

	if (ntohl(new_id.s_addr) > ntohl(exist_id.s_addr)) {
		*reason = bgp_path_selection_router_id;
		if (debug)
			zlog_debug(
				"%s: %s loses to %s due to Router-ID comparison",
				pfx_buf, new_buf, exist_buf);
		return 0;
	}

	/* 14. Cluster length comparison. */
	new_cluster = BGP_CLUSTER_LIST_LENGTH(new->attr);
	exist_cluster = BGP_CLUSTER_LIST_LENGTH(exist->attr);

	if (new_cluster < exist_cluster) {
		*reason = bgp_path_selection_cluster_length;
		if (debug)
			zlog_debug(
				"%s: %s wins over %s due to CLUSTER_LIST length %d < %d",
				pfx_buf, new_buf, exist_buf, new_cluster,
				exist_cluster);
		return 1;
	}

	if (new_cluster > exist_cluster) {
		*reason = bgp_path_selection_cluster_length;
		if (debug)
			zlog_debug(
				"%s: %s loses to %s due to CLUSTER_LIST length %d > %d",
				pfx_buf, new_buf, exist_buf, new_cluster,
				exist_cluster);
		return 0;
	}

	/* 15. Neighbor address comparison. */
	/* Do this only if neither path is "stale" as stale paths do not have
	 * valid peer information (as the connection may or may not be up).
	 */
	if (CHECK_FLAG(exist->flags, BGP_PATH_STALE)) {
		*reason = bgp_path_selection_stale;
		if (debug)
			zlog_debug(
				"%s: %s wins over %s due to latter path being STALE",
				pfx_buf, new_buf, exist_buf);
		return 1;
	}

	if (CHECK_FLAG(new->flags, BGP_PATH_STALE)) {
		*reason = bgp_path_selection_stale;
		if (debug)
			zlog_debug(
				"%s: %s loses to %s due to former path being STALE",
				pfx_buf, new_buf, exist_buf);
		return 0;
	}

	/* locally configured routes to advertise do not have su_remote */
	if (new->peer->su_remote == NULL) {
		*reason = bgp_path_selection_local_configured;
		return 0;
	}
	if (exist->peer->su_remote == NULL) {
		*reason = bgp_path_selection_local_configured;
		return 1;
	}

	ret = sockunion_cmp(new->peer->su_remote, exist->peer->su_remote);

	if (ret == 1) {
		*reason = bgp_path_selection_neighbor_ip;
		if (debug)
			zlog_debug(
				"%s: %s loses to %s due to Neighor IP comparison",
				pfx_buf, new_buf, exist_buf);
		return 0;
	}

	if (ret == -1) {
		*reason = bgp_path_selection_neighbor_ip;
		if (debug)
			zlog_debug(
				"%s: %s wins over %s due to Neighor IP comparison",
				pfx_buf, new_buf, exist_buf);
		return 1;
	}

	*reason = bgp_path_selection_default;
	if (debug)
		zlog_debug("%s: %s wins over %s due to nothing left to compare",
			   pfx_buf, new_buf, exist_buf);

	return 1;
}


int bgp_evpn_path_info_cmp(struct bgp *bgp, struct bgp_path_info *new,
			     struct bgp_path_info *exist, int *paths_eq)
{
	enum bgp_path_selection_reason reason;
	char pfx_buf[PREFIX2STR_BUFFER];

	return bgp_path_info_cmp(bgp, new, exist, paths_eq, NULL, 0, pfx_buf,
				AFI_L2VPN, SAFI_EVPN, &reason);
}

/* Compare two bgp route entity.  Return -1 if new is preferred, 1 if exist
 * is preferred, or 0 if they are the same (usually will only occur if
 * multipath is enabled
 * This version is compatible with */
int bgp_path_info_cmp_compatible(struct bgp *bgp, struct bgp_path_info *new,
				 struct bgp_path_info *exist, char *pfx_buf,
				 afi_t afi, safi_t safi,
				 enum bgp_path_selection_reason *reason)
{
	int paths_eq;
	int ret;
	ret = bgp_path_info_cmp(bgp, new, exist, &paths_eq, NULL, 0, pfx_buf,
				afi, safi, reason);

	if (paths_eq)
		ret = 0;
	else {
		if (ret == 1)
			ret = -1;
		else
			ret = 1;
	}
	return ret;
}

static enum filter_type bgp_input_filter(struct peer *peer,
					 const struct prefix *p,
					 struct attr *attr, afi_t afi,
					 safi_t safi)
{
	struct bgp_filter *filter;
	enum filter_type ret = FILTER_PERMIT;

	filter = &peer->filter[afi][safi];

#define FILTER_EXIST_WARN(F, f, filter)                                        \
	if (BGP_DEBUG(update, UPDATE_IN) && !(F##_IN(filter)))                 \
		zlog_debug("%s: Could not find configured input %s-list %s!",  \
			   peer->host, #f, F##_IN_NAME(filter));

	if (DISTRIBUTE_IN_NAME(filter)) {
		FILTER_EXIST_WARN(DISTRIBUTE, distribute, filter);

		if (access_list_apply(DISTRIBUTE_IN(filter), p)
		    == FILTER_DENY) {
			ret = FILTER_DENY;
			goto done;
		}
	}

	if (PREFIX_LIST_IN_NAME(filter)) {
		FILTER_EXIST_WARN(PREFIX_LIST, prefix, filter);

		if (prefix_list_apply(PREFIX_LIST_IN(filter), p)
		    == PREFIX_DENY) {
			ret = FILTER_DENY;
			goto done;
		}
	}

	if (FILTER_LIST_IN_NAME(filter)) {
		FILTER_EXIST_WARN(FILTER_LIST, as, filter);

		if (as_list_apply(FILTER_LIST_IN(filter), attr->aspath)
		    == AS_FILTER_DENY) {
			ret = FILTER_DENY;
			goto done;
		}
	}

done:
	if (frrtrace_enabled(frr_bgp, input_filter)) {
		char pfxprint[PREFIX2STR_BUFFER];

		prefix2str(p, pfxprint, sizeof(pfxprint));
		frrtrace(5, frr_bgp, input_filter, peer, pfxprint, afi, safi,
			 ret == FILTER_PERMIT ? "permit" : "deny");
	}

	return ret;
#undef FILTER_EXIST_WARN
}

static enum filter_type bgp_output_filter(struct peer *peer,
					  const struct prefix *p,
					  struct attr *attr, afi_t afi,
					  safi_t safi)
{
	struct bgp_filter *filter;
	enum filter_type ret = FILTER_PERMIT;

	filter = &peer->filter[afi][safi];

#define FILTER_EXIST_WARN(F, f, filter)                                        \
	if (BGP_DEBUG(update, UPDATE_OUT) && !(F##_OUT(filter)))               \
		zlog_debug("%s: Could not find configured output %s-list %s!", \
			   peer->host, #f, F##_OUT_NAME(filter));

	if (DISTRIBUTE_OUT_NAME(filter)) {
		FILTER_EXIST_WARN(DISTRIBUTE, distribute, filter);

		if (access_list_apply(DISTRIBUTE_OUT(filter), p)
		    == FILTER_DENY) {
			ret = FILTER_DENY;
			goto done;
		}
	}

	if (PREFIX_LIST_OUT_NAME(filter)) {
		FILTER_EXIST_WARN(PREFIX_LIST, prefix, filter);

		if (prefix_list_apply(PREFIX_LIST_OUT(filter), p)
		    == PREFIX_DENY) {
			ret = FILTER_DENY;
			goto done;
		}
	}

	if (FILTER_LIST_OUT_NAME(filter)) {
		FILTER_EXIST_WARN(FILTER_LIST, as, filter);

		if (as_list_apply(FILTER_LIST_OUT(filter), attr->aspath)
		    == AS_FILTER_DENY) {
			ret = FILTER_DENY;
			goto done;
		}
	}

	if (frrtrace_enabled(frr_bgp, output_filter)) {
		char pfxprint[PREFIX2STR_BUFFER];

		prefix2str(p, pfxprint, sizeof(pfxprint));
		frrtrace(5, frr_bgp, output_filter, peer, pfxprint, afi, safi,
			 ret == FILTER_PERMIT ? "permit" : "deny");
	}

done:
	return ret;
#undef FILTER_EXIST_WARN
}

/* If community attribute includes no_export then return 1. */
static bool bgp_community_filter(struct peer *peer, struct attr *attr)
{
	if (bgp_attr_get_community(attr)) {
		/* NO_ADVERTISE check. */
		if (community_include(bgp_attr_get_community(attr),
				      COMMUNITY_NO_ADVERTISE))
			return true;

		/* NO_EXPORT check. */
		if (peer->sort == BGP_PEER_EBGP &&
		    community_include(bgp_attr_get_community(attr),
				      COMMUNITY_NO_EXPORT))
			return true;

		/* NO_EXPORT_SUBCONFED check. */
		if (peer->sort == BGP_PEER_EBGP
		    || peer->sort == BGP_PEER_CONFED)
			if (community_include(bgp_attr_get_community(attr),
					      COMMUNITY_NO_EXPORT_SUBCONFED))
				return true;
	}
	return false;
}

/* Route reflection loop check.  */
static bool bgp_cluster_filter(struct peer *peer, struct attr *attr)
{
	struct in_addr cluster_id;
	struct cluster_list *cluster = bgp_attr_get_cluster(attr);

	if (cluster) {
		if (peer->bgp->config & BGP_CONFIG_CLUSTER_ID)
			cluster_id = peer->bgp->cluster_id;
		else
			cluster_id = peer->bgp->router_id;

		if (cluster_loop_check(cluster, cluster_id))
			return true;
	}
	return false;
}

static bool bgp_otc_filter(struct peer *peer, struct attr *attr)
{
	if (attr->flag & ATTR_FLAG_BIT(BGP_ATTR_OTC)) {
		if (peer->local_role == ROLE_PROVIDER ||
		    peer->local_role == ROLE_RS_SERVER)
			return true;
		if (peer->local_role == ROLE_PEER && attr->otc != peer->as)
			return true;
		return false;
	}
	if (peer->local_role == ROLE_CUSTOMER ||
	    peer->local_role == ROLE_PEER ||
	    peer->local_role == ROLE_RS_CLIENT) {
		attr->flag |= ATTR_FLAG_BIT(BGP_ATTR_OTC);
		attr->otc = peer->as;
	}
	return false;
}

static bool bgp_otc_egress(struct peer *peer, struct attr *attr)
{
	if (attr->flag & ATTR_FLAG_BIT(BGP_ATTR_OTC)) {
		if (peer->local_role == ROLE_CUSTOMER ||
		    peer->local_role == ROLE_RS_CLIENT ||
		    peer->local_role == ROLE_PEER)
			return true;
		return false;
	}
	if (peer->local_role == ROLE_PROVIDER ||
	    peer->local_role == ROLE_PEER ||
	    peer->local_role == ROLE_RS_SERVER) {
		attr->flag |= ATTR_FLAG_BIT(BGP_ATTR_OTC);
		attr->otc = peer->bgp->as;
	}
	return false;
}

static bool bgp_check_role_applicability(afi_t afi, safi_t safi)
{
	return ((afi == AFI_IP || afi == AFI_IP6) && safi == SAFI_UNICAST);
}

static int bgp_input_modifier(struct peer *peer, const struct prefix *p,
			      struct attr *attr, afi_t afi, safi_t safi,
			      const char *rmap_name, mpls_label_t *label,
			      uint32_t num_labels, struct bgp_dest *dest)
{
	struct bgp_filter *filter;
	struct bgp_path_info rmap_path = { 0 };
	struct bgp_path_info_extra extra = { 0 };
	route_map_result_t ret;
	struct route_map *rmap = NULL;

	filter = &peer->filter[afi][safi];

	/* Apply default weight value. */
	if (peer->weight[afi][safi])
		attr->weight = peer->weight[afi][safi];

	if (rmap_name) {
		rmap = route_map_lookup_by_name(rmap_name);

		if (rmap == NULL)
			return RMAP_DENY;
	} else {
		if (ROUTE_MAP_IN_NAME(filter)) {
			rmap = ROUTE_MAP_IN(filter);

			if (rmap == NULL)
				return RMAP_DENY;
		}
	}

	/* Route map apply. */
	if (rmap) {
		memset(&rmap_path, 0, sizeof(rmap_path));
		/* Duplicate current value to new structure for modification. */
		rmap_path.peer = peer;
		rmap_path.attr = attr;
		rmap_path.extra = &extra;
		rmap_path.net = dest;

		extra.num_labels = num_labels;
		if (label && num_labels && num_labels <= BGP_MAX_LABELS)
			memcpy(extra.label, label,
				num_labels * sizeof(mpls_label_t));

		SET_FLAG(peer->rmap_type, PEER_RMAP_TYPE_IN);

		/* Apply BGP route map to the attribute. */
		ret = route_map_apply(rmap, p, &rmap_path);

		peer->rmap_type = 0;

		if (ret == RMAP_DENYMATCH)
			return RMAP_DENY;
	}
	return RMAP_PERMIT;
}

static int bgp_output_modifier(struct peer *peer, const struct prefix *p,
			       struct attr *attr, afi_t afi, safi_t safi,
			       const char *rmap_name)
{
	struct bgp_path_info rmap_path;
	route_map_result_t ret;
	struct route_map *rmap = NULL;
	uint8_t rmap_type;

	/*
	 * So if we get to this point and have no rmap_name
	 * we want to just show the output as it currently
	 * exists.
	 */
	if (!rmap_name)
		return RMAP_PERMIT;

	/* Apply default weight value. */
	if (peer->weight[afi][safi])
		attr->weight = peer->weight[afi][safi];

	rmap = route_map_lookup_by_name(rmap_name);

	/*
	 * If we have a route map name and we do not find
	 * the routemap that means we have an implicit
	 * deny.
	 */
	if (rmap == NULL)
		return RMAP_DENY;

	memset(&rmap_path, 0, sizeof(rmap_path));
	/* Route map apply. */
	/* Duplicate current value to new structure for modification. */
	rmap_path.peer = peer;
	rmap_path.attr = attr;

	rmap_type = peer->rmap_type;
	SET_FLAG(peer->rmap_type, PEER_RMAP_TYPE_OUT);

	/* Apply BGP route map to the attribute. */
	ret = route_map_apply(rmap, p, &rmap_path);

	peer->rmap_type = rmap_type;

	if (ret == RMAP_DENYMATCH)
		/*
		 * caller has multiple error paths with bgp_attr_flush()
		 */
		return RMAP_DENY;

	return RMAP_PERMIT;
}

/* If this is an EBGP peer with remove-private-AS */
static void bgp_peer_remove_private_as(struct bgp *bgp, afi_t afi, safi_t safi,
				       struct peer *peer, struct attr *attr)
{
	if (peer->sort == BGP_PEER_EBGP
	    && (peer_af_flag_check(peer, afi, safi,
				   PEER_FLAG_REMOVE_PRIVATE_AS_ALL_REPLACE)
		|| peer_af_flag_check(peer, afi, safi,
				      PEER_FLAG_REMOVE_PRIVATE_AS_REPLACE)
		|| peer_af_flag_check(peer, afi, safi,
				      PEER_FLAG_REMOVE_PRIVATE_AS_ALL)
		|| peer_af_flag_check(peer, afi, safi,
				      PEER_FLAG_REMOVE_PRIVATE_AS))) {
		// Take action on the entire aspath
		if (peer_af_flag_check(peer, afi, safi,
				       PEER_FLAG_REMOVE_PRIVATE_AS_ALL_REPLACE)
		    || peer_af_flag_check(peer, afi, safi,
					  PEER_FLAG_REMOVE_PRIVATE_AS_ALL)) {
			if (peer_af_flag_check(
				    peer, afi, safi,
				    PEER_FLAG_REMOVE_PRIVATE_AS_ALL_REPLACE))
				attr->aspath = aspath_replace_private_asns(
					attr->aspath, bgp->as, peer->as);

			/*
			 * Even if the aspath consists of just private ASNs we
			 * need to walk the AS-Path to maintain all instances
			 * of the peer's ASN to break possible loops.
			 */
			else
				attr->aspath = aspath_remove_private_asns(
					attr->aspath, peer->as);
		}

		// 'all' was not specified so the entire aspath must be private
		// ASNs
		// for us to do anything
		else if (aspath_private_as_check(attr->aspath)) {
			if (peer_af_flag_check(
				    peer, afi, safi,
				    PEER_FLAG_REMOVE_PRIVATE_AS_REPLACE))
				attr->aspath = aspath_replace_private_asns(
					attr->aspath, bgp->as, peer->as);
			else
				/*
				 * Walk the aspath to retain any instances of
				 * the peer_asn
				 */
				attr->aspath = aspath_remove_private_asns(
					attr->aspath, peer->as);
		}
	}
}

/* If this is an EBGP peer with as-override */
static void bgp_peer_as_override(struct bgp *bgp, afi_t afi, safi_t safi,
				 struct peer *peer, struct attr *attr)
{
	if (peer->sort == BGP_PEER_EBGP
	    && peer_af_flag_check(peer, afi, safi, PEER_FLAG_AS_OVERRIDE)) {
		if (aspath_single_asn_check(attr->aspath, peer->as))
			attr->aspath = aspath_replace_specific_asn(
				attr->aspath, peer->as, bgp->as);
	}
}

void bgp_attr_add_llgr_community(struct attr *attr)
{
	struct community *old;
	struct community *new;
	struct community *merge;
	struct community *llgr;

	old = bgp_attr_get_community(attr);
	llgr = community_str2com("llgr-stale");

	assert(llgr);

	if (old) {
		merge = community_merge(community_dup(old), llgr);

		if (old->refcnt == 0)
			community_free(&old);

		new = community_uniq_sort(merge);
		community_free(&merge);
	} else {
		new = community_dup(llgr);
	}

	community_free(&llgr);

	bgp_attr_set_community(attr, new);
}

void bgp_attr_add_gshut_community(struct attr *attr)
{
	struct community *old;
	struct community *new;
	struct community *merge;
	struct community *gshut;

	old = bgp_attr_get_community(attr);
	gshut = community_str2com("graceful-shutdown");

	assert(gshut);

	if (old) {
		merge = community_merge(community_dup(old), gshut);

		if (old->refcnt == 0)
			community_free(&old);

		new = community_uniq_sort(merge);
		community_free(&merge);
	} else {
		new = community_dup(gshut);
	}

	community_free(&gshut);
	bgp_attr_set_community(attr, new);

	/* When we add the graceful-shutdown community we must also
	 * lower the local-preference */
	attr->flag |= ATTR_FLAG_BIT(BGP_ATTR_LOCAL_PREF);
	attr->local_pref = BGP_GSHUT_LOCAL_PREF;
}


/* Notify BGP Conditional advertisement scanner process. */
void bgp_notify_conditional_adv_scanner(struct update_subgroup *subgrp)
{
	struct peer *peer = SUBGRP_PEER(subgrp);
	afi_t afi = SUBGRP_AFI(subgrp);
	safi_t safi = SUBGRP_SAFI(subgrp);
	struct bgp_filter *filter = &peer->filter[afi][safi];

	if (!ADVERTISE_MAP_NAME(filter))
		return;

	if (!CHECK_FLAG(peer->flags, PEER_FLAG_CONFIG_NODE))
		return;

	peer->advmap_table_change = true;
}


void subgroup_announce_reset_nhop(uint8_t family, struct attr *attr)
{
	if (family == AF_INET) {
		attr->nexthop.s_addr = INADDR_ANY;
		attr->mp_nexthop_global_in.s_addr = INADDR_ANY;
	}
	if (family == AF_INET6)
		memset(&attr->mp_nexthop_global, 0, IPV6_MAX_BYTELEN);
	if (family == AF_EVPN)
		memset(&attr->mp_nexthop_global_in, 0, BGP_ATTR_NHLEN_IPV4);
}

bool subgroup_announce_check(struct bgp_dest *dest, struct bgp_path_info *pi,
			     struct update_subgroup *subgrp,
			     const struct prefix *p, struct attr *attr,
			     struct attr *post_attr)
{
	struct bgp_filter *filter;
	struct peer *from;
	struct peer *peer;
	struct peer *onlypeer;
	struct bgp *bgp;
	struct attr *piattr;
	route_map_result_t ret;
	int transparent;
	int reflect;
	afi_t afi;
	safi_t safi;
	int samepeer_safe = 0; /* for synthetic mplsvpns routes */
	bool nh_reset = false;
	uint64_t cum_bw;

	if (DISABLE_BGP_ANNOUNCE)
		return false;

	afi = SUBGRP_AFI(subgrp);
	safi = SUBGRP_SAFI(subgrp);
	peer = SUBGRP_PEER(subgrp);
	onlypeer = NULL;
	if (CHECK_FLAG(peer->flags, PEER_FLAG_LONESOUL))
		onlypeer = SUBGRP_PFIRST(subgrp)->peer;

	from = pi->peer;
	filter = &peer->filter[afi][safi];
	bgp = SUBGRP_INST(subgrp);
	piattr = bgp_path_info_mpath_count(pi) ? bgp_path_info_mpath_attr(pi)
					       : pi->attr;

	if (CHECK_FLAG(peer->af_flags[afi][safi], PEER_FLAG_MAX_PREFIX_OUT) &&
	    peer->pmax_out[afi][safi] != 0 &&
	    subgrp->pscount >= peer->pmax_out[afi][safi]) {
		if (BGP_DEBUG(update, UPDATE_OUT) ||
		    BGP_DEBUG(update, UPDATE_PREFIX)) {
			zlog_debug("%s reached maximum prefix to be send (%u)",
				   peer->host, peer->pmax_out[afi][safi]);
		}
		return false;
	}

#ifdef ENABLE_BGP_VNC
	if (((afi == AFI_IP) || (afi == AFI_IP6)) && (safi == SAFI_MPLS_VPN)
	    && ((pi->type == ZEBRA_ROUTE_BGP_DIRECT)
		|| (pi->type == ZEBRA_ROUTE_BGP_DIRECT_EXT))) {

		/*
		 * direct and direct_ext type routes originate internally even
		 * though they can have peer pointers that reference other
		 * systems
		 */
		zlog_debug("%s: pfx %pFX bgp_direct->vpn route peer safe",
			   __func__, p);
		samepeer_safe = 1;
	}
#endif

	if (((afi == AFI_IP) || (afi == AFI_IP6))
	    && ((safi == SAFI_MPLS_VPN) || (safi == SAFI_UNICAST))
	    && (pi->type == ZEBRA_ROUTE_BGP)
	    && (pi->sub_type == BGP_ROUTE_IMPORTED)) {

		/* Applies to routes leaked vpn->vrf and vrf->vpn */

		samepeer_safe = 1;
	}

	/* With addpath we may be asked to TX all kinds of paths so make sure
	 * pi is valid */
	if (!CHECK_FLAG(pi->flags, BGP_PATH_VALID)
	    || CHECK_FLAG(pi->flags, BGP_PATH_HISTORY)
	    || CHECK_FLAG(pi->flags, BGP_PATH_REMOVED)) {
		return false;
	}

	/* If this is not the bestpath then check to see if there is an enabled
	 * addpath
	 * feature that requires us to advertise it */
	if (!CHECK_FLAG(pi->flags, BGP_PATH_SELECTED)) {
		if (!bgp_addpath_tx_path(peer->addpath_type[afi][safi], pi)) {
			return false;
		}
	}

	/* Aggregate-address suppress check. */
	if (bgp_path_suppressed(pi) && !UNSUPPRESS_MAP_NAME(filter))
		return false;

	/*
	 * If we are doing VRF 2 VRF leaking via the import
	 * statement, we want to prevent the route going
	 * off box as that the RT and RD created are localy
	 * significant and globaly useless.
	 */
	if (safi == SAFI_MPLS_VPN && pi->extra && pi->extra->num_labels
	    && pi->extra->label[0] == BGP_PREVENT_VRF_2_VRF_LEAK)
		return false;

	/* If it's labeled safi, make sure the route has a valid label. */
	if (safi == SAFI_LABELED_UNICAST) {
		mpls_label_t label = bgp_adv_label(dest, pi, peer, afi, safi);
		if (!bgp_is_valid_label(&label)) {
			if (bgp_debug_update(NULL, p, subgrp->update_group, 0))
				zlog_debug("u%" PRIu64 ":s%" PRIu64
					   " %pFX is filtered - no label (%p)",
					   subgrp->update_group->id, subgrp->id,
					   p, &label);
			return false;
		}
	}

	/* Do not send back route to sender. */
	if (onlypeer && from == onlypeer) {
		return false;
	}

	/* Do not send the default route in the BGP table if the neighbor is
	 * configured for default-originate */
	if (CHECK_FLAG(peer->af_flags[afi][safi],
		       PEER_FLAG_DEFAULT_ORIGINATE)) {
		if (p->family == AF_INET && p->u.prefix4.s_addr == INADDR_ANY)
			return false;
		else if (p->family == AF_INET6 && p->prefixlen == 0)
			return false;
	}

	/* Transparency check. */
	if (CHECK_FLAG(peer->af_flags[afi][safi], PEER_FLAG_RSERVER_CLIENT)
	    && CHECK_FLAG(from->af_flags[afi][safi], PEER_FLAG_RSERVER_CLIENT))
		transparent = 1;
	else
		transparent = 0;

	/* If community is not disabled check the no-export and local. */
	if (!transparent && bgp_community_filter(peer, piattr)) {
		if (bgp_debug_update(NULL, p, subgrp->update_group, 0))
			zlog_debug("%s: community filter check fail for %pFX",
				   __func__, p);
		return false;
	}

	/* If the attribute has originator-id and it is same as remote
	   peer's id. */
	if (onlypeer && piattr->flag & ATTR_FLAG_BIT(BGP_ATTR_ORIGINATOR_ID)
	    && (IPV4_ADDR_SAME(&onlypeer->remote_id, &piattr->originator_id))) {
		if (bgp_debug_update(NULL, p, subgrp->update_group, 0))
			zlog_debug(
				"%s [Update:SEND] %pFX originator-id is same as remote router-id",
				onlypeer->host, p);
		return false;
	}

	/* ORF prefix-list filter check */
	if (CHECK_FLAG(peer->af_cap[afi][safi], PEER_CAP_ORF_PREFIX_RM_ADV)
	    && (CHECK_FLAG(peer->af_cap[afi][safi], PEER_CAP_ORF_PREFIX_SM_RCV)
		|| CHECK_FLAG(peer->af_cap[afi][safi],
			      PEER_CAP_ORF_PREFIX_SM_OLD_RCV)))
		if (peer->orf_plist[afi][safi]) {
			if (prefix_list_apply(peer->orf_plist[afi][safi], p)
			    == PREFIX_DENY) {
				if (bgp_debug_update(NULL, p,
						     subgrp->update_group, 0))
					zlog_debug(
						"%s [Update:SEND] %pFX is filtered via ORF",
						peer->host, p);
				return false;
			}
		}

	/* Output filter check. */
	if (bgp_output_filter(peer, p, piattr, afi, safi) == FILTER_DENY) {
		if (bgp_debug_update(NULL, p, subgrp->update_group, 0))
			zlog_debug("%s [Update:SEND] %pFX is filtered",
				   peer->host, p);
		return false;
	}

	/* AS path loop check. */
	if (onlypeer && onlypeer->as_path_loop_detection
	    && aspath_loop_check(piattr->aspath, onlypeer->as)) {
		if (bgp_debug_update(NULL, p, subgrp->update_group, 0))
			zlog_debug(
				"%s [Update:SEND] suppress announcement to peer AS %u that is part of AS path.",
				onlypeer->host, onlypeer->as);
		return false;
	}

	/* If we're a CONFED we need to loop check the CONFED ID too */
	if (CHECK_FLAG(bgp->config, BGP_CONFIG_CONFEDERATION)) {
		if (aspath_loop_check(piattr->aspath, bgp->confed_id)) {
			if (bgp_debug_update(NULL, p, subgrp->update_group, 0))
				zlog_debug(
					"%s [Update:SEND] suppress announcement to peer AS %u is AS path.",
					peer->host, bgp->confed_id);
			return false;
		}
	}

	/* Route-Reflect check. */
	if (from->sort == BGP_PEER_IBGP && peer->sort == BGP_PEER_IBGP)
		reflect = 1;
	else
		reflect = 0;

	/* IBGP reflection check. */
	if (reflect && !samepeer_safe) {
		/* A route from a Client peer. */
		if (CHECK_FLAG(from->af_flags[afi][safi],
			       PEER_FLAG_REFLECTOR_CLIENT)) {
			/* Reflect to all the Non-Client peers and also to the
			   Client peers other than the originator.  Originator
			   check
			   is already done.  So there is noting to do. */
			/* no bgp client-to-client reflection check. */
			if (CHECK_FLAG(bgp->flags,
				       BGP_FLAG_NO_CLIENT_TO_CLIENT))
				if (CHECK_FLAG(peer->af_flags[afi][safi],
					       PEER_FLAG_REFLECTOR_CLIENT))
					return false;
		} else {
			/* A route from a Non-client peer. Reflect to all other
			   clients. */
			if (!CHECK_FLAG(peer->af_flags[afi][safi],
					PEER_FLAG_REFLECTOR_CLIENT))
				return false;
		}
	}

	/* For modify attribute, copy it to temporary structure.
	 * post_attr comes from BGP conditional advertisements, where
	 * attributes are already processed by advertise-map route-map,
	 * and this needs to be saved instead of overwriting from the
	 * path attributes.
	 */
	if (post_attr)
		*attr = *post_attr;
	else
		*attr = *piattr;

	/* If local-preference is not set. */
	if ((peer->sort == BGP_PEER_IBGP || peer->sort == BGP_PEER_CONFED)
	    && (!(attr->flag & ATTR_FLAG_BIT(BGP_ATTR_LOCAL_PREF)))) {
		attr->flag |= ATTR_FLAG_BIT(BGP_ATTR_LOCAL_PREF);
		attr->local_pref = bgp->default_local_pref;
	}

	/* If originator-id is not set and the route is to be reflected,
	   set the originator id */
	if (reflect
	    && (!(attr->flag & ATTR_FLAG_BIT(BGP_ATTR_ORIGINATOR_ID)))) {
		IPV4_ADDR_COPY(&(attr->originator_id), &(from->remote_id));
		SET_FLAG(attr->flag, BGP_ATTR_ORIGINATOR_ID);
	}

	/* Remove MED if its an EBGP peer - will get overwritten by route-maps
	 */
	if (peer->sort == BGP_PEER_EBGP
	    && attr->flag & ATTR_FLAG_BIT(BGP_ATTR_MULTI_EXIT_DISC)) {
		if (from != bgp->peer_self && !transparent
		    && !CHECK_FLAG(peer->af_flags[afi][safi],
				   PEER_FLAG_MED_UNCHANGED))
			attr->flag &=
				~(ATTR_FLAG_BIT(BGP_ATTR_MULTI_EXIT_DISC));
	}

	/* Since the nexthop attribute can vary per peer, it is not explicitly
	 * set
	 * in announce check, only certain flags and length (or number of
	 * nexthops
	 * -- for IPv6/MP_REACH) are set here in order to guide the update
	 * formation
	 * code in setting the nexthop(s) on a per peer basis in
	 * reformat_peer().
	 * Typically, the source nexthop in the attribute is preserved but in
	 * the
	 * scenarios where we know it will always be overwritten, we reset the
	 * nexthop to "0" in an attempt to achieve better Update packing. An
	 * example of this is when a prefix from each of 2 IBGP peers needs to
	 * be
	 * announced to an EBGP peer (and they have the same attributes barring
	 * their nexthop).
	 */
	if (reflect)
		SET_FLAG(attr->rmap_change_flags, BATTR_REFLECTED);

#define NEXTHOP_IS_V6                                                          \
	((safi != SAFI_ENCAP && safi != SAFI_MPLS_VPN                          \
	  && (p->family == AF_INET6 || peer_cap_enhe(peer, afi, safi)))        \
	 || ((safi == SAFI_ENCAP || safi == SAFI_MPLS_VPN)                     \
	     && attr->mp_nexthop_len >= IPV6_MAX_BYTELEN))

	/* IPv6/MP starts with 1 nexthop. The link-local address is passed only
	 * if
	 * the peer (group) is configured to receive link-local nexthop
	 * unchanged
	 * and it is available in the prefix OR we're not reflecting the route,
	 * link-local nexthop address is valid and
	 * the peer (group) to whom we're going to announce is on a shared
	 * network
	 * and this is either a self-originated route or the peer is EBGP.
	 * By checking if nexthop LL address is valid we are sure that
	 * we do not announce LL address as `::`.
	 */
	if (NEXTHOP_IS_V6) {
		attr->mp_nexthop_len = BGP_ATTR_NHLEN_IPV6_GLOBAL;
		if ((CHECK_FLAG(peer->af_flags[afi][safi],
				PEER_FLAG_NEXTHOP_LOCAL_UNCHANGED)
		     && IN6_IS_ADDR_LINKLOCAL(&attr->mp_nexthop_local))
		    || (!reflect && !transparent
			&& IN6_IS_ADDR_LINKLOCAL(&peer->nexthop.v6_local)
			&& peer->shared_network
			&& (from == bgp->peer_self
			    || peer->sort == BGP_PEER_EBGP))) {
			attr->mp_nexthop_len =
				BGP_ATTR_NHLEN_IPV6_GLOBAL_AND_LL;
		}

		/* Clear off link-local nexthop in source, whenever it is not
		 * needed to
		 * ensure more prefixes share the same attribute for
		 * announcement.
		 */
		if (!(CHECK_FLAG(peer->af_flags[afi][safi],
				 PEER_FLAG_NEXTHOP_LOCAL_UNCHANGED)))
			memset(&attr->mp_nexthop_local, 0, IPV6_MAX_BYTELEN);
	}

	if (bgp_check_role_applicability(afi, safi) &&
	    bgp_otc_egress(peer, attr))
		return false;

	bgp_peer_remove_private_as(bgp, afi, safi, peer, attr);
	bgp_peer_as_override(bgp, afi, safi, peer, attr);

	/* Route map & unsuppress-map apply. */
	if (!post_attr &&
	    (ROUTE_MAP_OUT_NAME(filter) || bgp_path_suppressed(pi))) {
		struct bgp_path_info rmap_path = {0};
		struct bgp_path_info_extra dummy_rmap_path_extra = {0};
		struct attr dummy_attr = {0};

		/* Fill temp path_info */
		prep_for_rmap_apply(&rmap_path, &dummy_rmap_path_extra, dest,
				    pi, peer, attr);

		/* don't confuse inbound and outbound setting */
		RESET_FLAG(attr->rmap_change_flags);

		/*
		 * The route reflector is not allowed to modify the attributes
		 * of the reflected IBGP routes unless explicitly allowed.
		 */
		if ((from->sort == BGP_PEER_IBGP && peer->sort == BGP_PEER_IBGP)
		    && !CHECK_FLAG(bgp->flags,
				   BGP_FLAG_RR_ALLOW_OUTBOUND_POLICY)) {
			dummy_attr = *attr;
			rmap_path.attr = &dummy_attr;
		}

		SET_FLAG(peer->rmap_type, PEER_RMAP_TYPE_OUT);

		if (bgp_path_suppressed(pi))
			ret = route_map_apply(UNSUPPRESS_MAP(filter), p,
					      &rmap_path);
		else
			ret = route_map_apply(ROUTE_MAP_OUT(filter), p,
					      &rmap_path);

		bgp_attr_flush(&dummy_attr);
		peer->rmap_type = 0;

		if (ret == RMAP_DENYMATCH) {
			if (bgp_debug_update(NULL, p, subgrp->update_group, 0))
				zlog_debug(
					"%s [Update:SEND] %pFX is filtered by route-map '%s'",
					peer->host, p,
					ROUTE_MAP_OUT_NAME(filter));
			bgp_attr_flush(rmap_path.attr);
			return false;
		}
	}

	/* RFC 8212 to prevent route leaks.
	 * This specification intends to improve this situation by requiring the
	 * explicit configuration of both BGP Import and Export Policies for any
	 * External BGP (EBGP) session such as customers, peers, or
	 * confederation boundaries for all enabled address families. Through
	 * codification of the aforementioned requirement, operators will
	 * benefit from consistent behavior across different BGP
	 * implementations.
	 */
	if (CHECK_FLAG(bgp->flags, BGP_FLAG_EBGP_REQUIRES_POLICY))
		if (!bgp_outbound_policy_exists(peer, filter)) {
			if (monotime_since(&bgp->ebgprequirespolicywarning,
					   NULL) > FIFTEENMINUTE2USEC ||
			    bgp->ebgprequirespolicywarning.tv_sec == 0) {
				zlog_warn(
					"EBGP inbound/outbound policy not properly setup, please configure in order for your peering to work correctly");
				monotime(&bgp->ebgprequirespolicywarning);
			}
			return false;
		}

	/* draft-ietf-idr-deprecate-as-set-confed-set
	 * Filter routes having AS_SET or AS_CONFED_SET in the path.
	 * Eventually, This document (if approved) updates RFC 4271
	 * and RFC 5065 by eliminating AS_SET and AS_CONFED_SET types,
	 * and obsoletes RFC 6472.
	 */
	if (peer->bgp->reject_as_sets)
		if (aspath_check_as_sets(attr->aspath))
			return false;

	/* Codification of AS 0 Processing */
	if (aspath_check_as_zero(attr->aspath))
		return false;

	if (bgp_in_graceful_shutdown(bgp)) {
		if (peer->sort == BGP_PEER_IBGP
		    || peer->sort == BGP_PEER_CONFED) {
			attr->flag |= ATTR_FLAG_BIT(BGP_ATTR_LOCAL_PREF);
			attr->local_pref = BGP_GSHUT_LOCAL_PREF;
		} else {
			bgp_attr_add_gshut_community(attr);
		}
	}

	/* A BGP speaker that has advertised the "Long-lived Graceful Restart
	 * Capability" to a neighbor MUST perform the following upon receiving
	 * a route from that neighbor with the "LLGR_STALE" community, or upon
	 * attaching the "LLGR_STALE" community itself per Section 4.2:
	 *
	 * The route SHOULD NOT be advertised to any neighbor from which the
	 * Long-lived Graceful Restart Capability has not been received.
	 */
	if (bgp_attr_get_community(attr) &&
	    community_include(bgp_attr_get_community(attr),
			      COMMUNITY_LLGR_STALE) &&
	    !CHECK_FLAG(peer->cap, PEER_CAP_LLGR_RCV) &&
	    !CHECK_FLAG(peer->cap, PEER_CAP_LLGR_ADV))
		return false;

	/* After route-map has been applied, we check to see if the nexthop to
	 * be carried in the attribute (that is used for the announcement) can
	 * be cleared off or not. We do this in all cases where we would be
	 * setting the nexthop to "ourselves". For IPv6, we only need to
	 * consider
	 * the global nexthop here; the link-local nexthop would have been
	 * cleared
	 * already, and if not, it is required by the update formation code.
	 * Also see earlier comments in this function.
	 */
	/*
	 * If route-map has performed some operation on the nexthop or the peer
	 * configuration says to pass it unchanged, we cannot reset the nexthop
	 * here, so only attempt to do it if these aren't true. Note that the
	 * route-map handler itself might have cleared the nexthop, if for
	 * example,
	 * it is configured as 'peer-address'.
	 */
	if (!bgp_rmap_nhop_changed(attr->rmap_change_flags,
				   piattr->rmap_change_flags)
	    && !transparent
	    && !CHECK_FLAG(peer->af_flags[afi][safi],
			   PEER_FLAG_NEXTHOP_UNCHANGED)) {
		/* We can reset the nexthop, if setting (or forcing) it to
		 * 'self' */
		if (CHECK_FLAG(peer->af_flags[afi][safi],
			       PEER_FLAG_NEXTHOP_SELF)
		    || CHECK_FLAG(peer->af_flags[afi][safi],
				  PEER_FLAG_FORCE_NEXTHOP_SELF)) {
			if (!reflect
			    || CHECK_FLAG(peer->af_flags[afi][safi],
					  PEER_FLAG_FORCE_NEXTHOP_SELF)) {
				subgroup_announce_reset_nhop(
					(peer_cap_enhe(peer, afi, safi)
						 ? AF_INET6
						 : p->family),
					attr);
				nh_reset = true;
			}
		} else if (peer->sort == BGP_PEER_EBGP) {
			/* Can also reset the nexthop if announcing to EBGP, but
			 * only if
			 * no peer in the subgroup is on a shared subnet.
			 * Note: 3rd party nexthop currently implemented for
			 * IPv4 only.
			 */
			if ((p->family == AF_INET) &&
				(!bgp_subgrp_multiaccess_check_v4(
					piattr->nexthop,
					subgrp, from))) {
				subgroup_announce_reset_nhop(
					(peer_cap_enhe(peer, afi, safi)
						 ? AF_INET6
						 : p->family),
						attr);
				nh_reset = true;
			}

			if ((p->family == AF_INET6) &&
				(!bgp_subgrp_multiaccess_check_v6(
					piattr->mp_nexthop_global,
					subgrp, from))) {
				subgroup_announce_reset_nhop(
					(peer_cap_enhe(peer, afi, safi)
						? AF_INET6
						: p->family),
						attr);
				nh_reset = true;
			}



		} else if (CHECK_FLAG(pi->flags, BGP_PATH_ANNC_NH_SELF)) {
			/*
			 * This flag is used for leaked vpn-vrf routes
			 */
			int family = p->family;

			if (peer_cap_enhe(peer, afi, safi))
				family = AF_INET6;

			if (bgp_debug_update(NULL, p, subgrp->update_group, 0))
				zlog_debug(
					"%s: BGP_PATH_ANNC_NH_SELF, family=%s",
					__func__, family2str(family));
			subgroup_announce_reset_nhop(family, attr);
			nh_reset = true;
		}
	}

	/* If IPv6/MP and nexthop does not have any override and happens
	 * to
	 * be a link-local address, reset it so that we don't pass along
	 * the
	 * source's link-local IPv6 address to recipients who may not be
	 * on
	 * the same interface.
	 */
	if (p->family == AF_INET6 || peer_cap_enhe(peer, afi, safi)) {
		if (IN6_IS_ADDR_LINKLOCAL(&attr->mp_nexthop_global)) {
			subgroup_announce_reset_nhop(AF_INET6, attr);
				nh_reset = true;
			}
	}

	/*
	 * When the next hop is set to ourselves, if all multipaths have
	 * link-bandwidth announce the cumulative bandwidth as that makes
	 * the most sense. However, don't modify if the link-bandwidth has
	 * been explicitly set by user policy.
	 */
	if (nh_reset &&
	    bgp_path_info_mpath_chkwtd(bgp, pi) &&
	    (cum_bw = bgp_path_info_mpath_cumbw(pi)) != 0 &&
	    !CHECK_FLAG(attr->rmap_change_flags, BATTR_RMAP_LINK_BW_SET))
		bgp_attr_set_ecommunity(
			attr,
			ecommunity_replace_linkbw(
				bgp->as, bgp_attr_get_ecommunity(attr), cum_bw,
				CHECK_FLAG(
					peer->flags,
					PEER_FLAG_DISABLE_LINK_BW_ENCODING_IEEE)));

	return true;
}

static void bgp_route_select_timer_expire(struct thread *thread)
{
	struct afi_safi_info *info;
	afi_t afi;
	safi_t safi;
	struct bgp *bgp;

	info = THREAD_ARG(thread);
	afi = info->afi;
	safi = info->safi;
	bgp = info->bgp;

	if (BGP_DEBUG(update, UPDATE_OUT))
		zlog_debug("afi %d, safi %d : route select timer expired", afi,
			   safi);

	bgp->gr_info[afi][safi].t_route_select = NULL;

	XFREE(MTYPE_TMP, info);

	/* Best path selection */
	bgp_best_path_select_defer(bgp, afi, safi);
}

void bgp_best_selection(struct bgp *bgp, struct bgp_dest *dest,
			struct bgp_maxpaths_cfg *mpath_cfg,
			struct bgp_path_info_pair *result, afi_t afi,
			safi_t safi)
{
	struct bgp_path_info *new_select;
	struct bgp_path_info *old_select;
	struct bgp_path_info *pi;
	struct bgp_path_info *pi1;
	struct bgp_path_info *pi2;
	struct bgp_path_info *nextpi = NULL;
	int paths_eq, do_mpath, debug;
	struct list mp_list;
	char pfx_buf[PREFIX2STR_BUFFER];
	char path_buf[PATH_ADDPATH_STR_BUFFER];

	bgp_mp_list_init(&mp_list);
	do_mpath =
		(mpath_cfg->maxpaths_ebgp > 1 || mpath_cfg->maxpaths_ibgp > 1);

	debug = bgp_debug_bestpath(dest);

	if (debug)
		prefix2str(bgp_dest_get_prefix(dest), pfx_buf, sizeof(pfx_buf));

	dest->reason = bgp_path_selection_none;
	/* bgp deterministic-med */
	new_select = NULL;
	if (CHECK_FLAG(bgp->flags, BGP_FLAG_DETERMINISTIC_MED)) {

		/* Clear BGP_PATH_DMED_SELECTED for all paths */
		for (pi1 = bgp_dest_get_bgp_path_info(dest); pi1;
		     pi1 = pi1->next)
			bgp_path_info_unset_flag(dest, pi1,
						 BGP_PATH_DMED_SELECTED);

		for (pi1 = bgp_dest_get_bgp_path_info(dest); pi1;
		     pi1 = pi1->next) {
			if (CHECK_FLAG(pi1->flags, BGP_PATH_DMED_CHECK))
				continue;
			if (BGP_PATH_HOLDDOWN(pi1))
				continue;
			if (pi1->peer != bgp->peer_self)
				if (!peer_established(pi1->peer))
					continue;

			new_select = pi1;
			if (pi1->next) {
				for (pi2 = pi1->next; pi2; pi2 = pi2->next) {
					if (CHECK_FLAG(pi2->flags,
						       BGP_PATH_DMED_CHECK))
						continue;
					if (BGP_PATH_HOLDDOWN(pi2))
						continue;
					if (pi2->peer != bgp->peer_self
					    && !CHECK_FLAG(
						    pi2->peer->sflags,
						    PEER_STATUS_NSF_WAIT))
						if (pi2->peer->status
						    != Established)
							continue;

					if (!aspath_cmp_left(pi1->attr->aspath,
							     pi2->attr->aspath)
					    && !aspath_cmp_left_confed(
						       pi1->attr->aspath,
						       pi2->attr->aspath))
						continue;

					if (bgp_path_info_cmp(
						    bgp, pi2, new_select,
						    &paths_eq, mpath_cfg, debug,
						    pfx_buf, afi, safi,
						    &dest->reason)) {
						bgp_path_info_unset_flag(
							dest, new_select,
							BGP_PATH_DMED_SELECTED);
						new_select = pi2;
					}

					bgp_path_info_set_flag(
						dest, pi2, BGP_PATH_DMED_CHECK);
				}
			}
			bgp_path_info_set_flag(dest, new_select,
					       BGP_PATH_DMED_CHECK);
			bgp_path_info_set_flag(dest, new_select,
					       BGP_PATH_DMED_SELECTED);

			if (debug) {
				bgp_path_info_path_with_addpath_rx_str(
					new_select, path_buf, sizeof(path_buf));
				zlog_debug(
					"%pBD(%s): %s is the bestpath from AS %u",
					dest, bgp->name_pretty, path_buf,
					aspath_get_first_as(
						new_select->attr->aspath));
			}
		}
	}

	/* Check old selected route and new selected route. */
	old_select = NULL;
	new_select = NULL;
	for (pi = bgp_dest_get_bgp_path_info(dest);
	     (pi != NULL) && (nextpi = pi->next, 1); pi = nextpi) {
		enum bgp_path_selection_reason reason;

		if (CHECK_FLAG(pi->flags, BGP_PATH_SELECTED))
			old_select = pi;

		if (BGP_PATH_HOLDDOWN(pi)) {
			/* reap REMOVED routes, if needs be
			 * selected route must stay for a while longer though
			 */
			if (CHECK_FLAG(pi->flags, BGP_PATH_REMOVED)
			    && (pi != old_select))
				bgp_path_info_reap(dest, pi);

			if (debug)
				zlog_debug("%s: pi %p in holddown", __func__,
					   pi);

			continue;
		}

		if (pi->peer && pi->peer != bgp->peer_self
		    && !CHECK_FLAG(pi->peer->sflags, PEER_STATUS_NSF_WAIT))
			if (!peer_established(pi->peer)) {

				if (debug)
					zlog_debug(
						"%s: pi %p non self peer %s not estab state",
						__func__, pi, pi->peer->host);

				continue;
			}

		if (CHECK_FLAG(bgp->flags, BGP_FLAG_DETERMINISTIC_MED)
		    && (!CHECK_FLAG(pi->flags, BGP_PATH_DMED_SELECTED))) {
			bgp_path_info_unset_flag(dest, pi, BGP_PATH_DMED_CHECK);
			if (debug)
				zlog_debug("%s: pi %p dmed", __func__, pi);
			continue;
		}

		bgp_path_info_unset_flag(dest, pi, BGP_PATH_DMED_CHECK);

		reason = dest->reason;
		if (bgp_path_info_cmp(bgp, pi, new_select, &paths_eq, mpath_cfg,
				      debug, pfx_buf, afi, safi,
				      &dest->reason)) {
			if (new_select == NULL &&
			    reason != bgp_path_selection_none)
				dest->reason = reason;
			new_select = pi;
		}
	}

	/* Now that we know which path is the bestpath see if any of the other
	 * paths
	 * qualify as multipaths
	 */
	if (debug) {
		if (new_select)
			bgp_path_info_path_with_addpath_rx_str(
				new_select, path_buf, sizeof(path_buf));
		else
			snprintf(path_buf, sizeof(path_buf), "NONE");
		zlog_debug(
			"%pBD(%s): After path selection, newbest is %s oldbest was %s",
			dest, bgp->name_pretty, path_buf,
			old_select ? old_select->peer->host : "NONE");
	}

	if (do_mpath && new_select) {
		for (pi = bgp_dest_get_bgp_path_info(dest);
		     (pi != NULL) && (nextpi = pi->next, 1); pi = nextpi) {

			if (debug)
				bgp_path_info_path_with_addpath_rx_str(
					pi, path_buf, sizeof(path_buf));

			if (pi == new_select) {
				if (debug)
					zlog_debug(
						"%pBD(%s): %s is the bestpath, add to the multipath list",
						dest, bgp->name_pretty,
						path_buf);
				bgp_mp_list_add(&mp_list, pi);
				continue;
			}

			if (BGP_PATH_HOLDDOWN(pi))
				continue;

			if (pi->peer && pi->peer != bgp->peer_self
			    && !CHECK_FLAG(pi->peer->sflags,
					   PEER_STATUS_NSF_WAIT))
				if (!peer_established(pi->peer))
					continue;

			if (!bgp_path_info_nexthop_cmp(pi, new_select)) {
				if (debug)
					zlog_debug(
						"%pBD: %s has the same nexthop as the bestpath, skip it",
						dest, path_buf);
				continue;
			}

			bgp_path_info_cmp(bgp, pi, new_select, &paths_eq,
					  mpath_cfg, debug, pfx_buf, afi, safi,
					  &dest->reason);

			if (paths_eq) {
				if (debug)
					zlog_debug(
						"%pBD: %s is equivalent to the bestpath, add to the multipath list",
						dest, path_buf);
				bgp_mp_list_add(&mp_list, pi);
			}
		}
	}

	bgp_path_info_mpath_update(bgp, dest, new_select, old_select, &mp_list,
				   mpath_cfg);
	bgp_path_info_mpath_aggregate_update(new_select, old_select);
	bgp_mp_list_clear(&mp_list);

	bgp_addpath_update_ids(bgp, dest, afi, safi);

	result->old = old_select;
	result->new = new_select;

	return;
}

/*
 * A new route/change in bestpath of an existing route. Evaluate the path
 * for advertisement to the subgroup.
 */
void subgroup_process_announce_selected(struct update_subgroup *subgrp,
					struct bgp_path_info *selected,
					struct bgp_dest *dest,
					uint32_t addpath_tx_id)
{
	const struct prefix *p;
	struct peer *onlypeer;
	struct attr attr;
	afi_t afi;
	safi_t safi;
	struct bgp *bgp;
	bool advertise;

	p = bgp_dest_get_prefix(dest);
	afi = SUBGRP_AFI(subgrp);
	safi = SUBGRP_SAFI(subgrp);
	bgp = SUBGRP_INST(subgrp);
	onlypeer = ((SUBGRP_PCOUNT(subgrp) == 1) ? (SUBGRP_PFIRST(subgrp))->peer
						 : NULL);

	if (BGP_DEBUG(update, UPDATE_OUT))
		zlog_debug("%s: p=%pFX, selected=%p", __func__, p, selected);

	/* First update is deferred until ORF or ROUTE-REFRESH is received */
	if (onlypeer && CHECK_FLAG(onlypeer->af_sflags[afi][safi],
				   PEER_STATUS_ORF_WAIT_REFRESH))
		return;

	memset(&attr, 0, sizeof(attr));
	/* It's initialized in bgp_announce_check() */

	/* Announcement to the subgroup. If the route is filtered withdraw it.
	 * If BGP_NODE_FIB_INSTALL_PENDING is set and data plane install status
	 * is pending (BGP_NODE_FIB_INSTALL_PENDING), do not advertise the
	 * route
	 */
	advertise = bgp_check_advertise(bgp, dest);

	if (selected) {
		if (subgroup_announce_check(dest, selected, subgrp, p, &attr,
					    NULL)) {
			/* Route is selected, if the route is already installed
			 * in FIB, then it is advertised
			 */
			if (advertise) {
				if (!bgp_check_withdrawal(bgp, dest))
					bgp_adj_out_set_subgroup(
						dest, subgrp, &attr, selected);
				else
					bgp_adj_out_unset_subgroup(
						dest, subgrp, 1, addpath_tx_id);
			}
		} else
			bgp_adj_out_unset_subgroup(dest, subgrp, 1,
						   addpath_tx_id);
	}

	/* If selected is NULL we must withdraw the path using addpath_tx_id */
	else {
		bgp_adj_out_unset_subgroup(dest, subgrp, 1, addpath_tx_id);
	}
}

/*
 * Clear IGP changed flag and attribute changed flag for a route (all paths).
 * This is called at the end of route processing.
 */
void bgp_zebra_clear_route_change_flags(struct bgp_dest *dest)
{
	struct bgp_path_info *pi;

	for (pi = bgp_dest_get_bgp_path_info(dest); pi; pi = pi->next) {
		if (BGP_PATH_HOLDDOWN(pi))
			continue;
		UNSET_FLAG(pi->flags, BGP_PATH_IGP_CHANGED);
		UNSET_FLAG(pi->flags, BGP_PATH_ATTR_CHANGED);
	}
}

/*
 * Has the route changed from the RIB's perspective? This is invoked only
 * if the route selection returns the same best route as earlier - to
 * determine if we need to update zebra or not.
 */
bool bgp_zebra_has_route_changed(struct bgp_path_info *selected)
{
	struct bgp_path_info *mpinfo;

	/* If this is multipath, check all selected paths for any nexthop
	 * change or attribute change. Some attribute changes (e.g., community)
	 * aren't of relevance to the RIB, but we'll update zebra to ensure
	 * we handle the case of BGP nexthop change. This is the behavior
	 * when the best path has an attribute change anyway.
	 */
	if (CHECK_FLAG(selected->flags, BGP_PATH_IGP_CHANGED)
	    || CHECK_FLAG(selected->flags, BGP_PATH_MULTIPATH_CHG)
	    || CHECK_FLAG(selected->flags, BGP_PATH_LINK_BW_CHG))
		return true;

	/*
	 * If this is multipath, check all selected paths for any nexthop change
	 */
	for (mpinfo = bgp_path_info_mpath_first(selected); mpinfo;
	     mpinfo = bgp_path_info_mpath_next(mpinfo)) {
		if (CHECK_FLAG(mpinfo->flags, BGP_PATH_IGP_CHANGED)
		    || CHECK_FLAG(mpinfo->flags, BGP_PATH_ATTR_CHANGED))
			return true;
	}

	/* Nothing has changed from the RIB's perspective. */
	return false;
}

struct bgp_process_queue {
	struct bgp *bgp;
	STAILQ_HEAD(, bgp_dest) pqueue;
#define BGP_PROCESS_QUEUE_EOIU_MARKER		(1 << 0)
	unsigned int flags;
	unsigned int queued;
};

static void bgp_process_evpn_route_injection(struct bgp *bgp, afi_t afi,
					     safi_t safi, struct bgp_dest *dest,
					     struct bgp_path_info *new_select,
					     struct bgp_path_info *old_select)
{
	const struct prefix *p = bgp_dest_get_prefix(dest);

	if ((afi != AFI_IP && afi != AFI_IP6) || (safi != SAFI_UNICAST))
		return;

	if (advertise_type5_routes(bgp, afi) && new_select
	    && is_route_injectable_into_evpn(new_select)) {

		/* apply the route-map */
		if (bgp->adv_cmd_rmap[afi][safi].map) {
			route_map_result_t ret;
			struct bgp_path_info rmap_path;
			struct bgp_path_info_extra rmap_path_extra;
			struct attr dummy_attr;

			dummy_attr = *new_select->attr;

			/* Fill temp path_info */
			prep_for_rmap_apply(&rmap_path, &rmap_path_extra, dest,
					    new_select, new_select->peer,
					    &dummy_attr);

			RESET_FLAG(dummy_attr.rmap_change_flags);

			ret = route_map_apply(bgp->adv_cmd_rmap[afi][safi].map,
					      p, &rmap_path);

			if (ret == RMAP_DENYMATCH) {
				bgp_attr_flush(&dummy_attr);
				bgp_evpn_withdraw_type5_route(bgp, p, afi,
							      safi);
			} else
				bgp_evpn_advertise_type5_route(
					bgp, p, &dummy_attr, afi, safi);
		} else {
			bgp_evpn_advertise_type5_route(bgp, p, new_select->attr,
						       afi, safi);
		}
	} else if (advertise_type5_routes(bgp, afi) && old_select
		   && is_route_injectable_into_evpn(old_select))
		bgp_evpn_withdraw_type5_route(bgp, p, afi, safi);
}

/*
 * Utility to determine whether a particular path_info should use
 * the IMPLICIT_NULL label. This is pretty specialized: it's only called
 * in a path where we basically _know_ this is a BGP-LU route.
 */
static bool bgp_lu_need_imp_null(const struct bgp_path_info *new_select)
{
	/* Certain types get imp null; so do paths where the nexthop is
	 * not labeled.
	 */
	if (new_select->sub_type == BGP_ROUTE_STATIC
	    || new_select->sub_type == BGP_ROUTE_AGGREGATE
	    || new_select->sub_type == BGP_ROUTE_REDISTRIBUTE)
		return true;
	else if (new_select->extra == NULL ||
		 !bgp_is_valid_label(&new_select->extra->label[0]))
		/* TODO -- should be configurable? */
		return true;
	else
		return false;
}

/*
 * old_select = The old best path
 * new_select = the new best path
 *
 * if (!old_select && new_select)
 *     We are sending new information on.
 *
 * if (old_select && new_select) {
 *         if (new_select != old_select)
 *                 We have a new best path send a change
 *         else
 *                 We've received a update with new attributes that needs
 *                 to be passed on.
 * }
 *
 * if (old_select && !new_select)
 *     We have no eligible route that we can announce or the rn
 *     is being removed.
 */
static void bgp_process_main_one(struct bgp *bgp, struct bgp_dest *dest,
				 afi_t afi, safi_t safi)
{
	struct bgp_path_info *new_select;
	struct bgp_path_info *old_select;
	struct bgp_path_info_pair old_and_new;
	int debug = 0;

	if (CHECK_FLAG(bgp->flags, BGP_FLAG_DELETE_IN_PROGRESS)) {
		if (dest)
			debug = bgp_debug_bestpath(dest);
		if (debug)
			zlog_debug(
				"%s: bgp delete in progress, ignoring event, p=%pBD",
				__func__, dest);
		return;
	}
	/* Is it end of initial update? (after startup) */
	if (!dest) {
		frr_timestamp(3, bgp->update_delay_zebra_resume_time,
			      sizeof(bgp->update_delay_zebra_resume_time));

		bgp->main_zebra_update_hold = 0;
		FOREACH_AFI_SAFI (afi, safi) {
			if (bgp_fibupd_safi(safi))
				bgp_zebra_announce_table(bgp, afi, safi);
		}
		bgp->main_peers_update_hold = 0;

		bgp_start_routeadv(bgp);
		return;
	}

	const struct prefix *p = bgp_dest_get_prefix(dest);

	debug = bgp_debug_bestpath(dest);
	if (debug)
		zlog_debug("%s: p=%pBDi(%s) afi=%s, safi=%s start", __func__,
			   dest, bgp->name_pretty, afi2str(afi),
			   safi2str(safi));

	/* The best path calculation for the route is deferred if
	 * BGP_NODE_SELECT_DEFER is set
	 */
	if (CHECK_FLAG(dest->flags, BGP_NODE_SELECT_DEFER)) {
		if (BGP_DEBUG(update, UPDATE_OUT))
			zlog_debug("SELECT_DEFER flag set for route %p", dest);
		return;
	}

	/* Best path selection. */
	bgp_best_selection(bgp, dest, &bgp->maxpaths[afi][safi], &old_and_new,
			   afi, safi);
	old_select = old_and_new.old;
	new_select = old_and_new.new;

	/* Do we need to allocate or free labels?
	 * Right now, since we only deal with per-prefix labels, it is not
	 * necessary to do this upon changes to best path. Exceptions:
	 * - label index has changed -> recalculate resulting label
	 * - path_info sub_type changed -> switch to/from implicit-null
	 * - no valid label (due to removed static label binding) -> get new one
	 */
	if (bgp->allocate_mpls_labels[afi][safi]) {
		if (new_select) {
			if (!old_select
			    || bgp_label_index_differs(new_select, old_select)
			    || new_select->sub_type != old_select->sub_type
			    || !bgp_is_valid_label(&dest->local_label)) {
				/* Enforced penultimate hop popping:
				 * implicit-null for local routes, aggregate
				 * and redistributed routes
				 */
				if (bgp_lu_need_imp_null(new_select)) {
					if (CHECK_FLAG(
						    dest->flags,
						    BGP_NODE_REGISTERED_FOR_LABEL)
					    || CHECK_FLAG(
						    dest->flags,
						    BGP_NODE_LABEL_REQUESTED))
						bgp_unregister_for_label(dest);
					dest->local_label = mpls_lse_encode(
						MPLS_LABEL_IMPLICIT_NULL, 0, 0,
						1);
					bgp_set_valid_label(&dest->local_label);
				} else
					bgp_register_for_label(dest,
							       new_select);
			}
		} else if (CHECK_FLAG(dest->flags,
				      BGP_NODE_REGISTERED_FOR_LABEL)
			   || CHECK_FLAG(dest->flags,
					 BGP_NODE_LABEL_REQUESTED)) {
			bgp_unregister_for_label(dest);
		}
	} else if (CHECK_FLAG(dest->flags, BGP_NODE_REGISTERED_FOR_LABEL)
		   || CHECK_FLAG(dest->flags, BGP_NODE_LABEL_REQUESTED)) {
		bgp_unregister_for_label(dest);
	}

	if (debug)
		zlog_debug(
			"%s: p=%pBD(%s) afi=%s, safi=%s, old_select=%p, new_select=%p",
			__func__, dest, bgp->name_pretty, afi2str(afi),
			safi2str(safi), old_select, new_select);

	/* If best route remains the same and this is not due to user-initiated
	 * clear, see exactly what needs to be done.
	 */
	if (old_select && old_select == new_select
	    && !CHECK_FLAG(dest->flags, BGP_NODE_USER_CLEAR)
	    && !CHECK_FLAG(old_select->flags, BGP_PATH_ATTR_CHANGED)
	    && !bgp_addpath_is_addpath_used(&bgp->tx_addpath, afi, safi)) {
		if (bgp_zebra_has_route_changed(old_select)) {
#ifdef ENABLE_BGP_VNC
			vnc_import_bgp_add_route(bgp, p, old_select);
			vnc_import_bgp_exterior_add_route(bgp, p, old_select);
#endif
			if (bgp_fibupd_safi(safi)
			    && !bgp_option_check(BGP_OPT_NO_FIB)) {

				if (BGP_SUPPRESS_FIB_ENABLED(bgp)
				    && new_select->sub_type == BGP_ROUTE_NORMAL)
					SET_FLAG(dest->flags,
						 BGP_NODE_FIB_INSTALL_PENDING);

				if (new_select->type == ZEBRA_ROUTE_BGP
				    && (new_select->sub_type == BGP_ROUTE_NORMAL
					|| new_select->sub_type
						   == BGP_ROUTE_IMPORTED))

					bgp_zebra_announce(dest, p, old_select,
							   bgp, afi, safi);
			}
		}

		/* If there is a change of interest to peers, reannounce the
		 * route. */
		if (CHECK_FLAG(old_select->flags, BGP_PATH_ATTR_CHANGED)
		    || CHECK_FLAG(old_select->flags, BGP_PATH_LINK_BW_CHG)
		    || CHECK_FLAG(dest->flags, BGP_NODE_LABEL_CHANGED)) {
			group_announce_route(bgp, afi, safi, dest, new_select);

			/* unicast routes must also be annouced to
			 * labeled-unicast update-groups */
			if (safi == SAFI_UNICAST)
				group_announce_route(bgp, afi,
						     SAFI_LABELED_UNICAST, dest,
						     new_select);

			UNSET_FLAG(old_select->flags, BGP_PATH_ATTR_CHANGED);
			UNSET_FLAG(dest->flags, BGP_NODE_LABEL_CHANGED);
		}

		/* advertise/withdraw type-5 routes */
		if (CHECK_FLAG(old_select->flags, BGP_PATH_LINK_BW_CHG)
		    || CHECK_FLAG(old_select->flags, BGP_PATH_MULTIPATH_CHG))
			bgp_process_evpn_route_injection(
				bgp, afi, safi, dest, old_select, old_select);

		UNSET_FLAG(old_select->flags, BGP_PATH_MULTIPATH_CHG);
		UNSET_FLAG(old_select->flags, BGP_PATH_LINK_BW_CHG);
		bgp_zebra_clear_route_change_flags(dest);
		UNSET_FLAG(dest->flags, BGP_NODE_PROCESS_SCHEDULED);
		return;
	}

	/* If the user did "clear ip bgp prefix x.x.x.x" this flag will be set
	 */
	UNSET_FLAG(dest->flags, BGP_NODE_USER_CLEAR);

	/* bestpath has changed; bump version */
	if (old_select || new_select) {
		bgp_bump_version(dest);

		if (!bgp->t_rmap_def_originate_eval) {
			bgp_lock(bgp);
			thread_add_timer(
				bm->master,
				update_group_refresh_default_originate_route_map,
				bgp, RMAP_DEFAULT_ORIGINATE_EVAL_TIMER,
				&bgp->t_rmap_def_originate_eval);
		}
	}

	if (old_select)
		bgp_path_info_unset_flag(dest, old_select, BGP_PATH_SELECTED);
	if (new_select) {
		if (debug)
			zlog_debug("%s: setting SELECTED flag", __func__);
		bgp_path_info_set_flag(dest, new_select, BGP_PATH_SELECTED);
		bgp_path_info_unset_flag(dest, new_select,
					 BGP_PATH_ATTR_CHANGED);
		UNSET_FLAG(new_select->flags, BGP_PATH_MULTIPATH_CHG);
		UNSET_FLAG(new_select->flags, BGP_PATH_LINK_BW_CHG);
	}

#ifdef ENABLE_BGP_VNC
	if ((afi == AFI_IP || afi == AFI_IP6) && (safi == SAFI_UNICAST)) {
		if (old_select != new_select) {
			if (old_select) {
				vnc_import_bgp_exterior_del_route(bgp, p,
								  old_select);
				vnc_import_bgp_del_route(bgp, p, old_select);
			}
			if (new_select) {
				vnc_import_bgp_exterior_add_route(bgp, p,
								  new_select);
				vnc_import_bgp_add_route(bgp, p, new_select);
			}
		}
	}
#endif

	group_announce_route(bgp, afi, safi, dest, new_select);

	/* unicast routes must also be annouced to labeled-unicast update-groups
	 */
	if (safi == SAFI_UNICAST)
		group_announce_route(bgp, afi, SAFI_LABELED_UNICAST, dest,
				     new_select);

	/* FIB update. */
	if (bgp_fibupd_safi(safi) && (bgp->inst_type != BGP_INSTANCE_TYPE_VIEW)
	    && !bgp_option_check(BGP_OPT_NO_FIB)) {

		if (new_select && new_select->type == ZEBRA_ROUTE_BGP
		    && (new_select->sub_type == BGP_ROUTE_NORMAL
			|| new_select->sub_type == BGP_ROUTE_AGGREGATE
			|| new_select->sub_type == BGP_ROUTE_IMPORTED)) {

			if (BGP_SUPPRESS_FIB_ENABLED(bgp))
				SET_FLAG(dest->flags,
					 BGP_NODE_FIB_INSTALL_PENDING);

			/* if this is an evpn imported type-5 prefix,
			 * we need to withdraw the route first to clear
			 * the nh neigh and the RMAC entry.
			 */
			if (old_select &&
			    is_route_parent_evpn(old_select))
				bgp_zebra_withdraw(p, old_select, bgp, safi);

			bgp_zebra_announce(dest, p, new_select, bgp, afi, safi);
		} else {
			/* Withdraw the route from the kernel. */
			if (old_select && old_select->type == ZEBRA_ROUTE_BGP
			    && (old_select->sub_type == BGP_ROUTE_NORMAL
				|| old_select->sub_type == BGP_ROUTE_AGGREGATE
				|| old_select->sub_type == BGP_ROUTE_IMPORTED))

				bgp_zebra_withdraw(p, old_select, bgp, safi);
		}
	}

	bgp_process_evpn_route_injection(bgp, afi, safi, dest, new_select,
					 old_select);

	/* Clear any route change flags. */
	bgp_zebra_clear_route_change_flags(dest);

	/* Reap old select bgp_path_info, if it has been removed */
	if (old_select && CHECK_FLAG(old_select->flags, BGP_PATH_REMOVED))
		bgp_path_info_reap(dest, old_select);

	UNSET_FLAG(dest->flags, BGP_NODE_PROCESS_SCHEDULED);
	return;
}

/* Process the routes with the flag BGP_NODE_SELECT_DEFER set */
int bgp_best_path_select_defer(struct bgp *bgp, afi_t afi, safi_t safi)
{
	struct bgp_dest *dest;
	int cnt = 0;
	struct afi_safi_info *thread_info;

	if (bgp->gr_info[afi][safi].t_route_select) {
		struct thread *t = bgp->gr_info[afi][safi].t_route_select;

		thread_info = THREAD_ARG(t);
		XFREE(MTYPE_TMP, thread_info);
		BGP_TIMER_OFF(bgp->gr_info[afi][safi].t_route_select);
	}

	if (BGP_DEBUG(update, UPDATE_OUT)) {
		zlog_debug("%s: processing route for %s : cnt %d", __func__,
			   get_afi_safi_str(afi, safi, false),
			   bgp->gr_info[afi][safi].gr_deferred);
	}

	/* Process the route list */
	for (dest = bgp_table_top(bgp->rib[afi][safi]);
	     dest && bgp->gr_info[afi][safi].gr_deferred != 0 &&
	     cnt < BGP_MAX_BEST_ROUTE_SELECT;
	     dest = bgp_route_next(dest)) {
		if (!CHECK_FLAG(dest->flags, BGP_NODE_SELECT_DEFER))
			continue;

		UNSET_FLAG(dest->flags, BGP_NODE_SELECT_DEFER);
		bgp->gr_info[afi][safi].gr_deferred--;
		bgp_process_main_one(bgp, dest, afi, safi);
		cnt++;
	}
	/* If iteration stopped before the entire table was traversed then the
	 * node needs to be unlocked.
	 */
	if (dest) {
		bgp_dest_unlock_node(dest);
		dest = NULL;
	}

	/* Send EOR message when all routes are processed */
	if (!bgp->gr_info[afi][safi].gr_deferred) {
		bgp_send_delayed_eor(bgp);
		/* Send route processing complete message to RIB */
		bgp_zebra_update(afi, safi, bgp->vrf_id,
				 ZEBRA_CLIENT_ROUTE_UPDATE_COMPLETE);
		return 0;
	}

	thread_info = XMALLOC(MTYPE_TMP, sizeof(struct afi_safi_info));

	thread_info->afi = afi;
	thread_info->safi = safi;
	thread_info->bgp = bgp;

	/* If there are more routes to be processed, start the
	 * selection timer
	 */
	thread_add_timer(bm->master, bgp_route_select_timer_expire, thread_info,
			BGP_ROUTE_SELECT_DELAY,
			&bgp->gr_info[afi][safi].t_route_select);
	return 0;
}

static wq_item_status bgp_process_wq(struct work_queue *wq, void *data)
{
	struct bgp_process_queue *pqnode = data;
	struct bgp *bgp = pqnode->bgp;
	struct bgp_table *table;
	struct bgp_dest *dest;

	/* eoiu marker */
	if (CHECK_FLAG(pqnode->flags, BGP_PROCESS_QUEUE_EOIU_MARKER)) {
		bgp_process_main_one(bgp, NULL, 0, 0);
		/* should always have dedicated wq call */
		assert(STAILQ_FIRST(&pqnode->pqueue) == NULL);
		return WQ_SUCCESS;
	}

	while (!STAILQ_EMPTY(&pqnode->pqueue)) {
		dest = STAILQ_FIRST(&pqnode->pqueue);
		STAILQ_REMOVE_HEAD(&pqnode->pqueue, pq);
		STAILQ_NEXT(dest, pq) = NULL; /* complete unlink */
		table = bgp_dest_table(dest);
		/* note, new DESTs may be added as part of processing */
		bgp_process_main_one(bgp, dest, table->afi, table->safi);

		bgp_dest_unlock_node(dest);
		bgp_table_unlock(table);
	}

	return WQ_SUCCESS;
}

static void bgp_processq_del(struct work_queue *wq, void *data)
{
	struct bgp_process_queue *pqnode = data;

	bgp_unlock(pqnode->bgp);

	XFREE(MTYPE_BGP_PROCESS_QUEUE, pqnode);
}

void bgp_process_queue_init(struct bgp *bgp)
{
	if (!bgp->process_queue) {
		char name[BUFSIZ];

		snprintf(name, BUFSIZ, "process_queue %s", bgp->name_pretty);
		bgp->process_queue = work_queue_new(bm->master, name);
	}

	bgp->process_queue->spec.workfunc = &bgp_process_wq;
	bgp->process_queue->spec.del_item_data = &bgp_processq_del;
	bgp->process_queue->spec.max_retries = 0;
	bgp->process_queue->spec.hold = 50;
	/* Use a higher yield value of 50ms for main queue processing */
	bgp->process_queue->spec.yield = 50 * 1000L;
}

static struct bgp_process_queue *bgp_processq_alloc(struct bgp *bgp)
{
	struct bgp_process_queue *pqnode;

	pqnode = XCALLOC(MTYPE_BGP_PROCESS_QUEUE,
			 sizeof(struct bgp_process_queue));

	/* unlocked in bgp_processq_del */
	pqnode->bgp = bgp_lock(bgp);
	STAILQ_INIT(&pqnode->pqueue);

	return pqnode;
}

void bgp_process(struct bgp *bgp, struct bgp_dest *dest, afi_t afi, safi_t safi)
{
#define ARBITRARY_PROCESS_QLEN		10000
	struct work_queue *wq = bgp->process_queue;
	struct bgp_process_queue *pqnode;
	int pqnode_reuse = 0;

	/* already scheduled for processing? */
	if (CHECK_FLAG(dest->flags, BGP_NODE_PROCESS_SCHEDULED))
		return;

	/* If the flag BGP_NODE_SELECT_DEFER is set, do not add route to
	 * the workqueue
	 */
	if (CHECK_FLAG(dest->flags, BGP_NODE_SELECT_DEFER)) {
		if (BGP_DEBUG(update, UPDATE_OUT))
			zlog_debug("BGP_NODE_SELECT_DEFER set for route %p",
				   dest);
		return;
	}

	if (CHECK_FLAG(dest->flags, BGP_NODE_SOFT_RECONFIG)) {
		if (BGP_DEBUG(update, UPDATE_OUT))
			zlog_debug(
				"Soft reconfigure table in progress for route %p",
				dest);
		return;
	}

	if (wq == NULL)
		return;

	/* Add route nodes to an existing work queue item until reaching the
	   limit only if is from the same BGP view and it's not an EOIU marker
	 */
	if (work_queue_item_count(wq)) {
		struct work_queue_item *item = work_queue_last_item(wq);
		pqnode = item->data;

		if (CHECK_FLAG(pqnode->flags, BGP_PROCESS_QUEUE_EOIU_MARKER)
		    || pqnode->bgp != bgp
		    || pqnode->queued >= ARBITRARY_PROCESS_QLEN)
			pqnode = bgp_processq_alloc(bgp);
		else
			pqnode_reuse = 1;
	} else
		pqnode = bgp_processq_alloc(bgp);
	/* all unlocked in bgp_process_wq */
	bgp_table_lock(bgp_dest_table(dest));

	SET_FLAG(dest->flags, BGP_NODE_PROCESS_SCHEDULED);
	bgp_dest_lock_node(dest);

	/* can't be enqueued twice */
	assert(STAILQ_NEXT(dest, pq) == NULL);
	STAILQ_INSERT_TAIL(&pqnode->pqueue, dest, pq);
	pqnode->queued++;

	if (!pqnode_reuse)
		work_queue_add(wq, pqnode);

	return;
}

void bgp_add_eoiu_mark(struct bgp *bgp)
{
	struct bgp_process_queue *pqnode;

	if (bgp->process_queue == NULL)
		return;

	pqnode = bgp_processq_alloc(bgp);

	SET_FLAG(pqnode->flags, BGP_PROCESS_QUEUE_EOIU_MARKER);
	work_queue_add(bgp->process_queue, pqnode);
}

static void bgp_maximum_prefix_restart_timer(struct thread *thread)
{
	struct peer *peer;

	peer = THREAD_ARG(thread);
	peer->t_pmax_restart = NULL;

	if (bgp_debug_neighbor_events(peer))
		zlog_debug(
			"%s Maximum-prefix restart timer expired, restore peering",
			peer->host);

	if ((peer_clear(peer, NULL) < 0) && bgp_debug_neighbor_events(peer))
		zlog_debug("%s: %s peer_clear failed", __func__, peer->host);
}

static uint32_t bgp_filtered_routes_count(struct peer *peer, afi_t afi,
					  safi_t safi)
{
	uint32_t count = 0;
	bool filtered = false;
	struct bgp_dest *dest;
	struct bgp_adj_in *ain;
	struct attr attr = {};
	struct bgp_table *table = peer->bgp->rib[afi][safi];

	for (dest = bgp_table_top(table); dest; dest = bgp_route_next(dest)) {
		for (ain = dest->adj_in; ain; ain = ain->next) {
			const struct prefix *rn_p = bgp_dest_get_prefix(dest);

			attr = *ain->attr;

			if (bgp_input_filter(peer, rn_p, &attr, afi, safi)
			    == FILTER_DENY)
				filtered = true;

			if (bgp_input_modifier(
				    peer, rn_p, &attr, afi, safi,
				    ROUTE_MAP_IN_NAME(&peer->filter[afi][safi]),
				    NULL, 0, NULL)
			    == RMAP_DENY)
				filtered = true;

			if (filtered)
				count++;

			bgp_attr_flush(&attr);
		}
	}

	return count;
}

bool bgp_maximum_prefix_overflow(struct peer *peer, afi_t afi, safi_t safi,
				 int always)
{
	iana_afi_t pkt_afi;
	iana_safi_t pkt_safi;
	uint32_t pcount = (CHECK_FLAG(peer->af_flags[afi][safi],
				      PEER_FLAG_MAX_PREFIX_FORCE))
				  ? bgp_filtered_routes_count(peer, afi, safi)
					    + peer->pcount[afi][safi]
				  : peer->pcount[afi][safi];

	if (!CHECK_FLAG(peer->af_flags[afi][safi], PEER_FLAG_MAX_PREFIX))
		return false;

	if (pcount > peer->pmax[afi][safi]) {
		if (CHECK_FLAG(peer->af_sflags[afi][safi],
			       PEER_STATUS_PREFIX_LIMIT)
		    && !always)
			return false;

		zlog_info(
			"%%MAXPFXEXCEED: No. of %s prefix received from %pBP %u exceed, limit %u",
			get_afi_safi_str(afi, safi, false), peer, pcount,
			peer->pmax[afi][safi]);
		SET_FLAG(peer->af_sflags[afi][safi], PEER_STATUS_PREFIX_LIMIT);

		if (CHECK_FLAG(peer->af_flags[afi][safi],
			       PEER_FLAG_MAX_PREFIX_WARNING))
			return false;

		/* Convert AFI, SAFI to values for packet. */
		pkt_afi = afi_int2iana(afi);
		pkt_safi = safi_int2iana(safi);
		{
			uint8_t ndata[7];

			ndata[0] = (pkt_afi >> 8);
			ndata[1] = pkt_afi;
			ndata[2] = pkt_safi;
			ndata[3] = (peer->pmax[afi][safi] >> 24);
			ndata[4] = (peer->pmax[afi][safi] >> 16);
			ndata[5] = (peer->pmax[afi][safi] >> 8);
			ndata[6] = (peer->pmax[afi][safi]);

			SET_FLAG(peer->sflags, PEER_STATUS_PREFIX_OVERFLOW);
			bgp_notify_send_with_data(peer, BGP_NOTIFY_CEASE,
						  BGP_NOTIFY_CEASE_MAX_PREFIX,
						  ndata, 7);
		}

		/* Dynamic peers will just close their connection. */
		if (peer_dynamic_neighbor(peer))
			return true;

		/* restart timer start */
		if (peer->pmax_restart[afi][safi]) {
			peer->v_pmax_restart =
				peer->pmax_restart[afi][safi] * 60;

			if (bgp_debug_neighbor_events(peer))
				zlog_debug(
					"%pBP Maximum-prefix restart timer started for %d secs",
					peer, peer->v_pmax_restart);

			BGP_TIMER_ON(peer->t_pmax_restart,
				     bgp_maximum_prefix_restart_timer,
				     peer->v_pmax_restart);
		}

		return true;
	} else
		UNSET_FLAG(peer->af_sflags[afi][safi],
			   PEER_STATUS_PREFIX_LIMIT);

	if (pcount
	    > (peer->pmax[afi][safi] * peer->pmax_threshold[afi][safi] / 100)) {
		if (CHECK_FLAG(peer->af_sflags[afi][safi],
			       PEER_STATUS_PREFIX_THRESHOLD)
		    && !always)
			return false;

		zlog_info(
			"%%MAXPFX: No. of %s prefix received from %pBP reaches %u, max %u",
			get_afi_safi_str(afi, safi, false), peer, pcount,
			peer->pmax[afi][safi]);
		SET_FLAG(peer->af_sflags[afi][safi],
			 PEER_STATUS_PREFIX_THRESHOLD);
	} else
		UNSET_FLAG(peer->af_sflags[afi][safi],
			   PEER_STATUS_PREFIX_THRESHOLD);
	return false;
}

/* Unconditionally remove the route from the RIB, without taking
 * damping into consideration (eg, because the session went down)
 */
void bgp_rib_remove(struct bgp_dest *dest, struct bgp_path_info *pi,
		    struct peer *peer, afi_t afi, safi_t safi)
{

	struct bgp *bgp = NULL;
	bool delete_route = false;

	bgp_aggregate_decrement(peer->bgp, bgp_dest_get_prefix(dest), pi, afi,
				safi);

	if (!CHECK_FLAG(pi->flags, BGP_PATH_HISTORY)) {
		bgp_path_info_delete(dest, pi); /* keep historical info */

		/* If the selected path is removed, reset BGP_NODE_SELECT_DEFER
		 * flag
		 */
		if (CHECK_FLAG(pi->flags, BGP_PATH_SELECTED))
			delete_route = true;
		else if (bgp_dest_set_defer_flag(dest, true) < 0)
			delete_route = true;
		if (delete_route) {
			if (CHECK_FLAG(dest->flags, BGP_NODE_SELECT_DEFER)) {
				UNSET_FLAG(dest->flags, BGP_NODE_SELECT_DEFER);
				bgp = pi->peer->bgp;
				bgp->gr_info[afi][safi].gr_deferred--;
			}
		}
	}

	hook_call(bgp_process, peer->bgp, afi, safi, dest, peer, true);
	bgp_process(peer->bgp, dest, afi, safi);
}

static void bgp_rib_withdraw(struct bgp_dest *dest, struct bgp_path_info *pi,
			     struct peer *peer, afi_t afi, safi_t safi,
			     struct prefix_rd *prd)
{
	const struct prefix *p = bgp_dest_get_prefix(dest);

	/* apply dampening, if result is suppressed, we'll be retaining
	 * the bgp_path_info in the RIB for historical reference.
	 */
	if (CHECK_FLAG(peer->bgp->af_flags[afi][safi], BGP_CONFIG_DAMPENING)
	    && peer->sort == BGP_PEER_EBGP)
		if ((bgp_damp_withdraw(pi, dest, afi, safi, 0))
		    == BGP_DAMP_SUPPRESSED) {
			bgp_aggregate_decrement(peer->bgp, p, pi, afi,
						safi);
			return;
		}

#ifdef ENABLE_BGP_VNC
	if (safi == SAFI_MPLS_VPN) {
		struct bgp_dest *pdest = NULL;
		struct bgp_table *table = NULL;

		pdest = bgp_node_get(peer->bgp->rib[afi][safi],
				     (struct prefix *)prd);
		if (bgp_dest_has_bgp_path_info_data(pdest)) {
			table = bgp_dest_get_bgp_table_info(pdest);

			vnc_import_bgp_del_vnc_host_route_mode_resolve_nve(
				peer->bgp, prd, table, p, pi);
		}
		bgp_dest_unlock_node(pdest);
	}
	if ((afi == AFI_IP || afi == AFI_IP6) && (safi == SAFI_UNICAST)) {
		if (CHECK_FLAG(pi->flags, BGP_PATH_SELECTED)) {

			vnc_import_bgp_del_route(peer->bgp, p, pi);
			vnc_import_bgp_exterior_del_route(peer->bgp, p, pi);
		}
	}
#endif

	/* If this is an EVPN route, process for un-import. */
	if (safi == SAFI_EVPN)
		bgp_evpn_unimport_route(peer->bgp, afi, safi, p, pi);

	bgp_rib_remove(dest, pi, peer, afi, safi);
}

struct bgp_path_info *info_make(int type, int sub_type, unsigned short instance,
				struct peer *peer, struct attr *attr,
				struct bgp_dest *dest)
{
	struct bgp_path_info *new;

	/* Make new BGP info. */
	new = XCALLOC(MTYPE_BGP_ROUTE, sizeof(struct bgp_path_info));
	new->type = type;
	new->instance = instance;
	new->sub_type = sub_type;
	new->peer = peer;
	new->attr = attr;
	new->uptime = bgp_clock();
	new->net = dest;
	return new;
}

/* Check if received nexthop is valid or not. */
bool bgp_update_martian_nexthop(struct bgp *bgp, afi_t afi, safi_t safi,
				uint8_t type, uint8_t stype, struct attr *attr,
				struct bgp_dest *dest)
{
	bool ret = false;
	bool is_bgp_static_route =
		(type == ZEBRA_ROUTE_BGP && stype == BGP_ROUTE_STATIC) ? true
								       : false;

	/*
	 * Only validated for unicast and multicast currently.
	 * Also valid for EVPN where the nexthop is an IP address.
	 * If we are a bgp static route being checked then there is
	 * no need to check to see if the nexthop is martian as
	 * that it should be ok.
	 */
	if (is_bgp_static_route ||
	    (safi != SAFI_UNICAST && safi != SAFI_MULTICAST && safi != SAFI_EVPN))
		return false;

	/* If NEXT_HOP is present, validate it. */
	if (attr->flag & ATTR_FLAG_BIT(BGP_ATTR_NEXT_HOP)) {
		if (attr->nexthop.s_addr == INADDR_ANY ||
		    !ipv4_unicast_valid(&attr->nexthop) ||
		    bgp_nexthop_self(bgp, afi, type, stype, attr, dest))
			return true;
	}

	/* If MP_NEXTHOP is present, validate it. */
	/* Note: For IPv6 nexthops, we only validate the global (1st) nexthop;
	 * there is code in bgp_attr.c to ignore the link-local (2nd) nexthop if
	 * it is not an IPv6 link-local address.
	 *
	 * If we receive an UPDATE with nexthop length set to 32 bytes
	 * we shouldn't discard an UPDATE if it's set to (::).
	 * The link-local (2st) is validated along the code path later.
	 */
	if (attr->mp_nexthop_len) {
		switch (attr->mp_nexthop_len) {
		case BGP_ATTR_NHLEN_IPV4:
		case BGP_ATTR_NHLEN_VPNV4:
			ret = (attr->mp_nexthop_global_in.s_addr ==
				       INADDR_ANY ||
			       !ipv4_unicast_valid(
				       &attr->mp_nexthop_global_in) ||
			       bgp_nexthop_self(bgp, afi, type, stype, attr,
						dest));
			break;

		case BGP_ATTR_NHLEN_IPV6_GLOBAL:
		case BGP_ATTR_NHLEN_VPNV6_GLOBAL:
			ret = (IN6_IS_ADDR_UNSPECIFIED(
					&attr->mp_nexthop_global)
			       || IN6_IS_ADDR_LOOPBACK(&attr->mp_nexthop_global)
			       || IN6_IS_ADDR_MULTICAST(
				       &attr->mp_nexthop_global)
			       || bgp_nexthop_self(bgp, afi, type, stype, attr,
						   dest));
			break;
		case BGP_ATTR_NHLEN_IPV6_GLOBAL_AND_LL:
			ret = (IN6_IS_ADDR_LOOPBACK(&attr->mp_nexthop_global)
			       || IN6_IS_ADDR_MULTICAST(
				       &attr->mp_nexthop_global)
			       || bgp_nexthop_self(bgp, afi, type, stype, attr,
						   dest));
			break;

		default:
			ret = true;
			break;
		}
	}

	return ret;
}

static void bgp_attr_add_no_export_community(struct attr *attr)
{
	struct community *old;
	struct community *new;
	struct community *merge;
	struct community *no_export;

	old = bgp_attr_get_community(attr);
	no_export = community_str2com("no-export");

	assert(no_export);

	if (old) {
		merge = community_merge(community_dup(old), no_export);

		if (!old->refcnt)
			community_free(&old);

		new = community_uniq_sort(merge);
		community_free(&merge);
	} else {
		new = community_dup(no_export);
	}

	community_free(&no_export);

	bgp_attr_set_community(attr, new);
}

int bgp_update(struct peer *peer, const struct prefix *p, uint32_t addpath_id,
	       struct attr *attr, afi_t afi, safi_t safi, int type,
	       int sub_type, struct prefix_rd *prd, mpls_label_t *label,
	       uint32_t num_labels, int soft_reconfig,
	       struct bgp_route_evpn *evpn)
{
	int ret;
	int aspath_loop_count = 0;
	struct bgp_dest *dest;
	struct bgp *bgp;
	struct attr new_attr;
	struct attr *attr_new;
	struct bgp_path_info *pi;
	struct bgp_path_info *new;
	struct bgp_path_info_extra *extra;
	const char *reason;
	char pfx_buf[BGP_PRD_PATH_STRLEN];
	int connected = 0;
	int do_loop_check = 1;
	int has_valid_label = 0;
	afi_t nh_afi;
	uint8_t pi_type = 0;
	uint8_t pi_sub_type = 0;
	bool force_evpn_import = false;
	safi_t orig_safi = safi;

	if (frrtrace_enabled(frr_bgp, process_update)) {
		char pfxprint[PREFIX2STR_BUFFER];

		prefix2str(p, pfxprint, sizeof(pfxprint));
		frrtrace(6, frr_bgp, process_update, peer, pfxprint, addpath_id,
			 afi, safi, attr);
	}

#ifdef ENABLE_BGP_VNC
	int vnc_implicit_withdraw = 0;
#endif
	int same_attr = 0;

	/* Special case for BGP-LU - map LU safi to ordinary unicast safi */
	if (orig_safi == SAFI_LABELED_UNICAST)
		safi = SAFI_UNICAST;

	memset(&new_attr, 0, sizeof(new_attr));
	new_attr.label_index = BGP_INVALID_LABEL_INDEX;
	new_attr.label = MPLS_INVALID_LABEL;

	bgp = peer->bgp;
	dest = bgp_afi_node_get(bgp->rib[afi][safi], afi, safi, p, prd);
	/* TODO: Check to see if we can get rid of "is_valid_label" */
	if (afi == AFI_L2VPN && safi == SAFI_EVPN)
		has_valid_label = (num_labels > 0) ? 1 : 0;
	else
		has_valid_label = bgp_is_valid_label(label);

	if (has_valid_label)
		assert(label != NULL);

	/* Update overlay index of the attribute */
	if (afi == AFI_L2VPN && evpn)
		memcpy(&attr->evpn_overlay, evpn,
		       sizeof(struct bgp_route_evpn));

	/* When peer's soft reconfiguration enabled.  Record input packet in
	   Adj-RIBs-In.  */
	if (!soft_reconfig
	    && CHECK_FLAG(peer->af_flags[afi][safi], PEER_FLAG_SOFT_RECONFIG)
	    && peer != bgp->peer_self)
		bgp_adj_in_set(dest, peer, attr, addpath_id);

	/* Check previously received route. */
	for (pi = bgp_dest_get_bgp_path_info(dest); pi; pi = pi->next)
		if (pi->peer == peer && pi->type == type
		    && pi->sub_type == sub_type
		    && pi->addpath_rx_id == addpath_id)
			break;

	/* AS path local-as loop check. */
	if (peer->change_local_as) {
		if (peer->allowas_in[afi][safi])
			aspath_loop_count = peer->allowas_in[afi][safi];
		else if (!CHECK_FLAG(peer->flags,
				     PEER_FLAG_LOCAL_AS_NO_PREPEND))
			aspath_loop_count = 1;

		if (aspath_loop_check(attr->aspath, peer->change_local_as)
		    > aspath_loop_count) {
			peer->stat_pfx_aspath_loop++;
			reason = "as-path contains our own AS;";
			goto filtered;
		}
	}

	/* If the peer is configured for "allowas-in origin" and the last ASN in
	 * the
	 * as-path is our ASN then we do not need to call aspath_loop_check
	 */
	if (CHECK_FLAG(peer->af_flags[afi][safi], PEER_FLAG_ALLOWAS_IN_ORIGIN))
		if (aspath_get_last_as(attr->aspath) == bgp->as)
			do_loop_check = 0;

	/* AS path loop check. */
	if (do_loop_check) {
		if (aspath_loop_check(attr->aspath, bgp->as)
			    > peer->allowas_in[afi][safi]
		    || (CHECK_FLAG(bgp->config, BGP_CONFIG_CONFEDERATION)
			&& aspath_loop_check(attr->aspath, bgp->confed_id)
				   > peer->allowas_in[afi][safi])) {
			peer->stat_pfx_aspath_loop++;
			reason = "as-path contains our own AS;";
			goto filtered;
		}
	}

	/* Route reflector originator ID check.  */
	if (attr->flag & ATTR_FLAG_BIT(BGP_ATTR_ORIGINATOR_ID)
	    && IPV4_ADDR_SAME(&bgp->router_id, &attr->originator_id)) {
		peer->stat_pfx_originator_loop++;
		reason = "originator is us;";
		goto filtered;
	}

	/* Route reflector cluster ID check.  */
	if (bgp_cluster_filter(peer, attr)) {
		peer->stat_pfx_cluster_loop++;
		reason = "reflected from the same cluster;";
		goto filtered;
	}

	/* Apply incoming filter.  */
	if (bgp_input_filter(peer, p, attr, afi, orig_safi) == FILTER_DENY) {
		peer->stat_pfx_filter++;
		reason = "filter;";
		goto filtered;
	}

	/* RFC 8212 to prevent route leaks.
	 * This specification intends to improve this situation by requiring the
	 * explicit configuration of both BGP Import and Export Policies for any
	 * External BGP (EBGP) session such as customers, peers, or
	 * confederation boundaries for all enabled address families. Through
	 * codification of the aforementioned requirement, operators will
	 * benefit from consistent behavior across different BGP
	 * implementations.
	 */
	if (CHECK_FLAG(bgp->flags, BGP_FLAG_EBGP_REQUIRES_POLICY))
		if (!bgp_inbound_policy_exists(peer,
					       &peer->filter[afi][safi])) {
			reason = "inbound policy missing";
			if (monotime_since(&bgp->ebgprequirespolicywarning,
					   NULL) > FIFTEENMINUTE2USEC ||
			    bgp->ebgprequirespolicywarning.tv_sec == 0) {
				zlog_warn(
					"EBGP inbound/outbound policy not properly setup, please configure in order for your peering to work correctly");
				monotime(&bgp->ebgprequirespolicywarning);
			}
			goto filtered;
		}

	/* draft-ietf-idr-deprecate-as-set-confed-set
	 * Filter routes having AS_SET or AS_CONFED_SET in the path.
	 * Eventually, This document (if approved) updates RFC 4271
	 * and RFC 5065 by eliminating AS_SET and AS_CONFED_SET types,
	 * and obsoletes RFC 6472.
	 */
	if (peer->bgp->reject_as_sets)
		if (aspath_check_as_sets(attr->aspath)) {
			reason =
				"as-path contains AS_SET or AS_CONFED_SET type;";
			goto filtered;
		}

	new_attr = *attr;

	/* Apply incoming route-map.
	 * NB: new_attr may now contain newly allocated values from route-map
	 * "set"
	 * commands, so we need bgp_attr_flush in the error paths, until we
	 * intern
	 * the attr (which takes over the memory references) */
	if (bgp_input_modifier(peer, p, &new_attr, afi, orig_safi, NULL, label,
			       num_labels, dest)
	    == RMAP_DENY) {
		peer->stat_pfx_filter++;
		reason = "route-map;";
		bgp_attr_flush(&new_attr);
		goto filtered;
	}

	if (pi && pi->attr->rmap_table_id != new_attr.rmap_table_id) {
		if (CHECK_FLAG(pi->flags, BGP_PATH_SELECTED))
			/* remove from RIB previous entry */
			bgp_zebra_withdraw(p, pi, bgp, safi);
	}

	if (peer->sort == BGP_PEER_EBGP) {

		/* rfc7999:
		 * A BGP speaker receiving an announcement tagged with the
		 * BLACKHOLE community SHOULD add the NO_ADVERTISE or
		 * NO_EXPORT community as defined in RFC1997, or a
		 * similar community, to prevent propagation of the
		 * prefix outside the local AS. The community to prevent
		 * propagation SHOULD be chosen according to the operator's
		 * routing policy.
		 */
		if (bgp_attr_get_community(&new_attr) &&
		    community_include(bgp_attr_get_community(&new_attr),
				      COMMUNITY_BLACKHOLE))
			bgp_attr_add_no_export_community(&new_attr);

		/* If we receive the graceful-shutdown community from an eBGP
		 * peer we must lower local-preference */
		if (bgp_attr_get_community(&new_attr) &&
		    community_include(bgp_attr_get_community(&new_attr),
				      COMMUNITY_GSHUT)) {
			new_attr.flag |= ATTR_FLAG_BIT(BGP_ATTR_LOCAL_PREF);
			new_attr.local_pref = BGP_GSHUT_LOCAL_PREF;

			/* If graceful-shutdown is configured then add the GSHUT
			 * community to all paths received from eBGP peers */
		} else if (bgp_in_graceful_shutdown(peer->bgp))
			bgp_attr_add_gshut_community(&new_attr);
	}

	if (pi) {
		pi_type = pi->type;
		pi_sub_type = pi->sub_type;
	}

	/* next hop check.  */
	if (!CHECK_FLAG(peer->flags, PEER_FLAG_IS_RFAPI_HD)
	    && bgp_update_martian_nexthop(bgp, afi, safi, pi_type, pi_sub_type,
					  &new_attr, dest)) {
		peer->stat_pfx_nh_invalid++;
		reason = "martian or self next-hop;";
		bgp_attr_flush(&new_attr);
		goto filtered;
	}

	if (bgp_mac_entry_exists(p) || bgp_mac_exist(&attr->rmac)) {
		peer->stat_pfx_nh_invalid++;
		reason = "self mac;";
		bgp_attr_flush(&new_attr);
		goto filtered;
	}

	if (bgp_check_role_applicability(afi, safi) &&
	    bgp_otc_filter(peer, &new_attr)) {
		reason = "failing otc validation";
		bgp_attr_flush(&new_attr);
		goto filtered;
	}
	/* The flag BGP_NODE_FIB_INSTALL_PENDING is for the following
	 * condition :
	 * Suppress fib is enabled
	 * BGP_OPT_NO_FIB is not enabled
	 * Route type is BGP_ROUTE_NORMAL (peer learnt routes)
	 * Route is being installed first time (BGP_NODE_FIB_INSTALLED not set)
	 */
	if (bgp_fibupd_safi(safi) && BGP_SUPPRESS_FIB_ENABLED(bgp)
	    && (sub_type == BGP_ROUTE_NORMAL)
	    && (!bgp_option_check(BGP_OPT_NO_FIB))
	    && (!CHECK_FLAG(dest->flags, BGP_NODE_FIB_INSTALLED)))
		SET_FLAG(dest->flags, BGP_NODE_FIB_INSTALL_PENDING);

	/* If maximum prefix count is configured and current prefix
	 * count exeed it.
	 */
	if (bgp_maximum_prefix_overflow(peer, afi, safi, 0)) {
		bgp_attr_flush(&new_attr);
		return -1;
	}

	attr_new = bgp_attr_intern(&new_attr);

	/* If the update is implicit withdraw. */
	if (pi) {
		pi->uptime = bgp_clock();
		same_attr = attrhash_cmp(pi->attr, attr_new);

		hook_call(bgp_process, bgp, afi, safi, dest, peer, true);

		/* Same attribute comes in. */
		if (!CHECK_FLAG(pi->flags, BGP_PATH_REMOVED)
		    && same_attr
		    && (!has_valid_label
			|| memcmp(&(bgp_path_info_extra_get(pi))->label, label,
				  num_labels * sizeof(mpls_label_t))
				   == 0)) {
			if (CHECK_FLAG(bgp->af_flags[afi][safi],
				       BGP_CONFIG_DAMPENING)
			    && peer->sort == BGP_PEER_EBGP
			    && CHECK_FLAG(pi->flags, BGP_PATH_HISTORY)) {
				if (bgp_debug_update(peer, p, NULL, 1)) {
					bgp_debug_rdpfxpath2str(
						afi, safi, prd, p, label,
						num_labels, addpath_id ? 1 : 0,
						addpath_id, evpn, pfx_buf,
						sizeof(pfx_buf));
					zlog_debug("%pBP rcvd %s", peer,
						   pfx_buf);
				}

				if (bgp_damp_update(pi, dest, afi, safi)
				    != BGP_DAMP_SUPPRESSED) {
					bgp_aggregate_increment(bgp, p, pi, afi,
								safi);
					bgp_process(bgp, dest, afi, safi);
				}
			} else /* Duplicate - odd */
			{
				if (bgp_debug_update(peer, p, NULL, 1)) {
					if (!peer->rcvd_attr_printed) {
						zlog_debug(
							"%pBP rcvd UPDATE w/ attr: %s",
							peer,
							peer->rcvd_attr_str);
						peer->rcvd_attr_printed = 1;
					}

					bgp_debug_rdpfxpath2str(
						afi, safi, prd, p, label,
						num_labels, addpath_id ? 1 : 0,
						addpath_id, evpn, pfx_buf,
						sizeof(pfx_buf));
					zlog_debug(
						"%pBP rcvd %s...duplicate ignored",
						peer, pfx_buf);
				}

				/* graceful restart STALE flag unset. */
				if (CHECK_FLAG(pi->flags, BGP_PATH_STALE)) {
					bgp_path_info_unset_flag(
						dest, pi, BGP_PATH_STALE);
					bgp_dest_set_defer_flag(dest, false);
					bgp_process(bgp, dest, afi, safi);
				}
			}

			bgp_dest_unlock_node(dest);
			bgp_attr_unintern(&attr_new);

			return 0;
		}

		/* Withdraw/Announce before we fully processed the withdraw */
		if (CHECK_FLAG(pi->flags, BGP_PATH_REMOVED)) {
			if (bgp_debug_update(peer, p, NULL, 1)) {
				bgp_debug_rdpfxpath2str(
					afi, safi, prd, p, label, num_labels,
					addpath_id ? 1 : 0, addpath_id, evpn,
					pfx_buf, sizeof(pfx_buf));
				zlog_debug(
					"%pBP rcvd %s, flapped quicker than processing",
					peer, pfx_buf);
			}

			bgp_path_info_restore(dest, pi);

			/*
			 * If the BGP_PATH_REMOVED flag is set, then EVPN
			 * routes would have been unimported already when a
			 * prior BGP withdraw processing happened. Such routes
			 * need to be imported again, so flag accordingly.
			 */
			force_evpn_import = true;
		}

		/* Received Logging. */
		if (bgp_debug_update(peer, p, NULL, 1)) {
			bgp_debug_rdpfxpath2str(afi, safi, prd, p, label,
						num_labels, addpath_id ? 1 : 0,
						addpath_id, evpn, pfx_buf,
						sizeof(pfx_buf));
			zlog_debug("%pBP rcvd %s", peer, pfx_buf);
		}

		/* graceful restart STALE flag unset. */
		if (CHECK_FLAG(pi->flags, BGP_PATH_STALE)) {
			bgp_path_info_unset_flag(dest, pi, BGP_PATH_STALE);
			bgp_dest_set_defer_flag(dest, false);
		}

		/* The attribute is changed. */
		bgp_path_info_set_flag(dest, pi, BGP_PATH_ATTR_CHANGED);

		/* implicit withdraw, decrement aggregate and pcount here.
		 * only if update is accepted, they'll increment below.
		 */
		bgp_aggregate_decrement(bgp, p, pi, afi, safi);

		/* Update bgp route dampening information.  */
		if (CHECK_FLAG(bgp->af_flags[afi][safi], BGP_CONFIG_DAMPENING)
		    && peer->sort == BGP_PEER_EBGP) {
			/* This is implicit withdraw so we should update
			   dampening
			   information.  */
			if (!CHECK_FLAG(pi->flags, BGP_PATH_HISTORY))
				bgp_damp_withdraw(pi, dest, afi, safi, 1);
		}
#ifdef ENABLE_BGP_VNC
		if (safi == SAFI_MPLS_VPN) {
			struct bgp_dest *pdest = NULL;
			struct bgp_table *table = NULL;

			pdest = bgp_node_get(bgp->rib[afi][safi],
					     (struct prefix *)prd);
			if (bgp_dest_has_bgp_path_info_data(pdest)) {
				table = bgp_dest_get_bgp_table_info(pdest);

				vnc_import_bgp_del_vnc_host_route_mode_resolve_nve(
					bgp, prd, table, p, pi);
			}
			bgp_dest_unlock_node(pdest);
		}
		if ((afi == AFI_IP || afi == AFI_IP6)
		    && (safi == SAFI_UNICAST)) {
			if (CHECK_FLAG(pi->flags, BGP_PATH_SELECTED)) {
				/*
				 * Implicit withdraw case.
				 */
				++vnc_implicit_withdraw;
				vnc_import_bgp_del_route(bgp, p, pi);
				vnc_import_bgp_exterior_del_route(bgp, p, pi);
			}
		}
#endif

		/* Special handling for EVPN update of an existing route. If the
		 * extended community attribute has changed, we need to
		 * un-import
		 * the route using its existing extended community. It will be
		 * subsequently processed for import with the new extended
		 * community.
		 */
		if (((safi == SAFI_EVPN) || (safi == SAFI_MPLS_VPN))
		    && !same_attr) {
			if ((pi->attr->flag
			     & ATTR_FLAG_BIT(BGP_ATTR_EXT_COMMUNITIES))
			    && (attr_new->flag
				& ATTR_FLAG_BIT(BGP_ATTR_EXT_COMMUNITIES))) {
				int cmp;

				cmp = ecommunity_cmp(
					bgp_attr_get_ecommunity(pi->attr),
					bgp_attr_get_ecommunity(attr_new));
				if (!cmp) {
					if (bgp_debug_update(peer, p, NULL, 1))
						zlog_debug(
							"Change in EXT-COMM, existing %s new %s",
							ecommunity_str(
								bgp_attr_get_ecommunity(
									pi->attr)),
							ecommunity_str(
								bgp_attr_get_ecommunity(
									attr_new)));
					if (safi == SAFI_EVPN)
						bgp_evpn_unimport_route(
							bgp, afi, safi, p, pi);
					else /* SAFI_MPLS_VPN */
						vpn_leak_to_vrf_withdraw(bgp,
									 pi);
				}
			}
		}

		/* Update to new attribute.  */
		bgp_attr_unintern(&pi->attr);
		pi->attr = attr_new;

		/* Update MPLS label */
		if (has_valid_label) {
			extra = bgp_path_info_extra_get(pi);
			if (extra->label != label) {
				memcpy(&extra->label, label,
				       num_labels * sizeof(mpls_label_t));
				extra->num_labels = num_labels;
			}
			if (!(afi == AFI_L2VPN && safi == SAFI_EVPN))
				bgp_set_valid_label(&extra->label[0]);
		}

		/* Update SRv6 SID */
		if (attr->srv6_l3vpn) {
			extra = bgp_path_info_extra_get(pi);
			if (sid_diff(&extra->sid[0].sid,
				     &attr->srv6_l3vpn->sid)) {
				sid_copy(&extra->sid[0].sid,
					 &attr->srv6_l3vpn->sid);
				extra->num_sids = 1;

<<<<<<< HEAD
				extra->sid[0].loc_block_len =
					attr->srv6_l3vpn->loc_block_len;
				extra->sid[0].loc_node_len =
					attr->srv6_l3vpn->loc_node_len;
				extra->sid[0].func_len =
					attr->srv6_l3vpn->func_len;
				extra->sid[0].arg_len =
					attr->srv6_l3vpn->arg_len;

				/*
				 * draft-ietf-bess-srv6-services-07
				 * The part of SRv6 SID may be encoded as MPLS
				 * Label for the efficient packing.
				 */
				if (attr->srv6_l3vpn->transposition_len != 0) {
					if (num_labels != 1) {
						if (bgp_debug_update(peer, p,
								     NULL, 1))
							zlog_debug(
								"sid try to be transposed, but label not found");
						bgp_dest_unlock_node(dest);
						bgp_attr_unintern(&attr_new);
						return 0;
					}

					transpose_sid(
						&extra->sid[0].sid,
						decode_label(&extra->label[0]),
=======
				extra->sid[0].loc_block_len = 0;
				extra->sid[0].loc_node_len = 0;
				extra->sid[0].func_len = 0;
				extra->sid[0].arg_len = 0;
				extra->sid[0].transposition_len = 0;
				extra->sid[0].transposition_offset = 0;

				if (attr->srv6_l3vpn->loc_block_len != 0) {
					extra->sid[0].loc_block_len =
						attr->srv6_l3vpn->loc_block_len;
					extra->sid[0].loc_node_len =
						attr->srv6_l3vpn->loc_node_len;
					extra->sid[0].func_len =
						attr->srv6_l3vpn->func_len;
					extra->sid[0].arg_len =
						attr->srv6_l3vpn->arg_len;
					extra->sid[0].transposition_len =
>>>>>>> 87101cd3
						attr->srv6_l3vpn
							->transposition_len;
					extra->sid[0].transposition_offset =
						attr->srv6_l3vpn
<<<<<<< HEAD
							->transposition_len);
=======
							->transposition_offset;
>>>>>>> 87101cd3
				}
			}
		} else if (attr->srv6_vpn) {
			extra = bgp_path_info_extra_get(pi);
			if (sid_diff(&extra->sid[0].sid,
				     &attr->srv6_vpn->sid)) {
				sid_copy(&extra->sid[0].sid,
					 &attr->srv6_vpn->sid);
				extra->num_sids = 1;
			}
		}

#ifdef ENABLE_BGP_VNC
		if ((afi == AFI_IP || afi == AFI_IP6)
		    && (safi == SAFI_UNICAST)) {
			if (vnc_implicit_withdraw) {
				/*
				 * Add back the route with its new attributes
				 * (e.g., nexthop).
				 * The route is still selected, until the route
				 * selection
				 * queued by bgp_process actually runs. We have
				 * to make this
				 * update to the VNC side immediately to avoid
				 * racing against
				 * configuration changes (e.g., route-map
				 * changes) which
				 * trigger re-importation of the entire RIB.
				 */
				vnc_import_bgp_add_route(bgp, p, pi);
				vnc_import_bgp_exterior_add_route(bgp, p, pi);
			}
		}
#endif

		/* Update bgp route dampening information.  */
		if (CHECK_FLAG(bgp->af_flags[afi][safi], BGP_CONFIG_DAMPENING)
		    && peer->sort == BGP_PEER_EBGP) {
			/* Now we do normal update dampening.  */
			ret = bgp_damp_update(pi, dest, afi, safi);
			if (ret == BGP_DAMP_SUPPRESSED) {
				bgp_dest_unlock_node(dest);
				return 0;
			}
		}

		/* Nexthop reachability check - for unicast and
		 * labeled-unicast.. */
		if (((afi == AFI_IP || afi == AFI_IP6)
		    && (safi == SAFI_UNICAST || safi == SAFI_LABELED_UNICAST))
		    || (safi == SAFI_EVPN &&
			bgp_evpn_is_prefix_nht_supported(p))) {
			if (safi != SAFI_EVPN && peer->sort == BGP_PEER_EBGP
			    && peer->ttl == BGP_DEFAULT_TTL
			    && !CHECK_FLAG(peer->flags,
					   PEER_FLAG_DISABLE_CONNECTED_CHECK)
			    && !CHECK_FLAG(bgp->flags,
					   BGP_FLAG_DISABLE_NH_CONNECTED_CHK))
				connected = 1;
			else
				connected = 0;

			struct bgp *bgp_nexthop = bgp;

			if (pi->extra && pi->extra->bgp_orig)
				bgp_nexthop = pi->extra->bgp_orig;

			nh_afi = BGP_ATTR_NH_AFI(afi, pi->attr);

			if (bgp_find_or_add_nexthop(bgp, bgp_nexthop, nh_afi,
						    safi, pi, NULL, connected,
						    p)
			    || CHECK_FLAG(peer->flags, PEER_FLAG_IS_RFAPI_HD))
				bgp_path_info_set_flag(dest, pi,
						       BGP_PATH_VALID);
			else {
				if (BGP_DEBUG(nht, NHT)) {
					zlog_debug("%s(%pI4): NH unresolved",
						   __func__,
						   (in_addr_t *)&attr_new->nexthop);
				}
				bgp_path_info_unset_flag(dest, pi,
							 BGP_PATH_VALID);
			}
		} else
			bgp_path_info_set_flag(dest, pi, BGP_PATH_VALID);

#ifdef ENABLE_BGP_VNC
		if (safi == SAFI_MPLS_VPN) {
			struct bgp_dest *pdest = NULL;
			struct bgp_table *table = NULL;

			pdest = bgp_node_get(bgp->rib[afi][safi],
					     (struct prefix *)prd);
			if (bgp_dest_has_bgp_path_info_data(pdest)) {
				table = bgp_dest_get_bgp_table_info(pdest);

				vnc_import_bgp_add_vnc_host_route_mode_resolve_nve(
					bgp, prd, table, p, pi);
			}
			bgp_dest_unlock_node(pdest);
		}
#endif

		/* If this is an EVPN route and some attribute has changed,
		 * or we are explicitly told to perform a route import, process
		 * route for import. If the extended community has changed, we
		 * would
		 * have done the un-import earlier and the import would result
		 * in the
		 * route getting injected into appropriate L2 VNIs. If it is
		 * just
		 * some other attribute change, the import will result in
		 * updating
		 * the attributes for the route in the VNI(s).
		 */
		if (safi == SAFI_EVPN &&
		    (!same_attr || force_evpn_import) &&
		    CHECK_FLAG(pi->flags, BGP_PATH_VALID))
			bgp_evpn_import_route(bgp, afi, safi, p, pi);

		/* Process change. */
		bgp_aggregate_increment(bgp, p, pi, afi, safi);

		bgp_process(bgp, dest, afi, safi);
		bgp_dest_unlock_node(dest);

		if (SAFI_UNICAST == safi
		    && (bgp->inst_type == BGP_INSTANCE_TYPE_VRF
			|| bgp->inst_type == BGP_INSTANCE_TYPE_DEFAULT)) {

			vpn_leak_from_vrf_update(bgp_get_default(), bgp, pi);
		}
		if ((SAFI_MPLS_VPN == safi)
		    && (bgp->inst_type == BGP_INSTANCE_TYPE_DEFAULT)) {

			vpn_leak_to_vrf_update(bgp, pi);
		}

#ifdef ENABLE_BGP_VNC
		if (SAFI_MPLS_VPN == safi) {
			mpls_label_t label_decoded = decode_label(label);

			rfapiProcessUpdate(peer, NULL, p, prd, attr, afi, safi,
					   type, sub_type, &label_decoded);
		}
		if (SAFI_ENCAP == safi) {
			rfapiProcessUpdate(peer, NULL, p, prd, attr, afi, safi,
					   type, sub_type, NULL);
		}
#endif

		return 0;
	} // End of implicit withdraw

	/* Received Logging. */
	if (bgp_debug_update(peer, p, NULL, 1)) {
		if (!peer->rcvd_attr_printed) {
			zlog_debug("%pBP rcvd UPDATE w/ attr: %s", peer,
				   peer->rcvd_attr_str);
			peer->rcvd_attr_printed = 1;
		}

		bgp_debug_rdpfxpath2str(afi, safi, prd, p, label, num_labels,
					addpath_id ? 1 : 0, addpath_id, evpn,
					pfx_buf, sizeof(pfx_buf));
		zlog_debug("%pBP rcvd %s", peer, pfx_buf);
	}

	/* Make new BGP info. */
	new = info_make(type, sub_type, 0, peer, attr_new, dest);

	/* Update MPLS label */
	if (has_valid_label) {
		extra = bgp_path_info_extra_get(new);
		if (extra->label != label) {
			memcpy(&extra->label, label,
			       num_labels * sizeof(mpls_label_t));
			extra->num_labels = num_labels;
		}
		if (!(afi == AFI_L2VPN && safi == SAFI_EVPN))
			bgp_set_valid_label(&extra->label[0]);
	}

	/* Update SRv6 SID */
	if (safi == SAFI_MPLS_VPN) {
		extra = bgp_path_info_extra_get(new);
		if (attr->srv6_l3vpn) {
			sid_copy(&extra->sid[0].sid, &attr->srv6_l3vpn->sid);
			extra->num_sids = 1;

			extra->sid[0].loc_block_len =
				attr->srv6_l3vpn->loc_block_len;
			extra->sid[0].loc_node_len =
				attr->srv6_l3vpn->loc_node_len;
			extra->sid[0].func_len = attr->srv6_l3vpn->func_len;
			extra->sid[0].arg_len = attr->srv6_l3vpn->arg_len;
<<<<<<< HEAD

			/*
			 * draft-ietf-bess-srv6-services-07
			 * The part of SRv6 SID may be encoded as MPLS Label for
			 * the efficient packing.
			 */
			if (attr->srv6_l3vpn->transposition_len != 0) {
				if (num_labels != 1) {
					if (bgp_debug_update(peer, p, NULL, 1))
						zlog_debug(
							"sid try to be transposed, but label not found");
					bgp_dest_unlock_node(dest);
					bgp_attr_unintern(&attr_new);
					return 0;
				}

				transpose_sid(
					&extra->sid[0].sid,
					decode_label(&extra->label[0]),
					attr->srv6_l3vpn->transposition_offset,
					attr->srv6_l3vpn->transposition_len);
			}
=======
			extra->sid[0].transposition_len =
				attr->srv6_l3vpn->transposition_len;
			extra->sid[0].transposition_offset =
				attr->srv6_l3vpn->transposition_offset;
>>>>>>> 87101cd3
		} else if (attr->srv6_vpn) {
			sid_copy(&extra->sid[0].sid, &attr->srv6_vpn->sid);
			extra->num_sids = 1;
		}
	}

	/* Nexthop reachability check. */
	if (((afi == AFI_IP || afi == AFI_IP6)
	    && (safi == SAFI_UNICAST || safi == SAFI_LABELED_UNICAST))
	    || (safi == SAFI_EVPN && bgp_evpn_is_prefix_nht_supported(p))) {
		if (safi != SAFI_EVPN && peer->sort == BGP_PEER_EBGP
		    && peer->ttl == BGP_DEFAULT_TTL
		    && !CHECK_FLAG(peer->flags,
				   PEER_FLAG_DISABLE_CONNECTED_CHECK)
		    && !CHECK_FLAG(bgp->flags,
				   BGP_FLAG_DISABLE_NH_CONNECTED_CHK))
			connected = 1;
		else
			connected = 0;

		nh_afi = BGP_ATTR_NH_AFI(afi, new->attr);

		if (bgp_find_or_add_nexthop(bgp, bgp, nh_afi, safi, new, NULL,
					    connected, p)
		    || CHECK_FLAG(peer->flags, PEER_FLAG_IS_RFAPI_HD))
			bgp_path_info_set_flag(dest, new, BGP_PATH_VALID);
		else {
			if (BGP_DEBUG(nht, NHT)) {
				char buf1[INET6_ADDRSTRLEN];
				inet_ntop(AF_INET,
					  (const void *)&attr_new->nexthop,
					  buf1, INET6_ADDRSTRLEN);
				zlog_debug("%s(%s): NH unresolved", __func__,
					   buf1);
			}
			bgp_path_info_unset_flag(dest, new, BGP_PATH_VALID);
		}
	} else
		bgp_path_info_set_flag(dest, new, BGP_PATH_VALID);

	/* Addpath ID */
	new->addpath_rx_id = addpath_id;

	/* Increment prefix */
	bgp_aggregate_increment(bgp, p, new, afi, safi);

	/* Register new BGP information. */
	bgp_path_info_add(dest, new);

	/* route_node_get lock */
	bgp_dest_unlock_node(dest);

#ifdef ENABLE_BGP_VNC
	if (safi == SAFI_MPLS_VPN) {
		struct bgp_dest *pdest = NULL;
		struct bgp_table *table = NULL;

		pdest = bgp_node_get(bgp->rib[afi][safi], (struct prefix *)prd);
		if (bgp_dest_has_bgp_path_info_data(pdest)) {
			table = bgp_dest_get_bgp_table_info(pdest);

			vnc_import_bgp_add_vnc_host_route_mode_resolve_nve(
				bgp, prd, table, p, new);
		}
		bgp_dest_unlock_node(pdest);
	}
#endif

	/* If this is an EVPN route, process for import. */
	if (safi == SAFI_EVPN && CHECK_FLAG(new->flags, BGP_PATH_VALID))
		bgp_evpn_import_route(bgp, afi, safi, p, new);

	hook_call(bgp_process, bgp, afi, safi, dest, peer, false);

	/* Process change. */
	bgp_process(bgp, dest, afi, safi);

	if (SAFI_UNICAST == safi
	    && (bgp->inst_type == BGP_INSTANCE_TYPE_VRF
		|| bgp->inst_type == BGP_INSTANCE_TYPE_DEFAULT)) {
		vpn_leak_from_vrf_update(bgp_get_default(), bgp, new);
	}
	if ((SAFI_MPLS_VPN == safi)
	    && (bgp->inst_type == BGP_INSTANCE_TYPE_DEFAULT)) {

		vpn_leak_to_vrf_update(bgp, new);
	}
#ifdef ENABLE_BGP_VNC
	if (SAFI_MPLS_VPN == safi) {
		mpls_label_t label_decoded = decode_label(label);

		rfapiProcessUpdate(peer, NULL, p, prd, attr, afi, safi, type,
				   sub_type, &label_decoded);
	}
	if (SAFI_ENCAP == safi) {
		rfapiProcessUpdate(peer, NULL, p, prd, attr, afi, safi, type,
				   sub_type, NULL);
	}
#endif

	return 0;

/* This BGP update is filtered.  Log the reason then update BGP
   entry.  */
filtered:
	hook_call(bgp_process, bgp, afi, safi, dest, peer, true);

	if (bgp_debug_update(peer, p, NULL, 1)) {
		if (!peer->rcvd_attr_printed) {
			zlog_debug("%pBP rcvd UPDATE w/ attr: %s", peer,
				   peer->rcvd_attr_str);
			peer->rcvd_attr_printed = 1;
		}

		bgp_debug_rdpfxpath2str(afi, safi, prd, p, label, num_labels,
					addpath_id ? 1 : 0, addpath_id, evpn,
					pfx_buf, sizeof(pfx_buf));
		zlog_debug("%pBP rcvd UPDATE about %s -- DENIED due to: %s",
			   peer, pfx_buf, reason);
	}

	if (pi) {
		/* If this is an EVPN route, un-import it as it is now filtered.
		 */
		if (safi == SAFI_EVPN)
			bgp_evpn_unimport_route(bgp, afi, safi, p, pi);

		if (SAFI_UNICAST == safi
		    && (bgp->inst_type == BGP_INSTANCE_TYPE_VRF
			|| bgp->inst_type == BGP_INSTANCE_TYPE_DEFAULT)) {

			vpn_leak_from_vrf_withdraw(bgp_get_default(), bgp, pi);
		}
		if ((SAFI_MPLS_VPN == safi)
		    && (bgp->inst_type == BGP_INSTANCE_TYPE_DEFAULT)) {

			vpn_leak_to_vrf_withdraw(bgp, pi);
		}

		bgp_rib_remove(dest, pi, peer, afi, safi);
	}

	bgp_dest_unlock_node(dest);

#ifdef ENABLE_BGP_VNC
	/*
	 * Filtered update is treated as an implicit withdrawal (see
	 * bgp_rib_remove()
	 * a few lines above)
	 */
	if ((SAFI_MPLS_VPN == safi) || (SAFI_ENCAP == safi)) {
		rfapiProcessWithdraw(peer, NULL, p, prd, NULL, afi, safi, type,
				     0);
	}
#endif

	return 0;
}

int bgp_withdraw(struct peer *peer, const struct prefix *p, uint32_t addpath_id,
		 struct attr *attr, afi_t afi, safi_t safi, int type,
		 int sub_type, struct prefix_rd *prd, mpls_label_t *label,
		 uint32_t num_labels, struct bgp_route_evpn *evpn)
{
	struct bgp *bgp;
	char pfx_buf[BGP_PRD_PATH_STRLEN];
	struct bgp_dest *dest;
	struct bgp_path_info *pi;

#ifdef ENABLE_BGP_VNC
	if ((SAFI_MPLS_VPN == safi) || (SAFI_ENCAP == safi)) {
		rfapiProcessWithdraw(peer, NULL, p, prd, NULL, afi, safi, type,
				     0);
	}
#endif

	bgp = peer->bgp;

	/* Lookup node. */
	dest = bgp_afi_node_get(bgp->rib[afi][safi], afi, safi, p, prd);

	/* If peer is soft reconfiguration enabled.  Record input packet for
	 * further calculation.
	 *
	 * Cisco IOS 12.4(24)T4 on session establishment sends withdraws for all
	 * routes that are filtered.  This tanks out Quagga RS pretty badly due
	 * to
	 * the iteration over all RS clients.
	 * Since we need to remove the entry from adj_in anyway, do that first
	 * and
	 * if there was no entry, we don't need to do anything more.
	 */
	if (CHECK_FLAG(peer->af_flags[afi][safi], PEER_FLAG_SOFT_RECONFIG)
	    && peer != bgp->peer_self)
		if (!bgp_adj_in_unset(dest, peer, addpath_id)) {
			peer->stat_pfx_dup_withdraw++;

			if (bgp_debug_update(peer, p, NULL, 1)) {
				bgp_debug_rdpfxpath2str(
					afi, safi, prd, p, label, num_labels,
					addpath_id ? 1 : 0, addpath_id, NULL,
					pfx_buf, sizeof(pfx_buf));
				zlog_debug(
					"%s withdrawing route %s not in adj-in",
					peer->host, pfx_buf);
			}
			bgp_dest_unlock_node(dest);
			return 0;
		}

	/* Lookup withdrawn route. */
	for (pi = bgp_dest_get_bgp_path_info(dest); pi; pi = pi->next)
		if (pi->peer == peer && pi->type == type
		    && pi->sub_type == sub_type
		    && pi->addpath_rx_id == addpath_id)
			break;

	/* Logging. */
	if (bgp_debug_update(peer, p, NULL, 1)) {
		bgp_debug_rdpfxpath2str(afi, safi, prd, p, label, num_labels,
					addpath_id ? 1 : 0, addpath_id, NULL,
					pfx_buf, sizeof(pfx_buf));
		zlog_debug("%pBP rcvd UPDATE about %s -- withdrawn", peer,
			   pfx_buf);
	}

	/* Withdraw specified route from routing table. */
	if (pi && !CHECK_FLAG(pi->flags, BGP_PATH_HISTORY)) {
		bgp_rib_withdraw(dest, pi, peer, afi, safi, prd);
		if (SAFI_UNICAST == safi
		    && (bgp->inst_type == BGP_INSTANCE_TYPE_VRF
			|| bgp->inst_type == BGP_INSTANCE_TYPE_DEFAULT)) {
			vpn_leak_from_vrf_withdraw(bgp_get_default(), bgp, pi);
		}
		if ((SAFI_MPLS_VPN == safi)
		    && (bgp->inst_type == BGP_INSTANCE_TYPE_DEFAULT)) {

			vpn_leak_to_vrf_withdraw(bgp, pi);
		}
	} else if (bgp_debug_update(peer, p, NULL, 1)) {
		bgp_debug_rdpfxpath2str(afi, safi, prd, p, label, num_labels,
					addpath_id ? 1 : 0, addpath_id, NULL,
					pfx_buf, sizeof(pfx_buf));
		zlog_debug("%s Can't find the route %s", peer->host, pfx_buf);
	}

	/* Unlock bgp_node_get() lock. */
	bgp_dest_unlock_node(dest);

	return 0;
}

void bgp_default_originate(struct peer *peer, afi_t afi, safi_t safi,
			   int withdraw)
{
	struct update_subgroup *subgrp;
	subgrp = peer_subgroup(peer, afi, safi);
	subgroup_default_originate(subgrp, withdraw);
}


/*
 * bgp_stop_announce_route_timer
 */
void bgp_stop_announce_route_timer(struct peer_af *paf)
{
	if (!paf->t_announce_route)
		return;

	thread_cancel(&paf->t_announce_route);
}

/*
 * bgp_announce_route_timer_expired
 *
 * Callback that is invoked when the route announcement timer for a
 * peer_af expires.
 */
static void bgp_announce_route_timer_expired(struct thread *t)
{
	struct peer_af *paf;
	struct peer *peer;

	paf = THREAD_ARG(t);
	peer = paf->peer;

	if (!peer_established(peer))
		return;

	if (!peer->afc_nego[paf->afi][paf->safi])
		return;

	peer_af_announce_route(paf, 1);

	/* Notify BGP conditional advertisement scanner percess */
	peer->advmap_config_change[paf->afi][paf->safi] = true;
}

/*
 * bgp_announce_route
 *
 * *Triggers* announcement of routes of a given AFI/SAFI to a peer.
 *
 * if force is true we will force an update even if the update
 * limiting code is attempted to kick in.
 */
void bgp_announce_route(struct peer *peer, afi_t afi, safi_t safi, bool force)
{
	struct peer_af *paf;
	struct update_subgroup *subgrp;

	paf = peer_af_find(peer, afi, safi);
	if (!paf)
		return;
	subgrp = PAF_SUBGRP(paf);

	/*
	 * Ignore if subgroup doesn't exist (implies AF is not negotiated)
	 * or a refresh has already been triggered.
	 */
	if (!subgrp || paf->t_announce_route)
		return;

	if (force)
		SET_FLAG(subgrp->sflags, SUBGRP_STATUS_FORCE_UPDATES);

	/*
	 * Start a timer to stagger/delay the announce. This serves
	 * two purposes - announcement can potentially be combined for
	 * multiple peers and the announcement doesn't happen in the
	 * vty context.
	 */
	thread_add_timer_msec(bm->master, bgp_announce_route_timer_expired, paf,
			      (subgrp->peer_count == 1)
				      ? BGP_ANNOUNCE_ROUTE_SHORT_DELAY_MS
				      : BGP_ANNOUNCE_ROUTE_DELAY_MS,
			      &paf->t_announce_route);
}

/*
 * Announce routes from all AF tables to a peer.
 *
 * This should ONLY be called when there is a need to refresh the
 * routes to the peer based on a policy change for this peer alone
 * or a route refresh request received from the peer.
 * The operation will result in splitting the peer from its existing
 * subgroups and putting it in new subgroups.
 */
void bgp_announce_route_all(struct peer *peer)
{
	afi_t afi;
	safi_t safi;

	FOREACH_AFI_SAFI (afi, safi)
		bgp_announce_route(peer, afi, safi, false);
}

/* Flag or unflag bgp_dest to determine whether it should be treated by
 * bgp_soft_reconfig_table_task.
 * Flag if flag is true. Unflag if flag is false.
 */
static void bgp_soft_reconfig_table_flag(struct bgp_table *table, bool flag)
{
	struct bgp_dest *dest;
	struct bgp_adj_in *ain;

	if (!table)
		return;

	for (dest = bgp_table_top(table); dest; dest = bgp_route_next(dest)) {
		for (ain = dest->adj_in; ain; ain = ain->next) {
			if (ain->peer != NULL)
				break;
		}
		if (flag && ain != NULL && ain->peer != NULL)
			SET_FLAG(dest->flags, BGP_NODE_SOFT_RECONFIG);
		else
			UNSET_FLAG(dest->flags, BGP_NODE_SOFT_RECONFIG);
	}
}

static int bgp_soft_reconfig_table_update(struct peer *peer,
					  struct bgp_dest *dest,
					  struct bgp_adj_in *ain, afi_t afi,
					  safi_t safi, struct prefix_rd *prd)
{
	struct bgp_path_info *pi;
	uint32_t num_labels = 0;
	mpls_label_t *label_pnt = NULL;
	struct bgp_route_evpn evpn;

	for (pi = bgp_dest_get_bgp_path_info(dest); pi; pi = pi->next)
		if (pi->peer == peer)
			break;

	if (pi && pi->extra)
		num_labels = pi->extra->num_labels;
	if (num_labels)
		label_pnt = &pi->extra->label[0];
	if (pi)
		memcpy(&evpn, bgp_attr_get_evpn_overlay(pi->attr),
		       sizeof(evpn));
	else
		memset(&evpn, 0, sizeof(evpn));

	return bgp_update(peer, bgp_dest_get_prefix(dest), ain->addpath_rx_id,
			  ain->attr, afi, safi, ZEBRA_ROUTE_BGP,
			  BGP_ROUTE_NORMAL, prd, label_pnt, num_labels, 1,
			  &evpn);
}

static void bgp_soft_reconfig_table(struct peer *peer, afi_t afi, safi_t safi,
				    struct bgp_table *table,
				    struct prefix_rd *prd)
{
	int ret;
	struct bgp_dest *dest;
	struct bgp_adj_in *ain;

	if (!table)
		table = peer->bgp->rib[afi][safi];

	for (dest = bgp_table_top(table); dest; dest = bgp_route_next(dest))
		for (ain = dest->adj_in; ain; ain = ain->next) {
			if (ain->peer != peer)
				continue;

			ret = bgp_soft_reconfig_table_update(peer, dest, ain,
							     afi, safi, prd);

			if (ret < 0) {
				bgp_dest_unlock_node(dest);
				return;
			}
		}
}

/* Do soft reconfig table per bgp table.
 * Walk on SOFT_RECONFIG_TASK_MAX_PREFIX bgp_dest,
 * when BGP_NODE_SOFT_RECONFIG is set,
 * reconfig bgp_dest for list of table->soft_reconfig_peers peers.
 * Schedule a new thread to continue the job.
 * Without splitting the full job into several part,
 * vtysh waits for the job to finish before responding to a BGP command
 */
static void bgp_soft_reconfig_table_task(struct thread *thread)
{
	uint32_t iter, max_iter;
	int ret;
	struct bgp_dest *dest;
	struct bgp_adj_in *ain;
	struct peer *peer;
	struct bgp_table *table;
	struct prefix_rd *prd;
	struct listnode *node, *nnode;

	table = THREAD_ARG(thread);
	prd = NULL;

	max_iter = SOFT_RECONFIG_TASK_MAX_PREFIX;
	if (table->soft_reconfig_init) {
		/* first call of the function with a new srta structure.
		 * Don't do any treatment this time on nodes
		 * in order vtysh to respond quickly
		 */
		max_iter = 0;
	}

	for (iter = 0, dest = bgp_table_top(table); (dest && iter < max_iter);
	     dest = bgp_route_next(dest)) {
		if (!CHECK_FLAG(dest->flags, BGP_NODE_SOFT_RECONFIG))
			continue;

		UNSET_FLAG(dest->flags, BGP_NODE_SOFT_RECONFIG);

		for (ain = dest->adj_in; ain; ain = ain->next) {
			for (ALL_LIST_ELEMENTS(table->soft_reconfig_peers, node,
					       nnode, peer)) {
				if (ain->peer != peer)
					continue;

				ret = bgp_soft_reconfig_table_update(
					peer, dest, ain, table->afi,
					table->safi, prd);
				iter++;

				if (ret < 0) {
					bgp_dest_unlock_node(dest);
					listnode_delete(
						table->soft_reconfig_peers,
						peer);
					bgp_announce_route(peer, table->afi,
							   table->safi, false);
					if (list_isempty(
						    table->soft_reconfig_peers)) {
						list_delete(
							&table->soft_reconfig_peers);
						bgp_soft_reconfig_table_flag(
							table, false);
						return;
					}
				}
			}
		}
	}

	/* we're either starting the initial iteration,
	 * or we're going to continue an ongoing iteration
	 */
	if (dest || table->soft_reconfig_init) {
		table->soft_reconfig_init = false;
		thread_add_event(bm->master, bgp_soft_reconfig_table_task,
				 table, 0, &table->soft_reconfig_thread);
		return;
	}
	/* we're done, clean up the background iteration context info and
	schedule route annoucement
	*/
	for (ALL_LIST_ELEMENTS(table->soft_reconfig_peers, node, nnode, peer)) {
		listnode_delete(table->soft_reconfig_peers, peer);
		bgp_announce_route(peer, table->afi, table->safi, false);
	}

	list_delete(&table->soft_reconfig_peers);
}


/* Cancel soft_reconfig_table task matching bgp instance, bgp_table
 * and peer.
 * - bgp cannot be NULL
 * - if table and peer are NULL, cancel all threads within the bgp instance
 * - if table is NULL and peer is not,
 * remove peer in all threads within the bgp instance
 * - if peer is NULL, cancel all threads matching table within the bgp instance
 */
void bgp_soft_reconfig_table_task_cancel(const struct bgp *bgp,
					 const struct bgp_table *table,
					 const struct peer *peer)
{
	struct peer *npeer;
	struct listnode *node, *nnode;
	int afi, safi;
	struct bgp_table *ntable;

	if (!bgp)
		return;

	FOREACH_AFI_SAFI (afi, safi) {
		ntable = bgp->rib[afi][safi];
		if (!ntable)
			continue;
		if (table && table != ntable)
			continue;

		for (ALL_LIST_ELEMENTS(ntable->soft_reconfig_peers, node, nnode,
				       npeer)) {
			if (peer && peer != npeer)
				continue;
			listnode_delete(ntable->soft_reconfig_peers, npeer);
		}

		if (!ntable->soft_reconfig_peers
		    || !list_isempty(ntable->soft_reconfig_peers))
			continue;

		list_delete(&ntable->soft_reconfig_peers);
		bgp_soft_reconfig_table_flag(ntable, false);
		BGP_TIMER_OFF(ntable->soft_reconfig_thread);
	}
}

void bgp_soft_reconfig_in(struct peer *peer, afi_t afi, safi_t safi)
{
	struct bgp_dest *dest;
	struct bgp_table *table;
	struct listnode *node, *nnode;
	struct peer *npeer;
	struct peer_af *paf;

	if (!peer_established(peer))
		return;

	if ((safi != SAFI_MPLS_VPN) && (safi != SAFI_ENCAP)
	    && (safi != SAFI_EVPN)) {
		table = peer->bgp->rib[afi][safi];
		if (!table)
			return;

		table->soft_reconfig_init = true;

		if (!table->soft_reconfig_peers)
			table->soft_reconfig_peers = list_new();
		npeer = NULL;
		/* add peer to the table soft_reconfig_peers if not already
		 * there
		 */
		for (ALL_LIST_ELEMENTS(table->soft_reconfig_peers, node, nnode,
				       npeer)) {
			if (peer == npeer)
				break;
		}
		if (peer != npeer)
			listnode_add(table->soft_reconfig_peers, peer);

		/* (re)flag all bgp_dest in table. Existing soft_reconfig_in job
		 * on table would start back at the beginning.
		 */
		bgp_soft_reconfig_table_flag(table, true);

		if (!table->soft_reconfig_thread)
			thread_add_event(bm->master,
					 bgp_soft_reconfig_table_task, table, 0,
					 &table->soft_reconfig_thread);
		/* Cancel bgp_announce_route_timer_expired threads.
		 * bgp_announce_route_timer_expired threads have been scheduled
		 * to announce routes as soon as the soft_reconfigure process
		 * finishes.
		 * In this case, soft_reconfigure is also scheduled by using
		 * a thread but is planned after the
		 * bgp_announce_route_timer_expired threads. It means that,
		 * without cancelling the threads, the route announcement task
		 * would run before the soft reconfiguration one. That would
		 * useless and would block vtysh during several seconds. Route
		 * announcements are rescheduled as soon as the soft_reconfigure
		 * process finishes.
		 */
		paf = peer_af_find(peer, afi, safi);
		if (paf)
			bgp_stop_announce_route_timer(paf);
	} else
		for (dest = bgp_table_top(peer->bgp->rib[afi][safi]); dest;
		     dest = bgp_route_next(dest)) {
			table = bgp_dest_get_bgp_table_info(dest);

			if (table == NULL)
				continue;

			const struct prefix *p = bgp_dest_get_prefix(dest);
			struct prefix_rd prd;

			prd.family = AF_UNSPEC;
			prd.prefixlen = 64;
			memcpy(&prd.val, p->u.val, 8);

			bgp_soft_reconfig_table(peer, afi, safi, table, &prd);
		}
}


struct bgp_clear_node_queue {
	struct bgp_dest *dest;
};

static wq_item_status bgp_clear_route_node(struct work_queue *wq, void *data)
{
	struct bgp_clear_node_queue *cnq = data;
	struct bgp_dest *dest = cnq->dest;
	struct peer *peer = wq->spec.data;
	struct bgp_path_info *pi;
	struct bgp *bgp;
	afi_t afi = bgp_dest_table(dest)->afi;
	safi_t safi = bgp_dest_table(dest)->safi;

	assert(dest && peer);
	bgp = peer->bgp;

	/* It is possible that we have multiple paths for a prefix from a peer
	 * if that peer is using AddPath.
	 */
	for (pi = bgp_dest_get_bgp_path_info(dest); pi; pi = pi->next) {
		if (pi->peer != peer)
			continue;

		/* graceful restart STALE flag set. */
		if (((CHECK_FLAG(peer->sflags, PEER_STATUS_NSF_WAIT)
		      && peer->nsf[afi][safi])
		     || CHECK_FLAG(peer->af_sflags[afi][safi],
				   PEER_STATUS_ENHANCED_REFRESH))
		    && !CHECK_FLAG(pi->flags, BGP_PATH_STALE)
		    && !CHECK_FLAG(pi->flags, BGP_PATH_UNUSEABLE))
			bgp_path_info_set_flag(dest, pi, BGP_PATH_STALE);
		else {
			/* If this is an EVPN route, process for
			 * un-import. */
			if (safi == SAFI_EVPN)
				bgp_evpn_unimport_route(
					bgp, afi, safi,
					bgp_dest_get_prefix(dest), pi);
			/* Handle withdraw for VRF route-leaking and L3VPN */
			if (SAFI_UNICAST == safi
			    && (bgp->inst_type == BGP_INSTANCE_TYPE_VRF ||
				bgp->inst_type == BGP_INSTANCE_TYPE_DEFAULT)) {
				vpn_leak_from_vrf_withdraw(bgp_get_default(),
							   bgp, pi);
			}
			if (SAFI_MPLS_VPN == safi &&
			    bgp->inst_type == BGP_INSTANCE_TYPE_DEFAULT) {
				vpn_leak_to_vrf_withdraw(bgp, pi);
			}

			bgp_rib_remove(dest, pi, peer, afi, safi);
		}
	}
	return WQ_SUCCESS;
}

static void bgp_clear_node_queue_del(struct work_queue *wq, void *data)
{
	struct bgp_clear_node_queue *cnq = data;
	struct bgp_dest *dest = cnq->dest;
	struct bgp_table *table = bgp_dest_table(dest);

	bgp_dest_unlock_node(dest);
	bgp_table_unlock(table);
	XFREE(MTYPE_BGP_CLEAR_NODE_QUEUE, cnq);
}

static void bgp_clear_node_complete(struct work_queue *wq)
{
	struct peer *peer = wq->spec.data;

	/* Tickle FSM to start moving again */
	BGP_EVENT_ADD(peer, Clearing_Completed);

	peer_unlock(peer); /* bgp_clear_route */
}

static void bgp_clear_node_queue_init(struct peer *peer)
{
	char wname[sizeof("clear xxxx:xxxx:xxxx:xxxx:xxxx:xxxx:xxxx:xxxx")];

	snprintf(wname, sizeof(wname), "clear %s", peer->host);
#undef CLEAR_QUEUE_NAME_LEN

	peer->clear_node_queue = work_queue_new(bm->master, wname);
	peer->clear_node_queue->spec.hold = 10;
	peer->clear_node_queue->spec.workfunc = &bgp_clear_route_node;
	peer->clear_node_queue->spec.del_item_data = &bgp_clear_node_queue_del;
	peer->clear_node_queue->spec.completion_func = &bgp_clear_node_complete;
	peer->clear_node_queue->spec.max_retries = 0;

	/* we only 'lock' this peer reference when the queue is actually active
	 */
	peer->clear_node_queue->spec.data = peer;
}

static void bgp_clear_route_table(struct peer *peer, afi_t afi, safi_t safi,
				  struct bgp_table *table)
{
	struct bgp_dest *dest;
	int force = peer->bgp->process_queue ? 0 : 1;

	if (!table)
		table = peer->bgp->rib[afi][safi];

	/* If still no table => afi/safi isn't configured at all or smth. */
	if (!table)
		return;

	for (dest = bgp_table_top(table); dest; dest = bgp_route_next(dest)) {
		struct bgp_path_info *pi, *next;
		struct bgp_adj_in *ain;
		struct bgp_adj_in *ain_next;

		/* XXX:TODO: This is suboptimal, every non-empty route_node is
		 * queued for every clearing peer, regardless of whether it is
		 * relevant to the peer at hand.
		 *
		 * Overview: There are 3 different indices which need to be
		 * scrubbed, potentially, when a peer is removed:
		 *
		 * 1 peer's routes visible via the RIB (ie accepted routes)
		 * 2 peer's routes visible by the (optional) peer's adj-in index
		 * 3 other routes visible by the peer's adj-out index
		 *
		 * 3 there is no hurry in scrubbing, once the struct peer is
		 * removed from bgp->peer, we could just GC such deleted peer's
		 * adj-outs at our leisure.
		 *
		 * 1 and 2 must be 'scrubbed' in some way, at least made
		 * invisible via RIB index before peer session is allowed to be
		 * brought back up. So one needs to know when such a 'search' is
		 * complete.
		 *
		 * Ideally:
		 *
		 * - there'd be a single global queue or a single RIB walker
		 * - rather than tracking which route_nodes still need to be
		 *   examined on a peer basis, we'd track which peers still
		 *   aren't cleared
		 *
		 * Given that our per-peer prefix-counts now should be reliable,
		 * this may actually be achievable. It doesn't seem to be a huge
		 * problem at this time,
		 *
		 * It is possible that we have multiple paths for a prefix from
		 * a peer
		 * if that peer is using AddPath.
		 */
		ain = dest->adj_in;
		while (ain) {
			ain_next = ain->next;

			if (ain->peer == peer)
				bgp_adj_in_remove(dest, ain);

			ain = ain_next;
		}

		for (pi = bgp_dest_get_bgp_path_info(dest); pi; pi = next) {
			next = pi->next;
			if (pi->peer != peer)
				continue;

			if (force)
				bgp_path_info_reap(dest, pi);
			else {
				struct bgp_clear_node_queue *cnq;

				/* both unlocked in bgp_clear_node_queue_del */
				bgp_table_lock(bgp_dest_table(dest));
				bgp_dest_lock_node(dest);
				cnq = XCALLOC(
					MTYPE_BGP_CLEAR_NODE_QUEUE,
					sizeof(struct bgp_clear_node_queue));
				cnq->dest = dest;
				work_queue_add(peer->clear_node_queue, cnq);
				break;
			}
		}
	}
	return;
}

void bgp_clear_route(struct peer *peer, afi_t afi, safi_t safi)
{
	struct bgp_dest *dest;
	struct bgp_table *table;

	if (peer->clear_node_queue == NULL)
		bgp_clear_node_queue_init(peer);

	/* bgp_fsm.c keeps sessions in state Clearing, not transitioning to
	 * Idle until it receives a Clearing_Completed event. This protects
	 * against peers which flap faster than we can we clear, which could
	 * lead to:
	 *
	 * a) race with routes from the new session being installed before
	 *    clear_route_node visits the node (to delete the route of that
	 *    peer)
	 * b) resource exhaustion, clear_route_node likely leads to an entry
	 *    on the process_main queue. Fast-flapping could cause that queue
	 *    to grow and grow.
	 */

	/* lock peer in assumption that clear-node-queue will get nodes; if so,
	 * the unlock will happen upon work-queue completion; other wise, the
	 * unlock happens at the end of this function.
	 */
	if (!peer->clear_node_queue->thread)
		peer_lock(peer);

	if (safi != SAFI_MPLS_VPN && safi != SAFI_ENCAP && safi != SAFI_EVPN)
		bgp_clear_route_table(peer, afi, safi, NULL);
	else
		for (dest = bgp_table_top(peer->bgp->rib[afi][safi]); dest;
		     dest = bgp_route_next(dest)) {
			table = bgp_dest_get_bgp_table_info(dest);
			if (!table)
				continue;

			bgp_clear_route_table(peer, afi, safi, table);
		}

	/* unlock if no nodes got added to the clear-node-queue. */
	if (!peer->clear_node_queue->thread)
		peer_unlock(peer);
}

void bgp_clear_route_all(struct peer *peer)
{
	afi_t afi;
	safi_t safi;

	FOREACH_AFI_SAFI (afi, safi)
		bgp_clear_route(peer, afi, safi);

#ifdef ENABLE_BGP_VNC
	rfapiProcessPeerDown(peer);
#endif
}

void bgp_clear_adj_in(struct peer *peer, afi_t afi, safi_t safi)
{
	struct bgp_table *table;
	struct bgp_dest *dest;
	struct bgp_adj_in *ain;
	struct bgp_adj_in *ain_next;

	table = peer->bgp->rib[afi][safi];

	/* It is possible that we have multiple paths for a prefix from a peer
	 * if that peer is using AddPath.
	 */
	for (dest = bgp_table_top(table); dest; dest = bgp_route_next(dest)) {
		ain = dest->adj_in;

		while (ain) {
			ain_next = ain->next;

			if (ain->peer == peer)
				bgp_adj_in_remove(dest, ain);

			ain = ain_next;
		}
	}
}

/* If any of the routes from the peer have been marked with the NO_LLGR
 * community, either as sent by the peer, or as the result of a configured
 * policy, they MUST NOT be retained, but MUST be removed as per the normal
 * operation of [RFC4271].
 */
void bgp_clear_stale_route(struct peer *peer, afi_t afi, safi_t safi)
{
	struct bgp_dest *dest;
	struct bgp_path_info *pi;
	struct bgp_table *table;

	if (safi == SAFI_MPLS_VPN || safi == SAFI_ENCAP || safi == SAFI_EVPN) {
		for (dest = bgp_table_top(peer->bgp->rib[afi][safi]); dest;
		     dest = bgp_route_next(dest)) {
			struct bgp_dest *rm;

			/* look for neighbor in tables */
			table = bgp_dest_get_bgp_table_info(dest);
			if (!table)
				continue;

			for (rm = bgp_table_top(table); rm;
			     rm = bgp_route_next(rm))
				for (pi = bgp_dest_get_bgp_path_info(rm); pi;
				     pi = pi->next) {
					if (pi->peer != peer)
						continue;
					if (CHECK_FLAG(
						    peer->af_sflags[afi][safi],
						    PEER_STATUS_LLGR_WAIT) &&
					    bgp_attr_get_community(pi->attr) &&
					    !community_include(
						    bgp_attr_get_community(
							    pi->attr),
						    COMMUNITY_NO_LLGR))
						continue;
					if (!CHECK_FLAG(pi->flags,
							BGP_PATH_STALE))
						continue;

					/*
					 * If this is VRF leaked route
					 * process for withdraw.
					 */
					if (pi->sub_type ==
						    BGP_ROUTE_IMPORTED &&
					    peer->bgp->inst_type ==
						    BGP_INSTANCE_TYPE_DEFAULT)
						vpn_leak_to_vrf_withdraw(
							peer->bgp, pi);

					bgp_rib_remove(rm, pi, peer, afi, safi);
					break;
				}
		}
	} else {
		for (dest = bgp_table_top(peer->bgp->rib[afi][safi]); dest;
		     dest = bgp_route_next(dest))
			for (pi = bgp_dest_get_bgp_path_info(dest); pi;
			     pi = pi->next) {
				if (pi->peer != peer)
					continue;
				if (CHECK_FLAG(peer->af_sflags[afi][safi],
					       PEER_STATUS_LLGR_WAIT) &&
				    bgp_attr_get_community(pi->attr) &&
				    !community_include(
					    bgp_attr_get_community(pi->attr),
					    COMMUNITY_NO_LLGR))
					continue;
				if (!CHECK_FLAG(pi->flags, BGP_PATH_STALE))
					continue;
				if (safi == SAFI_UNICAST &&
				    (peer->bgp->inst_type ==
					     BGP_INSTANCE_TYPE_VRF ||
				     peer->bgp->inst_type ==
					     BGP_INSTANCE_TYPE_DEFAULT))
					vpn_leak_from_vrf_withdraw(
						bgp_get_default(), peer->bgp,
						pi);

				bgp_rib_remove(dest, pi, peer, afi, safi);
				break;
			}
	}
}

void bgp_set_stale_route(struct peer *peer, afi_t afi, safi_t safi)
{
	struct bgp_dest *dest, *ndest;
	struct bgp_path_info *pi;
	struct bgp_table *table;

	if (safi == SAFI_MPLS_VPN || safi == SAFI_ENCAP || safi == SAFI_EVPN) {
		for (dest = bgp_table_top(peer->bgp->rib[afi][safi]); dest;
		     dest = bgp_route_next(dest)) {
			table = bgp_dest_get_bgp_table_info(dest);
			if (!table)
				continue;

			for (ndest = bgp_table_top(table); ndest;
			     ndest = bgp_route_next(ndest)) {
				for (pi = bgp_dest_get_bgp_path_info(ndest); pi;
				     pi = pi->next) {
					if (pi->peer != peer)
						continue;

					if ((CHECK_FLAG(
						    peer->af_sflags[afi][safi],
						    PEER_STATUS_ENHANCED_REFRESH))
					    && !CHECK_FLAG(pi->flags,
							   BGP_PATH_STALE)
					    && !CHECK_FLAG(
						       pi->flags,
						       BGP_PATH_UNUSEABLE)) {
						if (bgp_debug_neighbor_events(
							    peer))
							zlog_debug(
								"%s: route-refresh for %s/%s, marking prefix %pFX as stale",
								peer->host,
								afi2str(afi),
								safi2str(safi),
								bgp_dest_get_prefix(
									ndest));

						bgp_path_info_set_flag(
							ndest, pi,
							BGP_PATH_STALE);
					}
				}
			}
		}
	} else {
		for (dest = bgp_table_top(peer->bgp->rib[afi][safi]); dest;
		     dest = bgp_route_next(dest)) {
			for (pi = bgp_dest_get_bgp_path_info(dest); pi;
			     pi = pi->next) {
				if (pi->peer != peer)
					continue;

				if ((CHECK_FLAG(peer->af_sflags[afi][safi],
						PEER_STATUS_ENHANCED_REFRESH))
				    && !CHECK_FLAG(pi->flags, BGP_PATH_STALE)
				    && !CHECK_FLAG(pi->flags,
						   BGP_PATH_UNUSEABLE)) {
					if (bgp_debug_neighbor_events(peer))
						zlog_debug(
							"%s: route-refresh for %s/%s, marking prefix %pFX as stale",
							peer->host,
							afi2str(afi),
							safi2str(safi),
							bgp_dest_get_prefix(
								dest));

					bgp_path_info_set_flag(dest, pi,
							       BGP_PATH_STALE);
				}
			}
		}
	}
}

bool bgp_outbound_policy_exists(struct peer *peer, struct bgp_filter *filter)
{
	if (peer->sort == BGP_PEER_IBGP)
		return true;

	if (peer->sort == BGP_PEER_EBGP
	    && (ROUTE_MAP_OUT_NAME(filter) || PREFIX_LIST_OUT_NAME(filter)
		|| FILTER_LIST_OUT_NAME(filter)
		|| DISTRIBUTE_OUT_NAME(filter)))
		return true;
	return false;
}

bool bgp_inbound_policy_exists(struct peer *peer, struct bgp_filter *filter)
{
	if (peer->sort == BGP_PEER_IBGP)
		return true;

	if (peer->sort == BGP_PEER_EBGP
	    && (ROUTE_MAP_IN_NAME(filter) || PREFIX_LIST_IN_NAME(filter)
		|| FILTER_LIST_IN_NAME(filter)
		|| DISTRIBUTE_IN_NAME(filter)))
		return true;
	return false;
}

static void bgp_cleanup_table(struct bgp *bgp, struct bgp_table *table,
			      safi_t safi)
{
	struct bgp_dest *dest;
	struct bgp_path_info *pi;
	struct bgp_path_info *next;

	for (dest = bgp_table_top(table); dest; dest = bgp_route_next(dest))
		for (pi = bgp_dest_get_bgp_path_info(dest); pi; pi = next) {
			const struct prefix *p = bgp_dest_get_prefix(dest);

			next = pi->next;

			/* Unimport EVPN routes from VRFs */
			if (safi == SAFI_EVPN)
				bgp_evpn_unimport_route(bgp, AFI_L2VPN,
							SAFI_EVPN, p, pi);

			if (CHECK_FLAG(pi->flags, BGP_PATH_SELECTED)
			    && pi->type == ZEBRA_ROUTE_BGP
			    && (pi->sub_type == BGP_ROUTE_NORMAL
				|| pi->sub_type == BGP_ROUTE_AGGREGATE
				|| pi->sub_type == BGP_ROUTE_IMPORTED)) {

				if (bgp_fibupd_safi(safi))
					bgp_zebra_withdraw(p, pi, bgp, safi);
			}

			bgp_path_info_reap(dest, pi);
		}
}

/* Delete all kernel routes. */
void bgp_cleanup_routes(struct bgp *bgp)
{
	afi_t afi;
	struct bgp_dest *dest;
	struct bgp_table *table;

	for (afi = AFI_IP; afi < AFI_MAX; ++afi) {
		if (afi == AFI_L2VPN)
			continue;
		bgp_cleanup_table(bgp, bgp->rib[afi][SAFI_UNICAST],
				  SAFI_UNICAST);
		/*
		 * VPN and ENCAP and EVPN tables are two-level (RD is top level)
		 */
		if (afi != AFI_L2VPN) {
			safi_t safi;
			safi = SAFI_MPLS_VPN;
			for (dest = bgp_table_top(bgp->rib[afi][safi]); dest;
			     dest = bgp_route_next(dest)) {
				table = bgp_dest_get_bgp_table_info(dest);
				if (table != NULL) {
					bgp_cleanup_table(bgp, table, safi);
					bgp_table_finish(&table);
					bgp_dest_set_bgp_table_info(dest, NULL);
					bgp_dest_unlock_node(dest);
				}
			}
			safi = SAFI_ENCAP;
			for (dest = bgp_table_top(bgp->rib[afi][safi]); dest;
			     dest = bgp_route_next(dest)) {
				table = bgp_dest_get_bgp_table_info(dest);
				if (table != NULL) {
					bgp_cleanup_table(bgp, table, safi);
					bgp_table_finish(&table);
					bgp_dest_set_bgp_table_info(dest, NULL);
					bgp_dest_unlock_node(dest);
				}
			}
		}
	}
	for (dest = bgp_table_top(bgp->rib[AFI_L2VPN][SAFI_EVPN]); dest;
	     dest = bgp_route_next(dest)) {
		table = bgp_dest_get_bgp_table_info(dest);
		if (table != NULL) {
			bgp_cleanup_table(bgp, table, SAFI_EVPN);
			bgp_table_finish(&table);
			bgp_dest_set_bgp_table_info(dest, NULL);
			bgp_dest_unlock_node(dest);
		}
	}
}

void bgp_reset(void)
{
	vty_reset();
	bgp_zclient_reset();
	access_list_reset();
	prefix_list_reset();
}

bool bgp_addpath_encode_rx(struct peer *peer, afi_t afi, safi_t safi)
{
	return (CHECK_FLAG(peer->af_cap[afi][safi], PEER_CAP_ADDPATH_AF_RX_ADV)
		&& CHECK_FLAG(peer->af_cap[afi][safi],
			      PEER_CAP_ADDPATH_AF_TX_RCV));
}

/* Parse NLRI stream.  Withdraw NLRI is recognized by NULL attr
   value. */
int bgp_nlri_parse_ip(struct peer *peer, struct attr *attr,
		      struct bgp_nlri *packet)
{
	uint8_t *pnt;
	uint8_t *lim;
	struct prefix p;
	int psize;
	int ret;
	afi_t afi;
	safi_t safi;
	bool addpath_capable;
	uint32_t addpath_id;

	pnt = packet->nlri;
	lim = pnt + packet->length;
	afi = packet->afi;
	safi = packet->safi;
	addpath_id = 0;
	addpath_capable = bgp_addpath_encode_rx(peer, afi, safi);

	/* RFC4771 6.3 The NLRI field in the UPDATE message is checked for
	   syntactic validity.  If the field is syntactically incorrect,
	   then the Error Subcode is set to Invalid Network Field. */
	for (; pnt < lim; pnt += psize) {
		/* Clear prefix structure. */
		memset(&p, 0, sizeof(p));

		if (addpath_capable) {

			/* When packet overflow occurs return immediately. */
			if (pnt + BGP_ADDPATH_ID_LEN >= lim)
				return BGP_NLRI_PARSE_ERROR_PACKET_OVERFLOW;

			memcpy(&addpath_id, pnt, BGP_ADDPATH_ID_LEN);
			addpath_id = ntohl(addpath_id);
			pnt += BGP_ADDPATH_ID_LEN;
		}

		/* Fetch prefix length. */
		p.prefixlen = *pnt++;
		/* afi/safi validity already verified by caller,
		 * bgp_update_receive */
		p.family = afi2family(afi);

		/* Prefix length check. */
		if (p.prefixlen > prefix_blen(&p) * 8) {
			flog_err(
				EC_BGP_UPDATE_RCV,
				"%s [Error] Update packet error (wrong prefix length %d for afi %u)",
				peer->host, p.prefixlen, packet->afi);
			return BGP_NLRI_PARSE_ERROR_PREFIX_LENGTH;
		}

		/* Packet size overflow check. */
		psize = PSIZE(p.prefixlen);

		/* When packet overflow occur return immediately. */
		if (pnt + psize > lim) {
			flog_err(
				EC_BGP_UPDATE_RCV,
				"%s [Error] Update packet error (prefix length %d overflows packet)",
				peer->host, p.prefixlen);
			return BGP_NLRI_PARSE_ERROR_PACKET_OVERFLOW;
		}

		/* Defensive coding, double-check the psize fits in a struct
		 * prefix for the v4 and v6 afi's and unicast/multicast */
		if (psize > (ssize_t)sizeof(p.u.val)) {
			flog_err(
				EC_BGP_UPDATE_RCV,
				"%s [Error] Update packet error (prefix length %d too large for prefix storage %zu)",
				peer->host, p.prefixlen, sizeof(p.u.val));
			return BGP_NLRI_PARSE_ERROR_PACKET_LENGTH;
		}

		/* Fetch prefix from NLRI packet. */
		memcpy(p.u.val, pnt, psize);

		/* Check address. */
		if (afi == AFI_IP && safi == SAFI_UNICAST) {
			if (IN_CLASSD(ntohl(p.u.prefix4.s_addr))) {
				/* From RFC4271 Section 6.3:
				 *
				 * If a prefix in the NLRI field is semantically
				 * incorrect
				 * (e.g., an unexpected multicast IP address),
				 * an error SHOULD
				 * be logged locally, and the prefix SHOULD be
				 * ignored.
				 */
				flog_err(
					EC_BGP_UPDATE_RCV,
					"%s: IPv4 unicast NLRI is multicast address %pI4, ignoring",
					peer->host, &p.u.prefix4);
				continue;
			}
		}

		/* Check address. */
		if (afi == AFI_IP6 && safi == SAFI_UNICAST) {
			if (IN6_IS_ADDR_LINKLOCAL(&p.u.prefix6)) {
				flog_err(
					EC_BGP_UPDATE_RCV,
					"%s: IPv6 unicast NLRI is link-local address %pI6, ignoring",
					peer->host, &p.u.prefix6);

				continue;
			}
			if (IN6_IS_ADDR_MULTICAST(&p.u.prefix6)) {
				flog_err(
					EC_BGP_UPDATE_RCV,
					"%s: IPv6 unicast NLRI is multicast address %pI6, ignoring",
					peer->host, &p.u.prefix6);

				continue;
			}
		}

		/* Normal process. */
		if (attr)
			ret = bgp_update(peer, &p, addpath_id, attr, afi, safi,
					 ZEBRA_ROUTE_BGP, BGP_ROUTE_NORMAL,
					 NULL, NULL, 0, 0, NULL);
		else
			ret = bgp_withdraw(peer, &p, addpath_id, attr, afi,
					   safi, ZEBRA_ROUTE_BGP,
					   BGP_ROUTE_NORMAL, NULL, NULL, 0,
					   NULL);

		/* Do not send BGP notification twice when maximum-prefix count
		 * overflow. */
		if (CHECK_FLAG(peer->sflags, PEER_STATUS_PREFIX_OVERFLOW))
			return BGP_NLRI_PARSE_ERROR_PREFIX_OVERFLOW;

		/* Address family configuration mismatch. */
		if (ret < 0)
			return BGP_NLRI_PARSE_ERROR_ADDRESS_FAMILY;
	}

	/* Packet length consistency check. */
	if (pnt != lim) {
		flog_err(
			EC_BGP_UPDATE_RCV,
			"%s [Error] Update packet error (prefix length mismatch with total length)",
			peer->host);
		return BGP_NLRI_PARSE_ERROR_PACKET_LENGTH;
	}

	return BGP_NLRI_PARSE_OK;
}

static struct bgp_static *bgp_static_new(void)
{
	return XCALLOC(MTYPE_BGP_STATIC, sizeof(struct bgp_static));
}

static void bgp_static_free(struct bgp_static *bgp_static)
{
	XFREE(MTYPE_ROUTE_MAP_NAME, bgp_static->rmap.name);
	route_map_counter_decrement(bgp_static->rmap.map);

	XFREE(MTYPE_ATTR, bgp_static->eth_s_id);
	XFREE(MTYPE_BGP_STATIC, bgp_static);
}

void bgp_static_update(struct bgp *bgp, const struct prefix *p,
		       struct bgp_static *bgp_static, afi_t afi, safi_t safi)
{
	struct bgp_dest *dest;
	struct bgp_path_info *pi;
	struct bgp_path_info *new;
	struct bgp_path_info rmap_path;
	struct attr attr;
	struct attr *attr_new;
	route_map_result_t ret;
#ifdef ENABLE_BGP_VNC
	int vnc_implicit_withdraw = 0;
#endif

	assert(bgp_static);

	dest = bgp_afi_node_get(bgp->rib[afi][safi], afi, safi, p, NULL);

	bgp_attr_default_set(&attr, bgp, BGP_ORIGIN_IGP);

	attr.nexthop = bgp_static->igpnexthop;
	attr.med = bgp_static->igpmetric;
	attr.flag |= ATTR_FLAG_BIT(BGP_ATTR_MULTI_EXIT_DISC);

	if (bgp_static->atomic)
		attr.flag |= ATTR_FLAG_BIT(BGP_ATTR_ATOMIC_AGGREGATE);

	/* Store label index, if required. */
	if (bgp_static->label_index != BGP_INVALID_LABEL_INDEX) {
		attr.label_index = bgp_static->label_index;
		attr.flag |= ATTR_FLAG_BIT(BGP_ATTR_PREFIX_SID);
	}

	/* Apply route-map. */
	if (bgp_static->rmap.name) {
		struct attr attr_tmp = attr;

		memset(&rmap_path, 0, sizeof(rmap_path));
		rmap_path.peer = bgp->peer_self;
		rmap_path.attr = &attr_tmp;

		SET_FLAG(bgp->peer_self->rmap_type, PEER_RMAP_TYPE_NETWORK);

		ret = route_map_apply(bgp_static->rmap.map, p, &rmap_path);

		bgp->peer_self->rmap_type = 0;

		if (ret == RMAP_DENYMATCH) {
			/* Free uninterned attribute. */
			bgp_attr_flush(&attr_tmp);

			/* Unintern original. */
			aspath_unintern(&attr.aspath);
			bgp_static_withdraw(bgp, p, afi, safi);
			return;
		}

		if (bgp_in_graceful_shutdown(bgp))
			bgp_attr_add_gshut_community(&attr_tmp);

		attr_new = bgp_attr_intern(&attr_tmp);
	} else {

		if (bgp_in_graceful_shutdown(bgp))
			bgp_attr_add_gshut_community(&attr);

		attr_new = bgp_attr_intern(&attr);
	}

	for (pi = bgp_dest_get_bgp_path_info(dest); pi; pi = pi->next)
		if (pi->peer == bgp->peer_self && pi->type == ZEBRA_ROUTE_BGP
		    && pi->sub_type == BGP_ROUTE_STATIC)
			break;

	if (pi) {
		if (attrhash_cmp(pi->attr, attr_new)
		    && !CHECK_FLAG(pi->flags, BGP_PATH_REMOVED)
		    && !CHECK_FLAG(bgp->flags, BGP_FLAG_FORCE_STATIC_PROCESS)) {
			bgp_dest_unlock_node(dest);
			bgp_attr_unintern(&attr_new);
			aspath_unintern(&attr.aspath);
			return;
		} else {
			/* The attribute is changed. */
			bgp_path_info_set_flag(dest, pi, BGP_PATH_ATTR_CHANGED);

			/* Rewrite BGP route information. */
			if (CHECK_FLAG(pi->flags, BGP_PATH_REMOVED))
				bgp_path_info_restore(dest, pi);
			else
				bgp_aggregate_decrement(bgp, p, pi, afi, safi);
#ifdef ENABLE_BGP_VNC
			if ((afi == AFI_IP || afi == AFI_IP6)
			    && (safi == SAFI_UNICAST)) {
				if (CHECK_FLAG(pi->flags, BGP_PATH_SELECTED)) {
					/*
					 * Implicit withdraw case.
					 * We have to do this before pi is
					 * changed
					 */
					++vnc_implicit_withdraw;
					vnc_import_bgp_del_route(bgp, p, pi);
					vnc_import_bgp_exterior_del_route(
						bgp, p, pi);
				}
			}
#endif
			bgp_attr_unintern(&pi->attr);
			pi->attr = attr_new;
			pi->uptime = bgp_clock();
#ifdef ENABLE_BGP_VNC
			if ((afi == AFI_IP || afi == AFI_IP6)
			    && (safi == SAFI_UNICAST)) {
				if (vnc_implicit_withdraw) {
					vnc_import_bgp_add_route(bgp, p, pi);
					vnc_import_bgp_exterior_add_route(
						bgp, p, pi);
				}
			}
#endif

			/* Nexthop reachability check. */
			if (CHECK_FLAG(bgp->flags, BGP_FLAG_IMPORT_CHECK)
			    && (safi == SAFI_UNICAST
				|| safi == SAFI_LABELED_UNICAST)) {

				struct bgp *bgp_nexthop = bgp;

				if (pi->extra && pi->extra->bgp_orig)
					bgp_nexthop = pi->extra->bgp_orig;

				if (bgp_find_or_add_nexthop(bgp, bgp_nexthop,
							    afi, safi, pi, NULL,
							    0, p))
					bgp_path_info_set_flag(dest, pi,
							       BGP_PATH_VALID);
				else {
					if (BGP_DEBUG(nht, NHT)) {
						char buf1[INET6_ADDRSTRLEN];
						inet_ntop(p->family,
							  &p->u.prefix, buf1,
							  INET6_ADDRSTRLEN);
						zlog_debug(
							"%s(%s): Route not in table, not advertising",
							__func__, buf1);
					}
					bgp_path_info_unset_flag(
						dest, pi, BGP_PATH_VALID);
				}
			} else {
				/* Delete the NHT structure if any, if we're
				 * toggling between
				 * enabling/disabling import check. We
				 * deregister the route
				 * from NHT to avoid overloading NHT and the
				 * process interaction
				 */
				bgp_unlink_nexthop(pi);
				bgp_path_info_set_flag(dest, pi,
						       BGP_PATH_VALID);
			}
			/* Process change. */
			bgp_aggregate_increment(bgp, p, pi, afi, safi);
			bgp_process(bgp, dest, afi, safi);

			if (SAFI_UNICAST == safi
			    && (bgp->inst_type == BGP_INSTANCE_TYPE_VRF
				|| bgp->inst_type
					   == BGP_INSTANCE_TYPE_DEFAULT)) {
				vpn_leak_from_vrf_update(bgp_get_default(), bgp,
							 pi);
			}

			bgp_dest_unlock_node(dest);
			aspath_unintern(&attr.aspath);
			return;
		}
	}

	/* Make new BGP info. */
	new = info_make(ZEBRA_ROUTE_BGP, BGP_ROUTE_STATIC, 0, bgp->peer_self,
			attr_new, dest);
	/* Nexthop reachability check. */
	if (CHECK_FLAG(bgp->flags, BGP_FLAG_IMPORT_CHECK)
	    && (safi == SAFI_UNICAST || safi == SAFI_LABELED_UNICAST)) {
		if (bgp_find_or_add_nexthop(bgp, bgp, afi, safi, new, NULL, 0,
					    p))
			bgp_path_info_set_flag(dest, new, BGP_PATH_VALID);
		else {
			if (BGP_DEBUG(nht, NHT)) {
				char buf1[INET6_ADDRSTRLEN];
				inet_ntop(p->family, &p->u.prefix, buf1,
					  INET6_ADDRSTRLEN);
				zlog_debug(
					"%s(%s): Route not in table, not advertising",
					__func__, buf1);
			}
			bgp_path_info_unset_flag(dest, new, BGP_PATH_VALID);
		}
	} else {
		/* Delete the NHT structure if any, if we're toggling between
		 * enabling/disabling import check. We deregister the route
		 * from NHT to avoid overloading NHT and the process interaction
		 */
		bgp_unlink_nexthop(new);

		bgp_path_info_set_flag(dest, new, BGP_PATH_VALID);
	}

	/* Aggregate address increment. */
	bgp_aggregate_increment(bgp, p, new, afi, safi);

	/* Register new BGP information. */
	bgp_path_info_add(dest, new);

	/* route_node_get lock */
	bgp_dest_unlock_node(dest);

	/* Process change. */
	bgp_process(bgp, dest, afi, safi);

	if (SAFI_UNICAST == safi
	    && (bgp->inst_type == BGP_INSTANCE_TYPE_VRF
		|| bgp->inst_type == BGP_INSTANCE_TYPE_DEFAULT)) {
		vpn_leak_from_vrf_update(bgp_get_default(), bgp, new);
	}

	/* Unintern original. */
	aspath_unintern(&attr.aspath);
}

void bgp_static_withdraw(struct bgp *bgp, const struct prefix *p, afi_t afi,
			 safi_t safi)
{
	struct bgp_dest *dest;
	struct bgp_path_info *pi;

	dest = bgp_afi_node_get(bgp->rib[afi][safi], afi, safi, p, NULL);

	/* Check selected route and self inserted route. */
	for (pi = bgp_dest_get_bgp_path_info(dest); pi; pi = pi->next)
		if (pi->peer == bgp->peer_self && pi->type == ZEBRA_ROUTE_BGP
		    && pi->sub_type == BGP_ROUTE_STATIC)
			break;

	/* Withdraw static BGP route from routing table. */
	if (pi) {
		if (SAFI_UNICAST == safi
		    && (bgp->inst_type == BGP_INSTANCE_TYPE_VRF
			|| bgp->inst_type == BGP_INSTANCE_TYPE_DEFAULT)) {
			vpn_leak_from_vrf_withdraw(bgp_get_default(), bgp, pi);
		}
		bgp_aggregate_decrement(bgp, p, pi, afi, safi);
		bgp_unlink_nexthop(pi);
		bgp_path_info_delete(dest, pi);
		bgp_process(bgp, dest, afi, safi);
	}

	/* Unlock bgp_node_lookup. */
	bgp_dest_unlock_node(dest);
}

/*
 * Used for SAFI_MPLS_VPN and SAFI_ENCAP
 */
static void bgp_static_withdraw_safi(struct bgp *bgp, const struct prefix *p,
				     afi_t afi, safi_t safi,
				     struct prefix_rd *prd)
{
	struct bgp_dest *dest;
	struct bgp_path_info *pi;

	dest = bgp_afi_node_get(bgp->rib[afi][safi], afi, safi, p, prd);

	/* Check selected route and self inserted route. */
	for (pi = bgp_dest_get_bgp_path_info(dest); pi; pi = pi->next)
		if (pi->peer == bgp->peer_self && pi->type == ZEBRA_ROUTE_BGP
		    && pi->sub_type == BGP_ROUTE_STATIC)
			break;

	/* Withdraw static BGP route from routing table. */
	if (pi) {
#ifdef ENABLE_BGP_VNC
		rfapiProcessWithdraw(
			pi->peer, NULL, p, prd, pi->attr, afi, safi, pi->type,
			1); /* Kill, since it is an administrative change */
#endif
		if (SAFI_MPLS_VPN == safi
		    && bgp->inst_type == BGP_INSTANCE_TYPE_DEFAULT) {
			vpn_leak_to_vrf_withdraw(bgp, pi);
		}
		bgp_aggregate_decrement(bgp, p, pi, afi, safi);
		bgp_path_info_delete(dest, pi);
		bgp_process(bgp, dest, afi, safi);
	}

	/* Unlock bgp_node_lookup. */
	bgp_dest_unlock_node(dest);
}

static void bgp_static_update_safi(struct bgp *bgp, const struct prefix *p,
				   struct bgp_static *bgp_static, afi_t afi,
				   safi_t safi)
{
	struct bgp_dest *dest;
	struct bgp_path_info *new;
	struct attr *attr_new;
	struct attr attr = {0};
	struct bgp_path_info *pi;
#ifdef ENABLE_BGP_VNC
	mpls_label_t label = 0;
#endif
	uint32_t num_labels = 0;

	assert(bgp_static);

	if (bgp_static->label != MPLS_INVALID_LABEL)
		num_labels = 1;
	dest = bgp_afi_node_get(bgp->rib[afi][safi], afi, safi, p,
				&bgp_static->prd);

	bgp_attr_default_set(&attr, bgp, BGP_ORIGIN_IGP);

	attr.nexthop = bgp_static->igpnexthop;
	attr.med = bgp_static->igpmetric;
	attr.flag |= ATTR_FLAG_BIT(BGP_ATTR_MULTI_EXIT_DISC);

	if ((safi == SAFI_EVPN) || (safi == SAFI_MPLS_VPN)
	    || (safi == SAFI_ENCAP)) {
		if (afi == AFI_IP) {
			attr.mp_nexthop_global_in = bgp_static->igpnexthop;
			attr.mp_nexthop_len = IPV4_MAX_BYTELEN;
		}
	}
	if (afi == AFI_L2VPN) {
		if (bgp_static->gatewayIp.family == AF_INET) {
			SET_IPADDR_V4(&attr.evpn_overlay.gw_ip);
			memcpy(&attr.evpn_overlay.gw_ip.ipaddr_v4,
			       &bgp_static->gatewayIp.u.prefix4,
			       IPV4_MAX_BYTELEN);
		} else if (bgp_static->gatewayIp.family == AF_INET6) {
			SET_IPADDR_V6(&attr.evpn_overlay.gw_ip);
			memcpy(&attr.evpn_overlay.gw_ip.ipaddr_v6,
			       &bgp_static->gatewayIp.u.prefix6,
			       IPV6_MAX_BYTELEN);
		}
		memcpy(&attr.esi, bgp_static->eth_s_id, sizeof(esi_t));
		if (bgp_static->encap_tunneltype == BGP_ENCAP_TYPE_VXLAN) {
			struct bgp_encap_type_vxlan bet;
			memset(&bet, 0, sizeof(bet));
			bet.vnid = p->u.prefix_evpn.prefix_addr.eth_tag;
			bgp_encap_type_vxlan_to_tlv(&bet, &attr);
		}
		if (bgp_static->router_mac) {
			bgp_add_routermac_ecom(&attr, bgp_static->router_mac);
		}
	}
	/* Apply route-map. */
	if (bgp_static->rmap.name) {
		struct attr attr_tmp = attr;
		struct bgp_path_info rmap_path;
		route_map_result_t ret;

		rmap_path.peer = bgp->peer_self;
		rmap_path.attr = &attr_tmp;

		SET_FLAG(bgp->peer_self->rmap_type, PEER_RMAP_TYPE_NETWORK);

		ret = route_map_apply(bgp_static->rmap.map, p, &rmap_path);

		bgp->peer_self->rmap_type = 0;

		if (ret == RMAP_DENYMATCH) {
			/* Free uninterned attribute. */
			bgp_attr_flush(&attr_tmp);

			/* Unintern original. */
			aspath_unintern(&attr.aspath);
			bgp_static_withdraw_safi(bgp, p, afi, safi,
						 &bgp_static->prd);
			return;
		}

		attr_new = bgp_attr_intern(&attr_tmp);
	} else {
		attr_new = bgp_attr_intern(&attr);
	}

	for (pi = bgp_dest_get_bgp_path_info(dest); pi; pi = pi->next)
		if (pi->peer == bgp->peer_self && pi->type == ZEBRA_ROUTE_BGP
		    && pi->sub_type == BGP_ROUTE_STATIC)
			break;

	if (pi) {
		if (attrhash_cmp(pi->attr, attr_new)
		    && !CHECK_FLAG(pi->flags, BGP_PATH_REMOVED)) {
			bgp_dest_unlock_node(dest);
			bgp_attr_unintern(&attr_new);
			aspath_unintern(&attr.aspath);
			return;
		} else {
			/* The attribute is changed. */
			bgp_path_info_set_flag(dest, pi, BGP_PATH_ATTR_CHANGED);

			/* Rewrite BGP route information. */
			if (CHECK_FLAG(pi->flags, BGP_PATH_REMOVED))
				bgp_path_info_restore(dest, pi);
			else
				bgp_aggregate_decrement(bgp, p, pi, afi, safi);
			bgp_attr_unintern(&pi->attr);
			pi->attr = attr_new;
			pi->uptime = bgp_clock();
#ifdef ENABLE_BGP_VNC
			if (pi->extra)
				label = decode_label(&pi->extra->label[0]);
#endif

			/* Process change. */
			bgp_aggregate_increment(bgp, p, pi, afi, safi);
			bgp_process(bgp, dest, afi, safi);

			if (SAFI_MPLS_VPN == safi
			    && bgp->inst_type == BGP_INSTANCE_TYPE_DEFAULT) {
				vpn_leak_to_vrf_update(bgp, pi);
			}
#ifdef ENABLE_BGP_VNC
			rfapiProcessUpdate(pi->peer, NULL, p, &bgp_static->prd,
					   pi->attr, afi, safi, pi->type,
					   pi->sub_type, &label);
#endif
			bgp_dest_unlock_node(dest);
			aspath_unintern(&attr.aspath);
			return;
		}
	}


	/* Make new BGP info. */
	new = info_make(ZEBRA_ROUTE_BGP, BGP_ROUTE_STATIC, 0, bgp->peer_self,
			attr_new, dest);
	SET_FLAG(new->flags, BGP_PATH_VALID);
	bgp_path_info_extra_get(new);
	if (num_labels) {
		new->extra->label[0] = bgp_static->label;
		new->extra->num_labels = num_labels;
	}
#ifdef ENABLE_BGP_VNC
	label = decode_label(&bgp_static->label);
#endif

	/* Aggregate address increment. */
	bgp_aggregate_increment(bgp, p, new, afi, safi);

	/* Register new BGP information. */
	bgp_path_info_add(dest, new);
	/* route_node_get lock */
	bgp_dest_unlock_node(dest);

	/* Process change. */
	bgp_process(bgp, dest, afi, safi);

	if (SAFI_MPLS_VPN == safi
	    && bgp->inst_type == BGP_INSTANCE_TYPE_DEFAULT) {
		vpn_leak_to_vrf_update(bgp, new);
	}
#ifdef ENABLE_BGP_VNC
	rfapiProcessUpdate(new->peer, NULL, p, &bgp_static->prd, new->attr, afi,
			   safi, new->type, new->sub_type, &label);
#endif

	/* Unintern original. */
	aspath_unintern(&attr.aspath);
}

/* Configure static BGP network.  When user don't run zebra, static
   route should be installed as valid.  */
static int bgp_static_set(struct vty *vty, const char *negate,
			  const char *ip_str, afi_t afi, safi_t safi,
			  const char *rmap, int backdoor, uint32_t label_index)
{
	VTY_DECLVAR_CONTEXT(bgp, bgp);
	int ret;
	struct prefix p;
	struct bgp_static *bgp_static;
	struct bgp_dest *dest;
	uint8_t need_update = 0;

	/* Convert IP prefix string to struct prefix. */
	ret = str2prefix(ip_str, &p);
	if (!ret) {
		vty_out(vty, "%% Malformed prefix\n");
		return CMD_WARNING_CONFIG_FAILED;
	}
	if (afi == AFI_IP6 && IN6_IS_ADDR_LINKLOCAL(&p.u.prefix6)) {
		vty_out(vty, "%% Malformed prefix (link-local address)\n");
		return CMD_WARNING_CONFIG_FAILED;
	}

	apply_mask(&p);

	if (negate) {

		/* Set BGP static route configuration. */
		dest = bgp_node_lookup(bgp->route[afi][safi], &p);

		if (!dest) {
			vty_out(vty, "%% Can't find static route specified\n");
			return CMD_WARNING_CONFIG_FAILED;
		}

		bgp_static = bgp_dest_get_bgp_static_info(dest);

		if ((label_index != BGP_INVALID_LABEL_INDEX)
		    && (label_index != bgp_static->label_index)) {
			vty_out(vty,
				"%% label-index doesn't match static route\n");
			bgp_dest_unlock_node(dest);
			return CMD_WARNING_CONFIG_FAILED;
		}

		if ((rmap && bgp_static->rmap.name)
		    && strcmp(rmap, bgp_static->rmap.name)) {
			vty_out(vty,
				"%% route-map name doesn't match static route\n");
			bgp_dest_unlock_node(dest);
			return CMD_WARNING_CONFIG_FAILED;
		}

		/* Update BGP RIB. */
		if (!bgp_static->backdoor)
			bgp_static_withdraw(bgp, &p, afi, safi);

		/* Clear configuration. */
		bgp_static_free(bgp_static);
		bgp_dest_set_bgp_static_info(dest, NULL);
		bgp_dest_unlock_node(dest);
		bgp_dest_unlock_node(dest);
	} else {

		/* Set BGP static route configuration. */
		dest = bgp_node_get(bgp->route[afi][safi], &p);
		bgp_static = bgp_dest_get_bgp_static_info(dest);
		if (bgp_static) {
			/* Configuration change. */
			/* Label index cannot be changed. */
			if (bgp_static->label_index != label_index) {
				vty_out(vty, "%% cannot change label-index\n");
				return CMD_WARNING_CONFIG_FAILED;
			}

			/* Check previous routes are installed into BGP.  */
			if (bgp_static->valid
			    && bgp_static->backdoor != backdoor)
				need_update = 1;

			bgp_static->backdoor = backdoor;

			if (rmap) {
				XFREE(MTYPE_ROUTE_MAP_NAME,
				      bgp_static->rmap.name);
				route_map_counter_decrement(
					bgp_static->rmap.map);
				bgp_static->rmap.name =
					XSTRDUP(MTYPE_ROUTE_MAP_NAME, rmap);
				bgp_static->rmap.map =
					route_map_lookup_by_name(rmap);
				route_map_counter_increment(
					bgp_static->rmap.map);
			} else {
				XFREE(MTYPE_ROUTE_MAP_NAME,
				      bgp_static->rmap.name);
				route_map_counter_decrement(
					bgp_static->rmap.map);
				bgp_static->rmap.map = NULL;
				bgp_static->valid = 0;
			}
			bgp_dest_unlock_node(dest);
		} else {
			/* New configuration. */
			bgp_static = bgp_static_new();
			bgp_static->backdoor = backdoor;
			bgp_static->valid = 0;
			bgp_static->igpmetric = 0;
			bgp_static->igpnexthop.s_addr = INADDR_ANY;
			bgp_static->label_index = label_index;

			if (rmap) {
				XFREE(MTYPE_ROUTE_MAP_NAME,
				      bgp_static->rmap.name);
				route_map_counter_decrement(
					bgp_static->rmap.map);
				bgp_static->rmap.name =
					XSTRDUP(MTYPE_ROUTE_MAP_NAME, rmap);
				bgp_static->rmap.map =
					route_map_lookup_by_name(rmap);
				route_map_counter_increment(
					bgp_static->rmap.map);
			}
			bgp_dest_set_bgp_static_info(dest, bgp_static);
		}

		bgp_static->valid = 1;
		if (need_update)
			bgp_static_withdraw(bgp, &p, afi, safi);

		if (!bgp_static->backdoor)
			bgp_static_update(bgp, &p, bgp_static, afi, safi);
	}

	return CMD_SUCCESS;
}

void bgp_static_add(struct bgp *bgp)
{
	afi_t afi;
	safi_t safi;
	struct bgp_dest *dest;
	struct bgp_dest *rm;
	struct bgp_table *table;
	struct bgp_static *bgp_static;

	SET_FLAG(bgp->flags, BGP_FLAG_FORCE_STATIC_PROCESS);
	FOREACH_AFI_SAFI (afi, safi)
		for (dest = bgp_table_top(bgp->route[afi][safi]); dest;
		     dest = bgp_route_next(dest)) {
			if (!bgp_dest_has_bgp_path_info_data(dest))
				continue;

			if ((safi == SAFI_MPLS_VPN) || (safi == SAFI_ENCAP)
			    || (safi == SAFI_EVPN)) {
				table = bgp_dest_get_bgp_table_info(dest);

				for (rm = bgp_table_top(table); rm;
				     rm = bgp_route_next(rm)) {
					bgp_static =
						bgp_dest_get_bgp_static_info(
							rm);
					bgp_static_update_safi(
						bgp, bgp_dest_get_prefix(rm),
						bgp_static, afi, safi);
				}
			} else {
				bgp_static_update(
					bgp, bgp_dest_get_prefix(dest),
					bgp_dest_get_bgp_static_info(dest), afi,
					safi);
			}
		}
	UNSET_FLAG(bgp->flags, BGP_FLAG_FORCE_STATIC_PROCESS);
}

/* Called from bgp_delete().  Delete all static routes from the BGP
   instance. */
void bgp_static_delete(struct bgp *bgp)
{
	afi_t afi;
	safi_t safi;
	struct bgp_dest *dest;
	struct bgp_dest *rm;
	struct bgp_table *table;
	struct bgp_static *bgp_static;

	FOREACH_AFI_SAFI (afi, safi)
		for (dest = bgp_table_top(bgp->route[afi][safi]); dest;
		     dest = bgp_route_next(dest)) {
			if (!bgp_dest_has_bgp_path_info_data(dest))
				continue;

			if ((safi == SAFI_MPLS_VPN) || (safi == SAFI_ENCAP)
			    || (safi == SAFI_EVPN)) {
				table = bgp_dest_get_bgp_table_info(dest);

				for (rm = bgp_table_top(table); rm;
				     rm = bgp_route_next(rm)) {
					bgp_static =
						bgp_dest_get_bgp_static_info(
							rm);
					if (!bgp_static)
						continue;

					bgp_static_withdraw_safi(
						bgp, bgp_dest_get_prefix(rm),
						AFI_IP, safi,
						(struct prefix_rd *)
							bgp_dest_get_prefix(
								dest));
					bgp_static_free(bgp_static);
					bgp_dest_set_bgp_static_info(rm,
								     NULL);
					bgp_dest_unlock_node(rm);
				}
			} else {
				bgp_static = bgp_dest_get_bgp_static_info(dest);
				bgp_static_withdraw(bgp,
						    bgp_dest_get_prefix(dest),
						    afi, safi);
				bgp_static_free(bgp_static);
				bgp_dest_set_bgp_static_info(dest, NULL);
				bgp_dest_unlock_node(dest);
			}
		}
}

void bgp_static_redo_import_check(struct bgp *bgp)
{
	afi_t afi;
	safi_t safi;
	struct bgp_dest *dest;
	struct bgp_dest *rm;
	struct bgp_table *table;
	struct bgp_static *bgp_static;

	/* Use this flag to force reprocessing of the route */
	SET_FLAG(bgp->flags, BGP_FLAG_FORCE_STATIC_PROCESS);
	FOREACH_AFI_SAFI (afi, safi) {
		for (dest = bgp_table_top(bgp->route[afi][safi]); dest;
		     dest = bgp_route_next(dest)) {
			if (!bgp_dest_has_bgp_path_info_data(dest))
				continue;

			if ((safi == SAFI_MPLS_VPN) || (safi == SAFI_ENCAP)
			    || (safi == SAFI_EVPN)) {
				table = bgp_dest_get_bgp_table_info(dest);

				for (rm = bgp_table_top(table); rm;
				     rm = bgp_route_next(rm)) {
					bgp_static =
						bgp_dest_get_bgp_static_info(
							rm);
					bgp_static_update_safi(
						bgp, bgp_dest_get_prefix(rm),
						bgp_static, afi, safi);
				}
			} else {
				bgp_static = bgp_dest_get_bgp_static_info(dest);
				bgp_static_update(bgp,
						  bgp_dest_get_prefix(dest),
						  bgp_static, afi, safi);
			}
		}
	}
	UNSET_FLAG(bgp->flags, BGP_FLAG_FORCE_STATIC_PROCESS);
}

static void bgp_purge_af_static_redist_routes(struct bgp *bgp, afi_t afi,
					      safi_t safi)
{
	struct bgp_table *table;
	struct bgp_dest *dest;
	struct bgp_path_info *pi;

	/* Do not install the aggregate route if BGP is in the
	 * process of termination.
	 */
	if (CHECK_FLAG(bgp->flags, BGP_FLAG_DELETE_IN_PROGRESS)
	    || (bgp->peer_self == NULL))
		return;

	table = bgp->rib[afi][safi];
	for (dest = bgp_table_top(table); dest; dest = bgp_route_next(dest)) {
		for (pi = bgp_dest_get_bgp_path_info(dest); pi; pi = pi->next) {
			if (pi->peer == bgp->peer_self
			    && ((pi->type == ZEBRA_ROUTE_BGP
				 && pi->sub_type == BGP_ROUTE_STATIC)
				|| (pi->type != ZEBRA_ROUTE_BGP
				    && pi->sub_type
					       == BGP_ROUTE_REDISTRIBUTE))) {
				bgp_aggregate_decrement(
					bgp, bgp_dest_get_prefix(dest), pi, afi,
					safi);
				bgp_unlink_nexthop(pi);
				bgp_path_info_delete(dest, pi);
				bgp_process(bgp, dest, afi, safi);
			}
		}
	}
}

/*
 * Purge all networks and redistributed routes from routing table.
 * Invoked upon the instance going down.
 */
void bgp_purge_static_redist_routes(struct bgp *bgp)
{
	afi_t afi;
	safi_t safi;

	FOREACH_AFI_SAFI (afi, safi)
		bgp_purge_af_static_redist_routes(bgp, afi, safi);
}

/*
 * gpz 110624
 * Currently this is used to set static routes for VPN and ENCAP.
 * I think it can probably be factored with bgp_static_set.
 */
int bgp_static_set_safi(afi_t afi, safi_t safi, struct vty *vty,
			const char *ip_str, const char *rd_str,
			const char *label_str, const char *rmap_str,
			int evpn_type, const char *esi, const char *gwip,
			const char *ethtag, const char *routermac)
{
	VTY_DECLVAR_CONTEXT(bgp, bgp);
	int ret;
	struct prefix p;
	struct prefix_rd prd;
	struct bgp_dest *pdest;
	struct bgp_dest *dest;
	struct bgp_table *table;
	struct bgp_static *bgp_static;
	mpls_label_t label = MPLS_INVALID_LABEL;
	struct prefix gw_ip;

	/* validate ip prefix */
	ret = str2prefix(ip_str, &p);
	if (!ret) {
		vty_out(vty, "%% Malformed prefix\n");
		return CMD_WARNING_CONFIG_FAILED;
	}
	apply_mask(&p);
	if ((afi == AFI_L2VPN)
	    && (bgp_build_evpn_prefix(evpn_type,
				      ethtag != NULL ? atol(ethtag) : 0, &p))) {
		vty_out(vty, "%% L2VPN prefix could not be forged\n");
		return CMD_WARNING_CONFIG_FAILED;
	}

	ret = str2prefix_rd(rd_str, &prd);
	if (!ret) {
		vty_out(vty, "%% Malformed rd\n");
		return CMD_WARNING_CONFIG_FAILED;
	}

	if (label_str) {
		unsigned long label_val;
		label_val = strtoul(label_str, NULL, 10);
		encode_label(label_val, &label);
	}

	if (safi == SAFI_EVPN) {
		if (esi && str2esi(esi, NULL) == 0) {
			vty_out(vty, "%% Malformed ESI\n");
			return CMD_WARNING_CONFIG_FAILED;
		}
		if (routermac && prefix_str2mac(routermac, NULL) == 0) {
			vty_out(vty, "%% Malformed Router MAC\n");
			return CMD_WARNING_CONFIG_FAILED;
		}
		if (gwip) {
			memset(&gw_ip, 0, sizeof(gw_ip));
			ret = str2prefix(gwip, &gw_ip);
			if (!ret) {
				vty_out(vty, "%% Malformed GatewayIp\n");
				return CMD_WARNING_CONFIG_FAILED;
			}
			if ((gw_ip.family == AF_INET
			     && is_evpn_prefix_ipaddr_v6(
					(struct prefix_evpn *)&p))
			    || (gw_ip.family == AF_INET6
				&& is_evpn_prefix_ipaddr_v4(
					   (struct prefix_evpn *)&p))) {
				vty_out(vty,
					"%% GatewayIp family differs with IP prefix\n");
				return CMD_WARNING_CONFIG_FAILED;
			}
		}
	}
	pdest = bgp_node_get(bgp->route[afi][safi], (struct prefix *)&prd);
	if (!bgp_dest_has_bgp_path_info_data(pdest))
		bgp_dest_set_bgp_table_info(pdest,
					    bgp_table_init(bgp, afi, safi));
	table = bgp_dest_get_bgp_table_info(pdest);

	dest = bgp_node_get(table, &p);

	if (bgp_dest_has_bgp_path_info_data(dest)) {
		vty_out(vty, "%% Same network configuration exists\n");
		bgp_dest_unlock_node(dest);
	} else {
		/* New configuration. */
		bgp_static = bgp_static_new();
		bgp_static->backdoor = 0;
		bgp_static->valid = 0;
		bgp_static->igpmetric = 0;
		bgp_static->igpnexthop.s_addr = INADDR_ANY;
		bgp_static->label = label;
		bgp_static->prd = prd;

		if (rmap_str) {
			XFREE(MTYPE_ROUTE_MAP_NAME, bgp_static->rmap.name);
			route_map_counter_decrement(bgp_static->rmap.map);
			bgp_static->rmap.name =
				XSTRDUP(MTYPE_ROUTE_MAP_NAME, rmap_str);
			bgp_static->rmap.map =
				route_map_lookup_by_name(rmap_str);
			route_map_counter_increment(bgp_static->rmap.map);
		}

		if (safi == SAFI_EVPN) {
			if (esi) {
				bgp_static->eth_s_id =
					XCALLOC(MTYPE_ATTR,
						sizeof(esi_t));
				str2esi(esi, bgp_static->eth_s_id);
			}
			if (routermac) {
				bgp_static->router_mac =
					XCALLOC(MTYPE_ATTR, ETH_ALEN + 1);
				(void)prefix_str2mac(routermac,
						     bgp_static->router_mac);
			}
			if (gwip)
				prefix_copy(&bgp_static->gatewayIp, &gw_ip);
		}
		bgp_dest_set_bgp_static_info(dest, bgp_static);

		bgp_static->valid = 1;
		bgp_static_update_safi(bgp, &p, bgp_static, afi, safi);
	}

	return CMD_SUCCESS;
}

/* Configure static BGP network. */
int bgp_static_unset_safi(afi_t afi, safi_t safi, struct vty *vty,
			  const char *ip_str, const char *rd_str,
			  const char *label_str, int evpn_type, const char *esi,
			  const char *gwip, const char *ethtag)
{
	VTY_DECLVAR_CONTEXT(bgp, bgp);
	int ret;
	struct prefix p;
	struct prefix_rd prd;
	struct bgp_dest *pdest;
	struct bgp_dest *dest;
	struct bgp_table *table;
	struct bgp_static *bgp_static;
	mpls_label_t label = MPLS_INVALID_LABEL;

	/* Convert IP prefix string to struct prefix. */
	ret = str2prefix(ip_str, &p);
	if (!ret) {
		vty_out(vty, "%% Malformed prefix\n");
		return CMD_WARNING_CONFIG_FAILED;
	}
	apply_mask(&p);
	if ((afi == AFI_L2VPN)
	    && (bgp_build_evpn_prefix(evpn_type,
				      ethtag != NULL ? atol(ethtag) : 0, &p))) {
		vty_out(vty, "%% L2VPN prefix could not be forged\n");
		return CMD_WARNING_CONFIG_FAILED;
	}
	ret = str2prefix_rd(rd_str, &prd);
	if (!ret) {
		vty_out(vty, "%% Malformed rd\n");
		return CMD_WARNING_CONFIG_FAILED;
	}

	if (label_str) {
		unsigned long label_val;
		label_val = strtoul(label_str, NULL, 10);
		encode_label(label_val, &label);
	}

	pdest = bgp_node_get(bgp->route[afi][safi], (struct prefix *)&prd);
	if (!bgp_dest_has_bgp_path_info_data(pdest))
		bgp_dest_set_bgp_table_info(pdest,
					    bgp_table_init(bgp, afi, safi));
	else
		bgp_dest_unlock_node(pdest);
	table = bgp_dest_get_bgp_table_info(pdest);

	dest = bgp_node_lookup(table, &p);

	if (dest) {
		bgp_static_withdraw_safi(bgp, &p, afi, safi, &prd);

		bgp_static = bgp_dest_get_bgp_static_info(dest);
		bgp_static_free(bgp_static);
		bgp_dest_set_bgp_static_info(dest, NULL);
		bgp_dest_unlock_node(dest);
		bgp_dest_unlock_node(dest);
	} else
		vty_out(vty, "%% Can't find the route\n");

	return CMD_SUCCESS;
}

static int bgp_table_map_set(struct vty *vty, afi_t afi, safi_t safi,
			     const char *rmap_name)
{
	VTY_DECLVAR_CONTEXT(bgp, bgp);
	struct bgp_rmap *rmap;

	rmap = &bgp->table_map[afi][safi];
	if (rmap_name) {
		XFREE(MTYPE_ROUTE_MAP_NAME, rmap->name);
		route_map_counter_decrement(rmap->map);
		rmap->name = XSTRDUP(MTYPE_ROUTE_MAP_NAME, rmap_name);
		rmap->map = route_map_lookup_by_name(rmap_name);
		route_map_counter_increment(rmap->map);
	} else {
		XFREE(MTYPE_ROUTE_MAP_NAME, rmap->name);
		route_map_counter_decrement(rmap->map);
		rmap->map = NULL;
	}

	if (bgp_fibupd_safi(safi))
		bgp_zebra_announce_table(bgp, afi, safi);

	return CMD_SUCCESS;
}

static int bgp_table_map_unset(struct vty *vty, afi_t afi, safi_t safi,
			       const char *rmap_name)
{
	VTY_DECLVAR_CONTEXT(bgp, bgp);
	struct bgp_rmap *rmap;

	rmap = &bgp->table_map[afi][safi];
	XFREE(MTYPE_ROUTE_MAP_NAME, rmap->name);
	route_map_counter_decrement(rmap->map);
	rmap->map = NULL;

	if (bgp_fibupd_safi(safi))
		bgp_zebra_announce_table(bgp, afi, safi);

	return CMD_SUCCESS;
}

void bgp_config_write_table_map(struct vty *vty, struct bgp *bgp, afi_t afi,
				safi_t safi)
{
	if (bgp->table_map[afi][safi].name) {
		vty_out(vty, "  table-map %s\n",
			bgp->table_map[afi][safi].name);
	}
}

DEFUN (bgp_table_map,
       bgp_table_map_cmd,
       "table-map WORD",
       "BGP table to RIB route download filter\n"
       "Name of the route map\n")
{
	int idx_word = 1;
	return bgp_table_map_set(vty, bgp_node_afi(vty), bgp_node_safi(vty),
				 argv[idx_word]->arg);
}
DEFUN (no_bgp_table_map,
       no_bgp_table_map_cmd,
       "no table-map WORD",
       NO_STR
       "BGP table to RIB route download filter\n"
       "Name of the route map\n")
{
	int idx_word = 2;
	return bgp_table_map_unset(vty, bgp_node_afi(vty), bgp_node_safi(vty),
				   argv[idx_word]->arg);
}

DEFPY(bgp_network,
	bgp_network_cmd,
	"[no] network \
	<A.B.C.D/M$prefix|A.B.C.D$address [mask A.B.C.D$netmask]> \
	[{route-map RMAP_NAME$map_name|label-index (0-1048560)$label_index| \
	backdoor$backdoor}]",
	NO_STR
	"Specify a network to announce via BGP\n"
	"IPv4 prefix\n"
	"Network number\n"
	"Network mask\n"
	"Network mask\n"
	"Route-map to modify the attributes\n"
	"Name of the route map\n"
	"Label index to associate with the prefix\n"
	"Label index value\n"
	"Specify a BGP backdoor route\n")
{
	char addr_prefix_str[BUFSIZ];

	if (address_str) {
		int ret;

		ret = netmask_str2prefix_str(address_str, netmask_str,
					     addr_prefix_str,
					     sizeof(addr_prefix_str));
		if (!ret) {
			vty_out(vty, "%% Inconsistent address and mask\n");
			return CMD_WARNING_CONFIG_FAILED;
		}
	}

	return bgp_static_set(
		vty, no, address_str ? addr_prefix_str : prefix_str, AFI_IP,
		bgp_node_safi(vty), map_name, backdoor ? 1 : 0,
		label_index ? (uint32_t)label_index : BGP_INVALID_LABEL_INDEX);
}

DEFPY(ipv6_bgp_network,
	ipv6_bgp_network_cmd,
	"[no] network X:X::X:X/M$prefix \
	[{route-map RMAP_NAME$map_name|label-index (0-1048560)$label_index}]",
	NO_STR
	"Specify a network to announce via BGP\n"
	"IPv6 prefix\n"
	"Route-map to modify the attributes\n"
	"Name of the route map\n"
	"Label index to associate with the prefix\n"
	"Label index value\n")
{
	return bgp_static_set(
		vty, no, prefix_str, AFI_IP6, bgp_node_safi(vty), map_name, 0,
		label_index ? (uint32_t)label_index : BGP_INVALID_LABEL_INDEX);
}

static struct bgp_aggregate *bgp_aggregate_new(void)
{
	return XCALLOC(MTYPE_BGP_AGGREGATE, sizeof(struct bgp_aggregate));
}

static void bgp_aggregate_free(struct bgp_aggregate *aggregate)
{
	XFREE(MTYPE_ROUTE_MAP_NAME, aggregate->suppress_map_name);
	route_map_counter_decrement(aggregate->suppress_map);
	XFREE(MTYPE_ROUTE_MAP_NAME, aggregate->rmap.name);
	route_map_counter_decrement(aggregate->rmap.map);
	XFREE(MTYPE_BGP_AGGREGATE, aggregate);
}

/**
 * Helper function to avoid repeated code: prepare variables for a
 * `route_map_apply` call.
 *
 * \returns `true` on route map match, otherwise `false`.
 */
static bool aggr_suppress_map_test(struct bgp *bgp,
				   struct bgp_aggregate *aggregate,
				   struct bgp_path_info *pi)
{
	const struct prefix *p = bgp_dest_get_prefix(pi->net);
	route_map_result_t rmr = RMAP_DENYMATCH;
	struct bgp_path_info rmap_path = {};
	struct attr attr = {};

	/* No route map entries created, just don't match. */
	if (aggregate->suppress_map == NULL)
		return false;

	/* Call route map matching and return result. */
	attr.aspath = aspath_empty();
	rmap_path.peer = bgp->peer_self;
	rmap_path.attr = &attr;

	SET_FLAG(bgp->peer_self->rmap_type, PEER_RMAP_TYPE_AGGREGATE);
	rmr = route_map_apply(aggregate->suppress_map, p, &rmap_path);
	bgp->peer_self->rmap_type = 0;

	bgp_attr_flush(&attr);
	aspath_unintern(&attr.aspath);

	return rmr == RMAP_PERMITMATCH;
}

/** Test whether the aggregation has suppressed this path or not. */
static bool aggr_suppress_exists(struct bgp_aggregate *aggregate,
				 struct bgp_path_info *pi)
{
	if (pi->extra == NULL || pi->extra->aggr_suppressors == NULL)
		return false;

	return listnode_lookup(pi->extra->aggr_suppressors, aggregate) != NULL;
}

/**
 * Suppress this path and keep the reference.
 *
 * \returns `true` if needs processing otherwise `false`.
 */
static bool aggr_suppress_path(struct bgp_aggregate *aggregate,
			       struct bgp_path_info *pi)
{
	struct bgp_path_info_extra *pie;

	/* Path is already suppressed by this aggregation. */
	if (aggr_suppress_exists(aggregate, pi))
		return false;

	pie = bgp_path_info_extra_get(pi);

	/* This is the first suppression, allocate memory and list it. */
	if (pie->aggr_suppressors == NULL)
		pie->aggr_suppressors = list_new();

	listnode_add(pie->aggr_suppressors, aggregate);

	/* Only mark for processing if suppressed. */
	if (listcount(pie->aggr_suppressors) == 1) {
		if (BGP_DEBUG(update, UPDATE_OUT))
			zlog_debug("aggregate-address suppressing: %pFX",
				   bgp_dest_get_prefix(pi->net));

		bgp_path_info_set_flag(pi->net, pi, BGP_PATH_ATTR_CHANGED);
		return true;
	}

	return false;
}

/**
 * Unsuppress this path and remove the reference.
 *
 * \returns `true` if needs processing otherwise `false`.
 */
static bool aggr_unsuppress_path(struct bgp_aggregate *aggregate,
				 struct bgp_path_info *pi)
{
	/* Path wasn't suppressed. */
	if (!aggr_suppress_exists(aggregate, pi))
		return false;

	listnode_delete(pi->extra->aggr_suppressors, aggregate);

	/* Unsuppress and free extra memory if last item. */
	if (listcount(pi->extra->aggr_suppressors) == 0) {
		if (BGP_DEBUG(update, UPDATE_OUT))
			zlog_debug("aggregate-address unsuppressing: %pFX",
				   bgp_dest_get_prefix(pi->net));

		list_delete(&pi->extra->aggr_suppressors);
		bgp_path_info_set_flag(pi->net, pi, BGP_PATH_ATTR_CHANGED);
		return true;
	}

	return false;
}

static bool bgp_aggregate_info_same(struct bgp_path_info *pi, uint8_t origin,
				    struct aspath *aspath,
				    struct community *comm,
				    struct ecommunity *ecomm,
				    struct lcommunity *lcomm)
{
	static struct aspath *ae = NULL;

	if (!ae)
		ae = aspath_empty();

	if (!pi)
		return false;

	if (origin != pi->attr->origin)
		return false;

	if (!aspath_cmp(pi->attr->aspath, (aspath) ? aspath : ae))
		return false;

	if (!community_cmp(bgp_attr_get_community(pi->attr), comm))
		return false;

	if (!ecommunity_cmp(bgp_attr_get_ecommunity(pi->attr), ecomm))
		return false;

	if (!lcommunity_cmp(bgp_attr_get_lcommunity(pi->attr), lcomm))
		return false;

	if (!CHECK_FLAG(pi->flags, BGP_PATH_VALID))
		return false;

	return true;
}

static void bgp_aggregate_install(
	struct bgp *bgp, afi_t afi, safi_t safi, const struct prefix *p,
	uint8_t origin, struct aspath *aspath, struct community *community,
	struct ecommunity *ecommunity, struct lcommunity *lcommunity,
	uint8_t atomic_aggregate, struct bgp_aggregate *aggregate)
{
	struct bgp_dest *dest;
	struct bgp_table *table;
	struct bgp_path_info *pi, *orig, *new;
	struct attr *attr;

	table = bgp->rib[afi][safi];

	dest = bgp_node_get(table, p);

	for (orig = pi = bgp_dest_get_bgp_path_info(dest); pi; pi = pi->next)
		if (pi->peer == bgp->peer_self && pi->type == ZEBRA_ROUTE_BGP
		    && pi->sub_type == BGP_ROUTE_AGGREGATE)
			break;

	/*
	 * If we have paths with different MEDs, then don't install
	 * (or uninstall) the aggregate route.
	 */
	if (aggregate->match_med && aggregate->med_mismatched)
		goto uninstall_aggregate_route;

	if (aggregate->count > 0) {
		/*
		 * If the aggregate information has not changed
		 * no need to re-install it again.
		 */
		if (bgp_aggregate_info_same(orig, origin, aspath, community,
					    ecommunity, lcommunity)) {
			bgp_dest_unlock_node(dest);

			if (aspath)
				aspath_free(aspath);
			if (community)
				community_free(&community);
			if (ecommunity)
				ecommunity_free(&ecommunity);
			if (lcommunity)
				lcommunity_free(&lcommunity);

			return;
		}

		/*
		 * Mark the old as unusable
		 */
		if (pi)
			bgp_path_info_delete(dest, pi);

		attr = bgp_attr_aggregate_intern(
			bgp, origin, aspath, community, ecommunity, lcommunity,
			aggregate, atomic_aggregate, p);

		if (!attr) {
			bgp_aggregate_delete(bgp, p, afi, safi, aggregate);
			if (BGP_DEBUG(update_groups, UPDATE_GROUPS))
				zlog_debug("%s: %pFX null attribute", __func__,
					   p);
			return;
		}

		new = info_make(ZEBRA_ROUTE_BGP, BGP_ROUTE_AGGREGATE, 0,
				bgp->peer_self, attr, dest);

		SET_FLAG(new->flags, BGP_PATH_VALID);

		bgp_path_info_add(dest, new);
		bgp_process(bgp, dest, afi, safi);
	} else {
	uninstall_aggregate_route:
		for (pi = orig; pi; pi = pi->next)
			if (pi->peer == bgp->peer_self
			    && pi->type == ZEBRA_ROUTE_BGP
			    && pi->sub_type == BGP_ROUTE_AGGREGATE)
				break;

		/* Withdraw static BGP route from routing table. */
		if (pi) {
			bgp_path_info_delete(dest, pi);
			bgp_process(bgp, dest, afi, safi);
		}
	}

	bgp_dest_unlock_node(dest);
}

/**
 * Check if the current path has different MED than other known paths.
 *
 * \returns `true` if the MED matched the others else `false`.
 */
static bool bgp_aggregate_med_match(struct bgp_aggregate *aggregate,
				    struct bgp *bgp, struct bgp_path_info *pi)
{
	uint32_t cur_med = bgp_med_value(pi->attr, bgp);

	/* This is the first route being analyzed. */
	if (!aggregate->med_initialized) {
		aggregate->med_initialized = true;
		aggregate->med_mismatched = false;
		aggregate->med_matched_value = cur_med;
	} else {
		/* Check if routes with different MED showed up. */
		if (cur_med != aggregate->med_matched_value)
			aggregate->med_mismatched = true;
	}

	return !aggregate->med_mismatched;
}

/**
 * Initializes and tests all routes in the aggregate address path for MED
 * values.
 *
 * \returns `true` if all MEDs are the same otherwise `false`.
 */
static bool bgp_aggregate_test_all_med(struct bgp_aggregate *aggregate,
				       struct bgp *bgp, const struct prefix *p,
				       afi_t afi, safi_t safi)
{
	struct bgp_table *table = bgp->rib[afi][safi];
	const struct prefix *dest_p;
	struct bgp_dest *dest, *top;
	struct bgp_path_info *pi;
	bool med_matched = true;

	aggregate->med_initialized = false;

	top = bgp_node_get(table, p);
	for (dest = bgp_node_get(table, p); dest;
	     dest = bgp_route_next_until(dest, top)) {
		dest_p = bgp_dest_get_prefix(dest);
		if (dest_p->prefixlen <= p->prefixlen)
			continue;

		for (pi = bgp_dest_get_bgp_path_info(dest); pi; pi = pi->next) {
			if (BGP_PATH_HOLDDOWN(pi))
				continue;
			if (pi->sub_type == BGP_ROUTE_AGGREGATE)
				continue;
			if (!bgp_aggregate_med_match(aggregate, bgp, pi)) {
				med_matched = false;
				break;
			}
		}
		if (!med_matched)
			break;
	}
	bgp_dest_unlock_node(top);

	return med_matched;
}

/**
 * Toggles the route suppression status for this aggregate address
 * configuration.
 */
void bgp_aggregate_toggle_suppressed(struct bgp_aggregate *aggregate,
				     struct bgp *bgp, const struct prefix *p,
				     afi_t afi, safi_t safi, bool suppress)
{
	struct bgp_table *table = bgp->rib[afi][safi];
	const struct prefix *dest_p;
	struct bgp_dest *dest, *top;
	struct bgp_path_info *pi;
	bool toggle_suppression;

	/* We've found a different MED we must revert any suppressed routes. */
	top = bgp_node_get(table, p);
	for (dest = bgp_node_get(table, p); dest;
	     dest = bgp_route_next_until(dest, top)) {
		dest_p = bgp_dest_get_prefix(dest);
		if (dest_p->prefixlen <= p->prefixlen)
			continue;

		toggle_suppression = false;
		for (pi = bgp_dest_get_bgp_path_info(dest); pi; pi = pi->next) {
			if (BGP_PATH_HOLDDOWN(pi))
				continue;
			if (pi->sub_type == BGP_ROUTE_AGGREGATE)
				continue;

			/* We are toggling suppression back. */
			if (suppress) {
				/* Suppress route if not suppressed already. */
				if (aggr_suppress_path(aggregate, pi))
					toggle_suppression = true;
				continue;
			}

			/* Install route if there is no more suppression. */
			if (aggr_unsuppress_path(aggregate, pi))
				toggle_suppression = true;
		}

		if (toggle_suppression)
			bgp_process(bgp, dest, afi, safi);
	}
	bgp_dest_unlock_node(top);
}

/**
 * Aggregate address MED matching incremental test: this function is called
 * when the initial aggregation occurred and we are only testing a single
 * new path.
 *
 * In addition to testing and setting the MED validity it also installs back
 * suppressed routes (if summary is configured).
 *
 * Must not be called in `bgp_aggregate_route`.
 */
static void bgp_aggregate_med_update(struct bgp_aggregate *aggregate,
				     struct bgp *bgp, const struct prefix *p,
				     afi_t afi, safi_t safi,
				     struct bgp_path_info *pi, bool is_adding)
{
	/* MED matching disabled. */
	if (!aggregate->match_med)
		return;

	/* Aggregation with different MED, nothing to do. */
	if (aggregate->med_mismatched)
		return;

	/*
	 * Test the current entry:
	 *
	 * is_adding == true: if the new entry doesn't match then we must
	 * install all suppressed routes.
	 *
	 * is_adding == false: if the entry being removed was the last
	 * unmatching entry then we can suppress all routes.
	 */
	if (!is_adding) {
		if (bgp_aggregate_test_all_med(aggregate, bgp, p, afi, safi)
		    && aggregate->summary_only)
			bgp_aggregate_toggle_suppressed(aggregate, bgp, p, afi,
							safi, true);
	} else
		bgp_aggregate_med_match(aggregate, bgp, pi);

	/* No mismatches, just quit. */
	if (!aggregate->med_mismatched)
		return;

	/* Route summarization is disabled. */
	if (!aggregate->summary_only)
		return;

	bgp_aggregate_toggle_suppressed(aggregate, bgp, p, afi, safi, false);
}

/* Update an aggregate as routes are added/removed from the BGP table */
void bgp_aggregate_route(struct bgp *bgp, const struct prefix *p, afi_t afi,
			 safi_t safi, struct bgp_aggregate *aggregate)
{
	struct bgp_table *table;
	struct bgp_dest *top;
	struct bgp_dest *dest;
	uint8_t origin;
	struct aspath *aspath = NULL;
	struct community *community = NULL;
	struct ecommunity *ecommunity = NULL;
	struct lcommunity *lcommunity = NULL;
	struct bgp_path_info *pi;
	unsigned long match = 0;
	uint8_t atomic_aggregate = 0;

	/* If the bgp instance is being deleted or self peer is deleted
	 * then do not create aggregate route
	 */
	if (CHECK_FLAG(bgp->flags, BGP_FLAG_DELETE_IN_PROGRESS)
	    || (bgp->peer_self == NULL))
		return;

	/* Initialize and test routes for MED difference. */
	if (aggregate->match_med)
		bgp_aggregate_test_all_med(aggregate, bgp, p, afi, safi);

	/*
	 * Reset aggregate count: we might've been called from route map
	 * update so in that case we must retest all more specific routes.
	 *
	 * \see `bgp_route_map_process_update`.
	 */
	aggregate->count = 0;
	aggregate->incomplete_origin_count = 0;
	aggregate->incomplete_origin_count = 0;
	aggregate->egp_origin_count = 0;

	/* ORIGIN attribute: If at least one route among routes that are
	   aggregated has ORIGIN with the value INCOMPLETE, then the
	   aggregated route must have the ORIGIN attribute with the value
	   INCOMPLETE. Otherwise, if at least one route among routes that
	   are aggregated has ORIGIN with the value EGP, then the aggregated
	   route must have the origin attribute with the value EGP. In all
	   other case the value of the ORIGIN attribute of the aggregated
	   route is INTERNAL. */
	origin = BGP_ORIGIN_IGP;

	table = bgp->rib[afi][safi];

	top = bgp_node_get(table, p);
	for (dest = bgp_node_get(table, p); dest;
	     dest = bgp_route_next_until(dest, top)) {
		const struct prefix *dest_p = bgp_dest_get_prefix(dest);

		if (dest_p->prefixlen <= p->prefixlen)
			continue;

		/* If suppress fib is enabled and route not installed
		 * in FIB, skip the route
		 */
		if (!bgp_check_advertise(bgp, dest))
			continue;

		match = 0;

		for (pi = bgp_dest_get_bgp_path_info(dest); pi; pi = pi->next) {
			if (BGP_PATH_HOLDDOWN(pi))
				continue;

			if (pi->attr->flag
			    & ATTR_FLAG_BIT(BGP_ATTR_ATOMIC_AGGREGATE))
				atomic_aggregate = 1;

			if (pi->sub_type == BGP_ROUTE_AGGREGATE)
				continue;

			/*
			 * summary-only aggregate route suppress
			 * aggregated route announcements.
			 *
			 * MED matching:
			 * Don't create summaries if MED didn't match
			 * otherwise neither the specific routes and the
			 * aggregation will be announced.
			 */
			if (aggregate->summary_only
			    && AGGREGATE_MED_VALID(aggregate)) {
				if (aggr_suppress_path(aggregate, pi))
					match++;
			}

			/*
			 * Suppress more specific routes that match the route
			 * map results.
			 *
			 * MED matching:
			 * Don't suppress routes if MED matching is enabled and
			 * it mismatched otherwise we might end up with no
			 * routes for this path.
			 */
			if (aggregate->suppress_map_name
			    && AGGREGATE_MED_VALID(aggregate)
			    && aggr_suppress_map_test(bgp, aggregate, pi)) {
				if (aggr_suppress_path(aggregate, pi))
					match++;
			}

			aggregate->count++;

			/*
                        * If at least one route among routes that are
                        * aggregated has ORIGIN with the value INCOMPLETE,
                        * then the aggregated route MUST have the ORIGIN
                        * attribute with the value INCOMPLETE.  Otherwise, if
                        * at least one route among routes that are aggregated
                        * has ORIGIN with the value EGP, then the aggregated
                        * route MUST have the ORIGIN attribute with the value
                        * EGP.
                        */
			switch (pi->attr->origin) {
			case BGP_ORIGIN_INCOMPLETE:
				aggregate->incomplete_origin_count++;
			break;
			case BGP_ORIGIN_EGP:
				aggregate->egp_origin_count++;
			break;
			default:
				/*Do nothing.
				 */
			break;
			}

			if (!aggregate->as_set)
				continue;

			/*
			 * as-set aggregate route generate origin, as path,
			 * and community aggregation.
			 */
			/* Compute aggregate route's as-path.
			 */
			bgp_compute_aggregate_aspath_hash(aggregate,
							  pi->attr->aspath);

			/* Compute aggregate route's community.
			 */
			if (bgp_attr_get_community(pi->attr))
				bgp_compute_aggregate_community_hash(
					aggregate,
					bgp_attr_get_community(pi->attr));

			/* Compute aggregate route's extended community.
			 */
			if (bgp_attr_get_ecommunity(pi->attr))
				bgp_compute_aggregate_ecommunity_hash(
					aggregate,
					bgp_attr_get_ecommunity(pi->attr));

			/* Compute aggregate route's large community.
			 */
			if (bgp_attr_get_lcommunity(pi->attr))
				bgp_compute_aggregate_lcommunity_hash(
					aggregate,
					bgp_attr_get_lcommunity(pi->attr));
		}
		if (match)
			bgp_process(bgp, dest, afi, safi);
	}
	if (aggregate->as_set) {
		bgp_compute_aggregate_aspath_val(aggregate);
		bgp_compute_aggregate_community_val(aggregate);
		bgp_compute_aggregate_ecommunity_val(aggregate);
		bgp_compute_aggregate_lcommunity_val(aggregate);
	}


	bgp_dest_unlock_node(top);


	if (aggregate->incomplete_origin_count > 0)
		origin = BGP_ORIGIN_INCOMPLETE;
	else if (aggregate->egp_origin_count > 0)
		origin = BGP_ORIGIN_EGP;

	if (aggregate->origin != BGP_ORIGIN_UNSPECIFIED)
		origin = aggregate->origin;

	if (aggregate->as_set) {
		if (aggregate->aspath)
			/* Retrieve aggregate route's as-path.
			 */
			aspath = aspath_dup(aggregate->aspath);

		if (aggregate->community)
			/* Retrieve aggregate route's community.
			 */
			community = community_dup(aggregate->community);

		if (aggregate->ecommunity)
			/* Retrieve aggregate route's ecommunity.
			 */
			ecommunity = ecommunity_dup(aggregate->ecommunity);

		if (aggregate->lcommunity)
			/* Retrieve aggregate route's lcommunity.
			 */
			lcommunity = lcommunity_dup(aggregate->lcommunity);
	}

	bgp_aggregate_install(bgp, afi, safi, p, origin, aspath, community,
			      ecommunity, lcommunity, atomic_aggregate,
			      aggregate);
}

void bgp_aggregate_delete(struct bgp *bgp, const struct prefix *p, afi_t afi,
			  safi_t safi, struct bgp_aggregate *aggregate)
{
	struct bgp_table *table;
	struct bgp_dest *top;
	struct bgp_dest *dest;
	struct bgp_path_info *pi;
	unsigned long match;

	table = bgp->rib[afi][safi];

	/* If routes exists below this node, generate aggregate routes. */
	top = bgp_node_get(table, p);
	for (dest = bgp_node_get(table, p); dest;
	     dest = bgp_route_next_until(dest, top)) {
		const struct prefix *dest_p = bgp_dest_get_prefix(dest);

		if (dest_p->prefixlen <= p->prefixlen)
			continue;
		match = 0;

		for (pi = bgp_dest_get_bgp_path_info(dest); pi; pi = pi->next) {
			if (BGP_PATH_HOLDDOWN(pi))
				continue;

			if (pi->sub_type == BGP_ROUTE_AGGREGATE)
				continue;

			/*
			 * This route is suppressed: attempt to unsuppress it.
			 *
			 * `aggr_unsuppress_path` will fail if this particular
			 * aggregate route was not the suppressor.
			 */
			if (pi->extra && pi->extra->aggr_suppressors &&
			    listcount(pi->extra->aggr_suppressors)) {
				if (aggr_unsuppress_path(aggregate, pi))
					match++;
			}

			aggregate->count--;

			if (pi->attr->origin == BGP_ORIGIN_INCOMPLETE)
				aggregate->incomplete_origin_count--;
			else if (pi->attr->origin == BGP_ORIGIN_EGP)
				aggregate->egp_origin_count--;

			if (aggregate->as_set) {
				/* Remove as-path from aggregate.
				 */
				bgp_remove_aspath_from_aggregate_hash(
							aggregate,
							pi->attr->aspath);

				if (bgp_attr_get_community(pi->attr))
					/* Remove community from aggregate.
					 */
					bgp_remove_comm_from_aggregate_hash(
						aggregate,
						bgp_attr_get_community(
							pi->attr));

				if (bgp_attr_get_ecommunity(pi->attr))
					/* Remove ecommunity from aggregate.
					 */
					bgp_remove_ecomm_from_aggregate_hash(
						aggregate,
						bgp_attr_get_ecommunity(
							pi->attr));

				if (bgp_attr_get_lcommunity(pi->attr))
					/* Remove lcommunity from aggregate.
					 */
					bgp_remove_lcomm_from_aggregate_hash(
						aggregate,
						bgp_attr_get_lcommunity(
							pi->attr));
			}
		}

		/* If this node was suppressed, process the change. */
		if (match)
			bgp_process(bgp, dest, afi, safi);
	}
	if (aggregate->as_set) {
		aspath_free(aggregate->aspath);
		aggregate->aspath = NULL;
		if (aggregate->community)
			community_free(&aggregate->community);
		if (aggregate->ecommunity)
			ecommunity_free(&aggregate->ecommunity);
		if (aggregate->lcommunity)
			lcommunity_free(&aggregate->lcommunity);
	}

	bgp_dest_unlock_node(top);
}

static void bgp_add_route_to_aggregate(struct bgp *bgp,
				       const struct prefix *aggr_p,
				       struct bgp_path_info *pinew, afi_t afi,
				       safi_t safi,
				       struct bgp_aggregate *aggregate)
{
	uint8_t origin;
	struct aspath *aspath = NULL;
	uint8_t atomic_aggregate = 0;
	struct community *community = NULL;
	struct ecommunity *ecommunity = NULL;
	struct lcommunity *lcommunity = NULL;

	/* If the bgp instance is being deleted or self peer is deleted
	 * then do not create aggregate route
	 */
	if (CHECK_FLAG(bgp->flags, BGP_FLAG_DELETE_IN_PROGRESS)
	    || (bgp->peer_self == NULL))
		return;

	/* ORIGIN attribute: If at least one route among routes that are
	 * aggregated has ORIGIN with the value INCOMPLETE, then the
	 * aggregated route must have the ORIGIN attribute with the value
	 * INCOMPLETE. Otherwise, if at least one route among routes that
	 * are aggregated has ORIGIN with the value EGP, then the aggregated
	 * route must have the origin attribute with the value EGP. In all
	 * other case the value of the ORIGIN attribute of the aggregated
	 * route is INTERNAL.
	 */
	origin = BGP_ORIGIN_IGP;

	aggregate->count++;

	/*
	 * This must be called before `summary` check to avoid
	 * "suppressing" twice.
	 */
	if (aggregate->match_med)
		bgp_aggregate_med_update(aggregate, bgp, aggr_p, afi, safi,
					 pinew, true);

	if (aggregate->summary_only && AGGREGATE_MED_VALID(aggregate))
		aggr_suppress_path(aggregate, pinew);

	if (aggregate->suppress_map_name && AGGREGATE_MED_VALID(aggregate)
	    && aggr_suppress_map_test(bgp, aggregate, pinew))
		aggr_suppress_path(aggregate, pinew);

	switch (pinew->attr->origin) {
	case BGP_ORIGIN_INCOMPLETE:
		aggregate->incomplete_origin_count++;
	break;
	case BGP_ORIGIN_EGP:
		aggregate->egp_origin_count++;
	break;
	default:
		/* Do nothing.
		 */
	break;
	}

	if (aggregate->incomplete_origin_count > 0)
		origin = BGP_ORIGIN_INCOMPLETE;
	else if (aggregate->egp_origin_count > 0)
		origin = BGP_ORIGIN_EGP;

	if (aggregate->origin != BGP_ORIGIN_UNSPECIFIED)
		origin = aggregate->origin;

	if (aggregate->as_set) {
		/* Compute aggregate route's as-path.
		 */
		bgp_compute_aggregate_aspath(aggregate,
					     pinew->attr->aspath);

		/* Compute aggregate route's community.
		 */
		if (bgp_attr_get_community(pinew->attr))
			bgp_compute_aggregate_community(
				aggregate, bgp_attr_get_community(pinew->attr));

		/* Compute aggregate route's extended community.
		 */
		if (bgp_attr_get_ecommunity(pinew->attr))
			bgp_compute_aggregate_ecommunity(
				aggregate,
				bgp_attr_get_ecommunity(pinew->attr));

		/* Compute aggregate route's large community.
		 */
		if (bgp_attr_get_lcommunity(pinew->attr))
			bgp_compute_aggregate_lcommunity(
				aggregate,
				bgp_attr_get_lcommunity(pinew->attr));

		/* Retrieve aggregate route's as-path.
		 */
		if (aggregate->aspath)
			aspath = aspath_dup(aggregate->aspath);

		/* Retrieve aggregate route's community.
		 */
		if (aggregate->community)
			community = community_dup(aggregate->community);

		/* Retrieve aggregate route's ecommunity.
		 */
		if (aggregate->ecommunity)
			ecommunity = ecommunity_dup(aggregate->ecommunity);

		/* Retrieve aggregate route's lcommunity.
		 */
		if (aggregate->lcommunity)
			lcommunity = lcommunity_dup(aggregate->lcommunity);
	}

	bgp_aggregate_install(bgp, afi, safi, aggr_p, origin,
			      aspath, community, ecommunity,
			      lcommunity, atomic_aggregate, aggregate);
}

static void bgp_remove_route_from_aggregate(struct bgp *bgp, afi_t afi,
					    safi_t safi,
					    struct bgp_path_info *pi,
					    struct bgp_aggregate *aggregate,
					    const struct prefix *aggr_p)
{
	uint8_t origin;
	struct aspath *aspath = NULL;
	uint8_t atomic_aggregate = 0;
	struct community *community = NULL;
	struct ecommunity *ecommunity = NULL;
	struct lcommunity *lcommunity = NULL;
	unsigned long match = 0;

	/* If the bgp instance is being deleted or self peer is deleted
	 * then do not create aggregate route
	 */
	if (CHECK_FLAG(bgp->flags, BGP_FLAG_DELETE_IN_PROGRESS)
	    || (bgp->peer_self == NULL))
		return;

	if (BGP_PATH_HOLDDOWN(pi))
		return;

	if (pi->sub_type == BGP_ROUTE_AGGREGATE)
		return;

	if (aggregate->summary_only && AGGREGATE_MED_VALID(aggregate))
		if (aggr_unsuppress_path(aggregate, pi))
			match++;

	if (aggregate->suppress_map_name && AGGREGATE_MED_VALID(aggregate)
	    && aggr_suppress_map_test(bgp, aggregate, pi))
		if (aggr_unsuppress_path(aggregate, pi))
			match++;

	/*
	 * This must be called after `summary`, `suppress-map` check to avoid
	 * "unsuppressing" twice.
	 */
	if (aggregate->match_med)
		bgp_aggregate_med_update(aggregate, bgp, aggr_p, afi, safi, pi,
					 true);

	if (aggregate->count > 0)
		aggregate->count--;

	if (pi->attr->origin == BGP_ORIGIN_INCOMPLETE)
		aggregate->incomplete_origin_count--;
	else if (pi->attr->origin == BGP_ORIGIN_EGP)
		aggregate->egp_origin_count--;

	if (aggregate->as_set) {
		/* Remove as-path from aggregate.
		 */
		bgp_remove_aspath_from_aggregate(aggregate,
						 pi->attr->aspath);

		if (bgp_attr_get_community(pi->attr))
			/* Remove community from aggregate.
			 */
			bgp_remove_community_from_aggregate(
				aggregate, bgp_attr_get_community(pi->attr));

		if (bgp_attr_get_ecommunity(pi->attr))
			/* Remove ecommunity from aggregate.
			 */
			bgp_remove_ecommunity_from_aggregate(
				aggregate, bgp_attr_get_ecommunity(pi->attr));

		if (bgp_attr_get_lcommunity(pi->attr))
			/* Remove lcommunity from aggregate.
			 */
			bgp_remove_lcommunity_from_aggregate(
				aggregate, bgp_attr_get_lcommunity(pi->attr));
	}

	/* If this node was suppressed, process the change. */
	if (match)
		bgp_process(bgp, pi->net, afi, safi);

	origin = BGP_ORIGIN_IGP;
	if (aggregate->incomplete_origin_count > 0)
		origin = BGP_ORIGIN_INCOMPLETE;
	else if (aggregate->egp_origin_count > 0)
		origin = BGP_ORIGIN_EGP;

	if (aggregate->origin != BGP_ORIGIN_UNSPECIFIED)
		origin = aggregate->origin;

	if (aggregate->as_set) {
		/* Retrieve aggregate route's as-path.
		 */
		if (aggregate->aspath)
			aspath = aspath_dup(aggregate->aspath);

		/* Retrieve aggregate route's community.
		 */
		if (aggregate->community)
			community = community_dup(aggregate->community);

		/* Retrieve aggregate route's ecommunity.
		 */
		if (aggregate->ecommunity)
			ecommunity = ecommunity_dup(aggregate->ecommunity);

		/* Retrieve aggregate route's lcommunity.
		 */
		if (aggregate->lcommunity)
			lcommunity = lcommunity_dup(aggregate->lcommunity);
	}

	bgp_aggregate_install(bgp, afi, safi, aggr_p, origin,
			      aspath, community, ecommunity,
			      lcommunity, atomic_aggregate, aggregate);
}

void bgp_aggregate_increment(struct bgp *bgp, const struct prefix *p,
			     struct bgp_path_info *pi, afi_t afi, safi_t safi)
{
	struct bgp_dest *child;
	struct bgp_dest *dest;
	struct bgp_aggregate *aggregate;
	struct bgp_table *table;

	table = bgp->aggregate[afi][safi];

	/* No aggregates configured. */
	if (bgp_table_top_nolock(table) == NULL)
		return;

	if (p->prefixlen == 0)
		return;

	if (BGP_PATH_HOLDDOWN(pi))
		return;

	/* If suppress fib is enabled and route not installed
	 * in FIB, do not update the aggregate route
	 */
	if (!bgp_check_advertise(bgp, pi->net))
		return;

	child = bgp_node_get(table, p);

	/* Aggregate address configuration check. */
	for (dest = child; dest; dest = bgp_dest_parent_nolock(dest)) {
		const struct prefix *dest_p = bgp_dest_get_prefix(dest);

		aggregate = bgp_dest_get_bgp_aggregate_info(dest);
		if (aggregate != NULL && dest_p->prefixlen < p->prefixlen) {
			bgp_add_route_to_aggregate(bgp, dest_p, pi, afi, safi,
						   aggregate);
		}
	}
	bgp_dest_unlock_node(child);
}

void bgp_aggregate_decrement(struct bgp *bgp, const struct prefix *p,
			     struct bgp_path_info *del, afi_t afi, safi_t safi)
{
	struct bgp_dest *child;
	struct bgp_dest *dest;
	struct bgp_aggregate *aggregate;
	struct bgp_table *table;

	table = bgp->aggregate[afi][safi];

	/* No aggregates configured. */
	if (bgp_table_top_nolock(table) == NULL)
		return;

	if (p->prefixlen == 0)
		return;

	child = bgp_node_get(table, p);

	/* Aggregate address configuration check. */
	for (dest = child; dest; dest = bgp_dest_parent_nolock(dest)) {
		const struct prefix *dest_p = bgp_dest_get_prefix(dest);

		aggregate = bgp_dest_get_bgp_aggregate_info(dest);
		if (aggregate != NULL && dest_p->prefixlen < p->prefixlen) {
			bgp_remove_route_from_aggregate(bgp, afi, safi, del,
							aggregate, dest_p);
		}
	}
	bgp_dest_unlock_node(child);
}

/* Aggregate route attribute. */
#define AGGREGATE_SUMMARY_ONLY 1
#define AGGREGATE_AS_SET       1
#define AGGREGATE_AS_UNSET     0

static const char *bgp_origin2str(uint8_t origin)
{
	switch (origin) {
	case BGP_ORIGIN_IGP:
		return "igp";
	case BGP_ORIGIN_EGP:
		return "egp";
	case BGP_ORIGIN_INCOMPLETE:
		return "incomplete";
	}
	return "n/a";
}

static const char *bgp_rpki_validation2str(enum rpki_states v_state)
{
	switch (v_state) {
	case RPKI_NOT_BEING_USED:
		return "not used";
	case RPKI_VALID:
		return "valid";
	case RPKI_NOTFOUND:
		return "not found";
	case RPKI_INVALID:
		return "invalid";
	}

	assert(!"We should never get here this is a dev escape");
	return "ERROR";
}

static int bgp_aggregate_unset(struct vty *vty, const char *prefix_str,
			       afi_t afi, safi_t safi)
{
	VTY_DECLVAR_CONTEXT(bgp, bgp);
	int ret;
	struct prefix p;
	struct bgp_dest *dest;
	struct bgp_aggregate *aggregate;

	/* Convert string to prefix structure. */
	ret = str2prefix(prefix_str, &p);
	if (!ret) {
		vty_out(vty, "Malformed prefix\n");
		return CMD_WARNING_CONFIG_FAILED;
	}
	apply_mask(&p);

	/* Old configuration check. */
	dest = bgp_node_lookup(bgp->aggregate[afi][safi], &p);
	if (!dest) {
		vty_out(vty,
			"%% There is no aggregate-address configuration.\n");
		return CMD_WARNING_CONFIG_FAILED;
	}

	aggregate = bgp_dest_get_bgp_aggregate_info(dest);
	bgp_aggregate_delete(bgp, &p, afi, safi, aggregate);
	bgp_aggregate_install(bgp, afi, safi, &p, 0, NULL, NULL,
			      NULL, NULL,  0, aggregate);

	/* Unlock aggregate address configuration. */
	bgp_dest_set_bgp_aggregate_info(dest, NULL);

	if (aggregate->community)
		community_free(&aggregate->community);

	if (aggregate->community_hash) {
		/* Delete all communities in the hash.
		 */
		hash_clean(aggregate->community_hash,
			   bgp_aggr_community_remove);
		/* Free up the community_hash.
		 */
		hash_free(aggregate->community_hash);
	}

	if (aggregate->ecommunity)
		ecommunity_free(&aggregate->ecommunity);

	if (aggregate->ecommunity_hash) {
		/* Delete all ecommunities in the hash.
		 */
		hash_clean(aggregate->ecommunity_hash,
			   bgp_aggr_ecommunity_remove);
		/* Free up the ecommunity_hash.
		 */
		hash_free(aggregate->ecommunity_hash);
	}

	if (aggregate->lcommunity)
		lcommunity_free(&aggregate->lcommunity);

	if (aggregate->lcommunity_hash) {
		/* Delete all lcommunities in the hash.
		 */
		hash_clean(aggregate->lcommunity_hash,
			   bgp_aggr_lcommunity_remove);
		/* Free up the lcommunity_hash.
		 */
		hash_free(aggregate->lcommunity_hash);
	}

	if (aggregate->aspath)
		aspath_free(aggregate->aspath);

	if (aggregate->aspath_hash) {
		/* Delete all as-paths in the hash.
		 */
		hash_clean(aggregate->aspath_hash,
			   bgp_aggr_aspath_remove);
		/* Free up the aspath_hash.
		 */
		hash_free(aggregate->aspath_hash);
	}

	bgp_aggregate_free(aggregate);
	bgp_dest_unlock_node(dest);
	bgp_dest_unlock_node(dest);

	return CMD_SUCCESS;
}

static int bgp_aggregate_set(struct vty *vty, const char *prefix_str, afi_t afi,
			     safi_t safi, const char *rmap,
			     uint8_t summary_only, uint8_t as_set,
			     uint8_t origin, bool match_med,
			     const char *suppress_map)
{
	VTY_DECLVAR_CONTEXT(bgp, bgp);
	int ret;
	struct prefix p;
	struct bgp_dest *dest;
	struct bgp_aggregate *aggregate;
	uint8_t as_set_new = as_set;

	if (suppress_map && summary_only) {
		vty_out(vty,
			"'summary-only' and 'suppress-map' can't be used at the same time\n");
		return CMD_WARNING_CONFIG_FAILED;
	}

	/* Convert string to prefix structure. */
	ret = str2prefix(prefix_str, &p);
	if (!ret) {
		vty_out(vty, "Malformed prefix\n");
		return CMD_WARNING_CONFIG_FAILED;
	}
	apply_mask(&p);

	if ((afi == AFI_IP && p.prefixlen == IPV4_MAX_BITLEN) ||
	    (afi == AFI_IP6 && p.prefixlen == IPV6_MAX_BITLEN)) {
		vty_out(vty, "Specified prefix: %s will not result in any useful aggregation, disallowing\n",
			prefix_str);
		return CMD_WARNING_CONFIG_FAILED;
	}

	/* Old configuration check. */
	dest = bgp_node_get(bgp->aggregate[afi][safi], &p);
	aggregate = bgp_dest_get_bgp_aggregate_info(dest);

	if (aggregate) {
		vty_out(vty, "There is already same aggregate network.\n");
		/* try to remove the old entry */
		ret = bgp_aggregate_unset(vty, prefix_str, afi, safi);
		if (ret) {
			vty_out(vty, "Error deleting aggregate.\n");
			bgp_dest_unlock_node(dest);
			return CMD_WARNING_CONFIG_FAILED;
		}
	}

	/* Make aggregate address structure. */
	aggregate = bgp_aggregate_new();
	aggregate->summary_only = summary_only;
	aggregate->match_med = match_med;

	/* Network operators MUST NOT locally generate any new
	 * announcements containing AS_SET or AS_CONFED_SET. If they have
	 * announced routes with AS_SET or AS_CONFED_SET in them, then they
	 * SHOULD withdraw those routes and re-announce routes for the
	 * aggregate or component prefixes (i.e., the more-specific routes
	 * subsumed by the previously aggregated route) without AS_SET
	 * or AS_CONFED_SET in the updates.
	 */
	if (bgp->reject_as_sets) {
		if (as_set == AGGREGATE_AS_SET) {
			as_set_new = AGGREGATE_AS_UNSET;
			zlog_warn(
				"%s: Ignoring as-set because `bgp reject-as-sets` is enabled.",
				__func__);
			vty_out(vty,
				"Ignoring as-set because `bgp reject-as-sets` is enabled.\n");
		}
	}

	aggregate->as_set = as_set_new;
	aggregate->safi = safi;
	/* Override ORIGIN attribute if defined.
	 * E.g.: Cisco and Juniper set ORIGIN for aggregated address
	 * to IGP which is not what rfc4271 says.
	 * This enables the same behavior, optionally.
	 */
	aggregate->origin = origin;

	if (rmap) {
		XFREE(MTYPE_ROUTE_MAP_NAME, aggregate->rmap.name);
		route_map_counter_decrement(aggregate->rmap.map);
		aggregate->rmap.name =
			XSTRDUP(MTYPE_ROUTE_MAP_NAME, rmap);
		aggregate->rmap.map = route_map_lookup_by_name(rmap);
		route_map_counter_increment(aggregate->rmap.map);
	}

	if (suppress_map) {
		XFREE(MTYPE_ROUTE_MAP_NAME, aggregate->suppress_map_name);
		route_map_counter_decrement(aggregate->suppress_map);

		aggregate->suppress_map_name =
			XSTRDUP(MTYPE_ROUTE_MAP_NAME, suppress_map);
		aggregate->suppress_map =
			route_map_lookup_by_name(aggregate->suppress_map_name);
		route_map_counter_increment(aggregate->suppress_map);
	}

	bgp_dest_set_bgp_aggregate_info(dest, aggregate);

	/* Aggregate address insert into BGP routing table. */
	bgp_aggregate_route(bgp, &p, afi, safi, aggregate);

	return CMD_SUCCESS;
}

DEFPY(aggregate_addressv4, aggregate_addressv4_cmd,
      "[no] aggregate-address <A.B.C.D/M$prefix|A.B.C.D$addr A.B.C.D$mask> [{"
      "as-set$as_set_s"
      "|summary-only$summary_only"
      "|route-map RMAP_NAME$rmap_name"
      "|origin <egp|igp|incomplete>$origin_s"
      "|matching-MED-only$match_med"
      "|suppress-map RMAP_NAME$suppress_map"
      "}]",
      NO_STR
      "Configure BGP aggregate entries\n"
      "Aggregate prefix\n"
      "Aggregate address\n"
      "Aggregate mask\n"
      "Generate AS set path information\n"
      "Filter more specific routes from updates\n"
      "Apply route map to aggregate network\n"
      "Route map name\n"
      "BGP origin code\n"
      "Remote EGP\n"
      "Local IGP\n"
      "Unknown heritage\n"
      "Only aggregate routes with matching MED\n"
      "Suppress the selected more specific routes\n"
      "Route map with the route selectors\n")
{
	const char *prefix_s = NULL;
	safi_t safi = bgp_node_safi(vty);
	uint8_t origin = BGP_ORIGIN_UNSPECIFIED;
	int as_set = AGGREGATE_AS_UNSET;
	char prefix_buf[PREFIX2STR_BUFFER];

	if (addr_str) {
		if (netmask_str2prefix_str(addr_str, mask_str, prefix_buf,
					   sizeof(prefix_buf))
		    == 0) {
			vty_out(vty, "%% Inconsistent address and mask\n");
			return CMD_WARNING_CONFIG_FAILED;
		}
		prefix_s = prefix_buf;
	} else
		prefix_s = prefix_str;

	if (origin_s) {
		if (strcmp(origin_s, "egp") == 0)
			origin = BGP_ORIGIN_EGP;
		else if (strcmp(origin_s, "igp") == 0)
			origin = BGP_ORIGIN_IGP;
		else if (strcmp(origin_s, "incomplete") == 0)
			origin = BGP_ORIGIN_INCOMPLETE;
	}

	if (as_set_s)
		as_set = AGGREGATE_AS_SET;

	/* Handle configuration removal, otherwise installation. */
	if (no)
		return bgp_aggregate_unset(vty, prefix_s, AFI_IP, safi);

	return bgp_aggregate_set(vty, prefix_s, AFI_IP, safi, rmap_name,
				 summary_only != NULL, as_set, origin,
				 match_med != NULL, suppress_map);
}

DEFPY(aggregate_addressv6, aggregate_addressv6_cmd,
      "[no] aggregate-address X:X::X:X/M$prefix [{"
      "as-set$as_set_s"
      "|summary-only$summary_only"
      "|route-map RMAP_NAME$rmap_name"
      "|origin <egp|igp|incomplete>$origin_s"
      "|matching-MED-only$match_med"
      "|suppress-map RMAP_NAME$suppress_map"
      "}]",
      NO_STR
      "Configure BGP aggregate entries\n"
      "Aggregate prefix\n"
      "Generate AS set path information\n"
      "Filter more specific routes from updates\n"
      "Apply route map to aggregate network\n"
      "Route map name\n"
      "BGP origin code\n"
      "Remote EGP\n"
      "Local IGP\n"
      "Unknown heritage\n"
      "Only aggregate routes with matching MED\n"
      "Suppress the selected more specific routes\n"
      "Route map with the route selectors\n")
{
	uint8_t origin = BGP_ORIGIN_UNSPECIFIED;
	int as_set = AGGREGATE_AS_UNSET;

	if (origin_s) {
		if (strcmp(origin_s, "egp") == 0)
			origin = BGP_ORIGIN_EGP;
		else if (strcmp(origin_s, "igp") == 0)
			origin = BGP_ORIGIN_IGP;
		else if (strcmp(origin_s, "incomplete") == 0)
			origin = BGP_ORIGIN_INCOMPLETE;
	}

	if (as_set_s)
		as_set = AGGREGATE_AS_SET;

	/* Handle configuration removal, otherwise installation. */
	if (no)
		return bgp_aggregate_unset(vty, prefix_str, AFI_IP6,
					   SAFI_UNICAST);

	return bgp_aggregate_set(vty, prefix_str, AFI_IP6, SAFI_UNICAST,
				 rmap_name, summary_only != NULL, as_set,
				 origin, match_med != NULL, suppress_map);
}

/* Redistribute route treatment. */
void bgp_redistribute_add(struct bgp *bgp, struct prefix *p,
			  const union g_addr *nexthop, ifindex_t ifindex,
			  enum nexthop_types_t nhtype, uint8_t distance,
			  enum blackhole_type bhtype, uint32_t metric,
			  uint8_t type, unsigned short instance,
			  route_tag_t tag)
{
	struct bgp_path_info *new;
	struct bgp_path_info *bpi;
	struct bgp_path_info rmap_path;
	struct bgp_dest *bn;
	struct attr attr;
	struct attr *new_attr;
	afi_t afi;
	route_map_result_t ret;
	struct bgp_redist *red;

	/* Make default attribute. */
	bgp_attr_default_set(&attr, bgp, BGP_ORIGIN_INCOMPLETE);
	/*
	 * This must not be NULL to satisfy Coverity SA
	 */
	assert(attr.aspath);

	switch (nhtype) {
	case NEXTHOP_TYPE_IFINDEX:
		break;
	case NEXTHOP_TYPE_IPV4:
	case NEXTHOP_TYPE_IPV4_IFINDEX:
		attr.nexthop = nexthop->ipv4;
		break;
	case NEXTHOP_TYPE_IPV6:
	case NEXTHOP_TYPE_IPV6_IFINDEX:
		attr.mp_nexthop_global = nexthop->ipv6;
		attr.mp_nexthop_len = BGP_ATTR_NHLEN_IPV6_GLOBAL;
		break;
	case NEXTHOP_TYPE_BLACKHOLE:
		switch (p->family) {
		case AF_INET:
			attr.nexthop.s_addr = INADDR_ANY;
			break;
		case AF_INET6:
			memset(&attr.mp_nexthop_global, 0,
			       sizeof(attr.mp_nexthop_global));
			attr.mp_nexthop_len = BGP_ATTR_NHLEN_IPV6_GLOBAL;
			break;
		}
		attr.bh_type = bhtype;
		break;
	}
	attr.nh_type = nhtype;
	attr.nh_ifindex = ifindex;

	attr.med = metric;
	attr.distance = distance;
	attr.flag |= ATTR_FLAG_BIT(BGP_ATTR_MULTI_EXIT_DISC);
	attr.tag = tag;

	afi = family2afi(p->family);

	red = bgp_redist_lookup(bgp, afi, type, instance);
	if (red) {
		struct attr attr_new;

		/* Copy attribute for modification. */
		attr_new = attr;

		if (red->redist_metric_flag)
			attr_new.med = red->redist_metric;

		/* Apply route-map. */
		if (red->rmap.name) {
			memset(&rmap_path, 0, sizeof(rmap_path));
			rmap_path.peer = bgp->peer_self;
			rmap_path.attr = &attr_new;

			SET_FLAG(bgp->peer_self->rmap_type,
				 PEER_RMAP_TYPE_REDISTRIBUTE);

			ret = route_map_apply(red->rmap.map, p, &rmap_path);

			bgp->peer_self->rmap_type = 0;

			if (ret == RMAP_DENYMATCH) {
				/* Free uninterned attribute. */
				bgp_attr_flush(&attr_new);

				/* Unintern original. */
				aspath_unintern(&attr.aspath);
				bgp_redistribute_delete(bgp, p, type, instance);
				return;
			}
		}

		if (bgp_in_graceful_shutdown(bgp))
			bgp_attr_add_gshut_community(&attr_new);

		bn = bgp_afi_node_get(bgp->rib[afi][SAFI_UNICAST], afi,
				      SAFI_UNICAST, p, NULL);

		new_attr = bgp_attr_intern(&attr_new);

		for (bpi = bgp_dest_get_bgp_path_info(bn); bpi; bpi = bpi->next)
			if (bpi->peer == bgp->peer_self
			    && bpi->sub_type == BGP_ROUTE_REDISTRIBUTE)
				break;

		if (bpi) {
			/* Ensure the (source route) type is updated. */
			bpi->type = type;
			if (attrhash_cmp(bpi->attr, new_attr)
			    && !CHECK_FLAG(bpi->flags, BGP_PATH_REMOVED)) {
				bgp_attr_unintern(&new_attr);
				aspath_unintern(&attr.aspath);
				bgp_dest_unlock_node(bn);
				return;
			} else {
				/* The attribute is changed. */
				bgp_path_info_set_flag(bn, bpi,
						       BGP_PATH_ATTR_CHANGED);

				/* Rewrite BGP route information. */
				if (CHECK_FLAG(bpi->flags, BGP_PATH_REMOVED))
					bgp_path_info_restore(bn, bpi);
				else
					bgp_aggregate_decrement(
						bgp, p, bpi, afi, SAFI_UNICAST);
				bgp_attr_unintern(&bpi->attr);
				bpi->attr = new_attr;
				bpi->uptime = bgp_clock();

				/* Process change. */
				bgp_aggregate_increment(bgp, p, bpi, afi,
							SAFI_UNICAST);
				bgp_process(bgp, bn, afi, SAFI_UNICAST);
				bgp_dest_unlock_node(bn);
				aspath_unintern(&attr.aspath);

				if ((bgp->inst_type == BGP_INSTANCE_TYPE_VRF)
				    || (bgp->inst_type
					== BGP_INSTANCE_TYPE_DEFAULT)) {

					vpn_leak_from_vrf_update(
						bgp_get_default(), bgp, bpi);
				}
				return;
			}
		}

		new = info_make(type, BGP_ROUTE_REDISTRIBUTE, instance,
				bgp->peer_self, new_attr, bn);
		SET_FLAG(new->flags, BGP_PATH_VALID);

		bgp_aggregate_increment(bgp, p, new, afi, SAFI_UNICAST);
		bgp_path_info_add(bn, new);
		bgp_dest_unlock_node(bn);
		SET_FLAG(bn->flags, BGP_NODE_FIB_INSTALLED);
		bgp_process(bgp, bn, afi, SAFI_UNICAST);

		if ((bgp->inst_type == BGP_INSTANCE_TYPE_VRF)
		    || (bgp->inst_type == BGP_INSTANCE_TYPE_DEFAULT)) {

			vpn_leak_from_vrf_update(bgp_get_default(), bgp, new);
		}
	}

	/* Unintern original. */
	aspath_unintern(&attr.aspath);
}

void bgp_redistribute_delete(struct bgp *bgp, struct prefix *p, uint8_t type,
			     unsigned short instance)
{
	afi_t afi;
	struct bgp_dest *dest;
	struct bgp_path_info *pi;
	struct bgp_redist *red;

	afi = family2afi(p->family);

	red = bgp_redist_lookup(bgp, afi, type, instance);
	if (red) {
		dest = bgp_afi_node_get(bgp->rib[afi][SAFI_UNICAST], afi,
					SAFI_UNICAST, p, NULL);

		for (pi = bgp_dest_get_bgp_path_info(dest); pi; pi = pi->next)
			if (pi->peer == bgp->peer_self && pi->type == type)
				break;

		if (pi) {
			if ((bgp->inst_type == BGP_INSTANCE_TYPE_VRF)
			    || (bgp->inst_type == BGP_INSTANCE_TYPE_DEFAULT)) {

				vpn_leak_from_vrf_withdraw(bgp_get_default(),
							   bgp, pi);
			}
			bgp_aggregate_decrement(bgp, p, pi, afi, SAFI_UNICAST);
			bgp_path_info_delete(dest, pi);
			bgp_process(bgp, dest, afi, SAFI_UNICAST);
		}
		bgp_dest_unlock_node(dest);
	}
}

/* Withdraw specified route type's route. */
void bgp_redistribute_withdraw(struct bgp *bgp, afi_t afi, int type,
			       unsigned short instance)
{
	struct bgp_dest *dest;
	struct bgp_path_info *pi;
	struct bgp_table *table;

	table = bgp->rib[afi][SAFI_UNICAST];

	for (dest = bgp_table_top(table); dest; dest = bgp_route_next(dest)) {
		for (pi = bgp_dest_get_bgp_path_info(dest); pi; pi = pi->next)
			if (pi->peer == bgp->peer_self && pi->type == type
			    && pi->instance == instance)
				break;

		if (pi) {
			if ((bgp->inst_type == BGP_INSTANCE_TYPE_VRF)
			    || (bgp->inst_type == BGP_INSTANCE_TYPE_DEFAULT)) {

				vpn_leak_from_vrf_withdraw(bgp_get_default(),
							   bgp, pi);
			}
			bgp_aggregate_decrement(bgp, bgp_dest_get_prefix(dest),
						pi, afi, SAFI_UNICAST);
			bgp_path_info_delete(dest, pi);
			bgp_process(bgp, dest, afi, SAFI_UNICAST);
		}
	}
}

/* Static function to display route. */
static void route_vty_out_route(struct bgp_dest *dest, const struct prefix *p,
				struct vty *vty, json_object *json, bool wide)
{
	int len = 0;
	char buf[BUFSIZ];

	if (p->family == AF_INET) {
		if (!json) {
			len = vty_out(vty, "%pFX", p);
		} else {
			json_object_string_add(json, "prefix",
					       inet_ntop(p->family,
							 &p->u.prefix, buf,
							 BUFSIZ));
			json_object_int_add(json, "prefixLen", p->prefixlen);
			json_object_string_addf(json, "network", "%pFX", p);
			json_object_int_add(json, "version", dest->version);
		}
	} else if (p->family == AF_ETHERNET) {
		len = vty_out(vty, "%pFX", p);
	} else if (p->family == AF_EVPN) {
		if (!json)
			len = vty_out(vty, "%pFX", (struct prefix_evpn *)p);
		else
			bgp_evpn_route2json((struct prefix_evpn *)p, json);
	} else if (p->family == AF_FLOWSPEC) {
		route_vty_out_flowspec(vty, p, NULL,
			       json ?
			       NLRI_STRING_FORMAT_JSON_SIMPLE :
			       NLRI_STRING_FORMAT_MIN, json);
	} else {
		if (!json)
			len = vty_out(vty, "%pFX", p);
		else {
			json_object_string_add(json, "prefix",
						inet_ntop(p->family,
							&p->u.prefix, buf,
							BUFSIZ));
			json_object_int_add(json, "prefixLen", p->prefixlen);
			json_object_string_addf(json, "network", "%pFX", p);
			json_object_int_add(json, "version", dest->version);
		}
	}

	if (!json) {
		len = wide ? (45 - len) : (17 - len);
		if (len < 1)
			vty_out(vty, "\n%*s", 20, " ");
		else
			vty_out(vty, "%*s", len, " ");
	}
}

enum bgp_display_type {
	normal_list,
};

const char *bgp_path_selection_reason2str(enum bgp_path_selection_reason reason)
{
	switch (reason) {
	case bgp_path_selection_none:
		return "Nothing to Select";
	case bgp_path_selection_first:
		return "First path received";
	case bgp_path_selection_evpn_sticky_mac:
		return "EVPN Sticky Mac";
	case bgp_path_selection_evpn_seq:
		return "EVPN sequence number";
	case bgp_path_selection_evpn_lower_ip:
		return "EVPN lower IP";
	case bgp_path_selection_evpn_local_path:
		return "EVPN local ES path";
	case bgp_path_selection_evpn_non_proxy:
		return "EVPN non proxy";
	case bgp_path_selection_weight:
		return "Weight";
	case bgp_path_selection_local_pref:
		return "Local Pref";
	case bgp_path_selection_local_route:
		return "Local Route";
	case bgp_path_selection_confed_as_path:
		return "Confederation based AS Path";
	case bgp_path_selection_as_path:
		return "AS Path";
	case bgp_path_selection_origin:
		return "Origin";
	case bgp_path_selection_med:
		return "MED";
	case bgp_path_selection_peer:
		return "Peer Type";
	case bgp_path_selection_confed:
		return "Confed Peer Type";
	case bgp_path_selection_igp_metric:
		return "IGP Metric";
	case bgp_path_selection_older:
		return "Older Path";
	case bgp_path_selection_router_id:
		return "Router ID";
	case bgp_path_selection_cluster_length:
		return "Cluster length";
	case bgp_path_selection_stale:
		return "Path Staleness";
	case bgp_path_selection_local_configured:
		return "Locally configured route";
	case bgp_path_selection_neighbor_ip:
		return "Neighbor IP";
	case bgp_path_selection_default:
		return "Nothing left to compare";
	}
	return "Invalid (internal error)";
}

/* Print the short form route status for a bgp_path_info */
static void route_vty_short_status_out(struct vty *vty,
				       struct bgp_path_info *path,
				       const struct prefix *p,
				       json_object *json_path)
{
	enum rpki_states rpki_state = RPKI_NOT_BEING_USED;

	if (json_path) {

		/* Route status display. */
		if (CHECK_FLAG(path->flags, BGP_PATH_REMOVED))
			json_object_boolean_true_add(json_path, "removed");

		if (CHECK_FLAG(path->flags, BGP_PATH_STALE))
			json_object_boolean_true_add(json_path, "stale");

		if (path->extra && bgp_path_suppressed(path))
			json_object_boolean_true_add(json_path, "suppressed");

		if (CHECK_FLAG(path->flags, BGP_PATH_VALID)
		    && !CHECK_FLAG(path->flags, BGP_PATH_HISTORY))
			json_object_boolean_true_add(json_path, "valid");

		/* Selected */
		if (CHECK_FLAG(path->flags, BGP_PATH_HISTORY))
			json_object_boolean_true_add(json_path, "history");

		if (CHECK_FLAG(path->flags, BGP_PATH_DAMPED))
			json_object_boolean_true_add(json_path, "damped");

		if (CHECK_FLAG(path->flags, BGP_PATH_SELECTED)) {
			json_object_boolean_true_add(json_path, "bestpath");
			json_object_string_add(json_path, "selectionReason",
					       bgp_path_selection_reason2str(
						       path->net->reason));
		}

		if (CHECK_FLAG(path->flags, BGP_PATH_MULTIPATH))
			json_object_boolean_true_add(json_path, "multipath");

		/* Internal route. */
		if ((path->peer->as)
		    && (path->peer->as == path->peer->local_as))
			json_object_string_add(json_path, "pathFrom",
					       "internal");
		else
			json_object_string_add(json_path, "pathFrom",
					       "external");

		return;
	}

	/* RPKI validation state */
	rpki_state =
		hook_call(bgp_rpki_prefix_status, path->peer, path->attr, p);

	if (rpki_state == RPKI_VALID)
		vty_out(vty, "V");
	else if (rpki_state == RPKI_INVALID)
		vty_out(vty, "I");
	else if (rpki_state == RPKI_NOTFOUND)
		vty_out(vty, "N");

	/* Route status display. */
	if (CHECK_FLAG(path->flags, BGP_PATH_REMOVED))
		vty_out(vty, "R");
	else if (CHECK_FLAG(path->flags, BGP_PATH_STALE))
		vty_out(vty, "S");
	else if (bgp_path_suppressed(path))
		vty_out(vty, "s");
	else if (CHECK_FLAG(path->flags, BGP_PATH_VALID)
		 && !CHECK_FLAG(path->flags, BGP_PATH_HISTORY))
		vty_out(vty, "*");
	else
		vty_out(vty, " ");

	/* Selected */
	if (CHECK_FLAG(path->flags, BGP_PATH_HISTORY))
		vty_out(vty, "h");
	else if (CHECK_FLAG(path->flags, BGP_PATH_DAMPED))
		vty_out(vty, "d");
	else if (CHECK_FLAG(path->flags, BGP_PATH_SELECTED))
		vty_out(vty, ">");
	else if (CHECK_FLAG(path->flags, BGP_PATH_MULTIPATH))
		vty_out(vty, "=");
	else
		vty_out(vty, " ");

	/* Internal route. */
	if (path->peer && (path->peer->as)
	    && (path->peer->as == path->peer->local_as))
		vty_out(vty, "i");
	else
		vty_out(vty, " ");
}

static char *bgp_nexthop_hostname(struct peer *peer,
				  struct bgp_nexthop_cache *bnc)
{
	if (peer->hostname
	    && CHECK_FLAG(peer->bgp->flags, BGP_FLAG_SHOW_NEXTHOP_HOSTNAME))
		return peer->hostname;
	return NULL;
}

/* called from terminal list command */
void route_vty_out(struct vty *vty, const struct prefix *p,
		   struct bgp_path_info *path, int display, safi_t safi,
		   json_object *json_paths, bool wide)
{
	int len;
	struct attr *attr = path->attr;
	json_object *json_path = NULL;
	json_object *json_nexthops = NULL;
	json_object *json_nexthop_global = NULL;
	json_object *json_nexthop_ll = NULL;
	json_object *json_ext_community = NULL;
	char vrf_id_str[VRF_NAMSIZ] = {0};
	bool nexthop_self =
		CHECK_FLAG(path->flags, BGP_PATH_ANNC_NH_SELF) ? true : false;
	bool nexthop_othervrf = false;
	vrf_id_t nexthop_vrfid = VRF_DEFAULT;
	const char *nexthop_vrfname = VRF_DEFAULT_NAME;
	char *nexthop_hostname =
		bgp_nexthop_hostname(path->peer, path->nexthop);
	char esi_buf[ESI_STR_LEN];

	if (json_paths)
		json_path = json_object_new_object();

	/* short status lead text */
	route_vty_short_status_out(vty, path, p, json_path);

	if (!json_paths) {
		/* print prefix and mask */
		if (!display)
			route_vty_out_route(path->net, p, vty, json_path, wide);
		else
			vty_out(vty, "%*s", (wide ? 45 : 17), " ");
	} else {
		route_vty_out_route(path->net, p, vty, json_path, wide);
	}

	/*
	 * If vrf id of nexthop is different from that of prefix,
	 * set up printable string to append
	 */
	if (path->extra && path->extra->bgp_orig) {
		const char *self = "";

		if (nexthop_self)
			self = "<";

		nexthop_othervrf = true;
		nexthop_vrfid = path->extra->bgp_orig->vrf_id;

		if (path->extra->bgp_orig->vrf_id == VRF_UNKNOWN)
			snprintf(vrf_id_str, sizeof(vrf_id_str),
				"@%s%s", VRFID_NONE_STR, self);
		else
			snprintf(vrf_id_str, sizeof(vrf_id_str), "@%u%s",
				 path->extra->bgp_orig->vrf_id, self);

		if (path->extra->bgp_orig->inst_type
		    != BGP_INSTANCE_TYPE_DEFAULT)

			nexthop_vrfname = path->extra->bgp_orig->name;
	} else {
		const char *self = "";

		if (nexthop_self)
			self = "<";

		snprintf(vrf_id_str, sizeof(vrf_id_str), "%s", self);
	}

	/*
	 * For ENCAP and EVPN routes, nexthop address family is not
	 * neccessarily the same as the prefix address family.
	 * Both SAFI_MPLS_VPN and SAFI_ENCAP use the MP nexthop field
	 * EVPN routes are also exchanged with a MP nexthop. Currently,
	 * this
	 * is only IPv4, the value will be present in either
	 * attr->nexthop or
	 * attr->mp_nexthop_global_in
	 */
	if ((safi == SAFI_ENCAP) || (safi == SAFI_MPLS_VPN)) {
		char buf[BUFSIZ];
		char nexthop[128];
		int af = NEXTHOP_FAMILY(attr->mp_nexthop_len);

		switch (af) {
		case AF_INET:
			snprintf(nexthop, sizeof(nexthop), "%s",
				 inet_ntop(af, &attr->mp_nexthop_global_in, buf,
					   BUFSIZ));
			break;
		case AF_INET6:
			snprintf(nexthop, sizeof(nexthop), "%s",
				 inet_ntop(af, &attr->mp_nexthop_global, buf,
					   BUFSIZ));
			break;
		default:
			snprintf(nexthop, sizeof(nexthop), "?");
			break;
		}

		if (json_paths) {
			json_nexthop_global = json_object_new_object();

			json_object_string_add(json_nexthop_global, "ip",
					       nexthop);

			if (path->peer->hostname)
				json_object_string_add(json_nexthop_global,
						       "hostname",
						       path->peer->hostname);

			json_object_string_add(json_nexthop_global, "afi",
					       (af == AF_INET) ? "ipv4"
							       : "ipv6");
			json_object_boolean_true_add(json_nexthop_global,
						     "used");
		} else {
			if (nexthop_hostname)
				len = vty_out(vty, "%s(%s)%s", nexthop,
					      nexthop_hostname, vrf_id_str);
			else
				len = vty_out(vty, "%s%s", nexthop, vrf_id_str);

			len = wide ? (41 - len) : (16 - len);
			if (len < 1)
				vty_out(vty, "\n%*s", 36, " ");
			else
				vty_out(vty, "%*s", len, " ");
		}
	} else if (safi == SAFI_EVPN) {
		if (json_paths) {
			json_nexthop_global = json_object_new_object();

			json_object_string_addf(json_nexthop_global, "ip",
						"%pI4", &attr->nexthop);

			if (path->peer->hostname)
				json_object_string_add(json_nexthop_global,
						       "hostname",
						       path->peer->hostname);

			json_object_string_add(json_nexthop_global, "afi",
					       "ipv4");
			json_object_boolean_true_add(json_nexthop_global,
						     "used");
		} else {
			if (nexthop_hostname)
				len = vty_out(vty, "%pI4(%s)%s", &attr->nexthop,
					      nexthop_hostname, vrf_id_str);
			else
				len = vty_out(vty, "%pI4%s", &attr->nexthop,
					      vrf_id_str);

			len = wide ? (41 - len) : (16 - len);
			if (len < 1)
				vty_out(vty, "\n%*s", 36, " ");
			else
				vty_out(vty, "%*s", len, " ");
		}
	} else if (safi == SAFI_FLOWSPEC) {
		if (attr->nexthop.s_addr != INADDR_ANY) {
			if (json_paths) {
				json_nexthop_global = json_object_new_object();

				json_object_string_add(json_nexthop_global,
						       "afi", "ipv4");
				json_object_string_addf(json_nexthop_global,
							"ip", "%pI4",
							&attr->nexthop);

				if (path->peer->hostname)
					json_object_string_add(
						json_nexthop_global, "hostname",
						path->peer->hostname);

				json_object_boolean_true_add(
							json_nexthop_global,
							     "used");
			} else {
				if (nexthop_hostname)
					len = vty_out(vty, "%pI4(%s)%s",
						      &attr->nexthop,
						      nexthop_hostname,
						      vrf_id_str);
				else
					len = vty_out(vty, "%pI4%s",
						      &attr->nexthop,
						      vrf_id_str);

				len = wide ? (41 - len) : (16 - len);
				if (len < 1)
					vty_out(vty, "\n%*s", 36, " ");
				else
					vty_out(vty, "%*s", len, " ");
			}
		}
	} else if (p->family == AF_INET && !BGP_ATTR_NEXTHOP_AFI_IP6(attr)) {
		if (json_paths) {
			json_nexthop_global = json_object_new_object();

			json_object_string_addf(json_nexthop_global, "ip",
						"%pI4", &attr->nexthop);

			if (path->peer->hostname)
				json_object_string_add(json_nexthop_global,
						       "hostname",
						       path->peer->hostname);

			json_object_string_add(json_nexthop_global, "afi",
					       "ipv4");
			json_object_boolean_true_add(json_nexthop_global,
						     "used");
		} else {
			if (nexthop_hostname)
				len = vty_out(vty, "%pI4(%s)%s", &attr->nexthop,
					      nexthop_hostname, vrf_id_str);
			else
				len = vty_out(vty, "%pI4%s", &attr->nexthop,
					      vrf_id_str);

			len = wide ? (41 - len) : (16 - len);
			if (len < 1)
				vty_out(vty, "\n%*s", 36, " ");
			else
				vty_out(vty, "%*s", len, " ");
		}
	}

	/* IPv6 Next Hop */
	else if (p->family == AF_INET6 || BGP_ATTR_NEXTHOP_AFI_IP6(attr)) {
		if (json_paths) {
			json_nexthop_global = json_object_new_object();
			json_object_string_addf(json_nexthop_global, "ip",
						"%pI6",
						&attr->mp_nexthop_global);

			if (path->peer->hostname)
				json_object_string_add(json_nexthop_global,
						       "hostname",
						       path->peer->hostname);

			json_object_string_add(json_nexthop_global, "afi",
					       "ipv6");
			json_object_string_add(json_nexthop_global, "scope",
					       "global");

			/* We display both LL & GL if both have been
			 * received */
			if ((attr->mp_nexthop_len
			     == BGP_ATTR_NHLEN_IPV6_GLOBAL_AND_LL)
			    || (path->peer->conf_if)) {
				json_nexthop_ll = json_object_new_object();
				json_object_string_addf(
					json_nexthop_ll, "ip", "%pI6",
					&attr->mp_nexthop_local);

				if (path->peer->hostname)
					json_object_string_add(
						json_nexthop_ll, "hostname",
						path->peer->hostname);

				json_object_string_add(json_nexthop_ll, "afi",
						       "ipv6");
				json_object_string_add(json_nexthop_ll, "scope",
						       "link-local");

				if ((IPV6_ADDR_CMP(&attr->mp_nexthop_global,
						   &attr->mp_nexthop_local)
				     != 0)
				    && !attr->mp_nexthop_prefer_global)
					json_object_boolean_true_add(
						json_nexthop_ll, "used");
				else
					json_object_boolean_true_add(
						json_nexthop_global, "used");
			} else
				json_object_boolean_true_add(
					json_nexthop_global, "used");
		} else {
			/* Display LL if LL/Global both in table unless
			 * prefer-global is set */
			if (((attr->mp_nexthop_len
			      == BGP_ATTR_NHLEN_IPV6_GLOBAL_AND_LL)
			     && !attr->mp_nexthop_prefer_global)
			    || (path->peer->conf_if)) {
				if (path->peer->conf_if) {
					len = vty_out(vty, "%s",
						      path->peer->conf_if);
					/* len of IPv6 addr + max len of def
					 * ifname */
					len = wide ? (41 - len) : (16 - len);

					if (len < 1)
						vty_out(vty, "\n%*s", 36, " ");
					else
						vty_out(vty, "%*s", len, " ");
				} else {
					if (nexthop_hostname)
						len = vty_out(
							vty, "%pI6(%s)%s",
							&attr->mp_nexthop_local,
							nexthop_hostname,
							vrf_id_str);
					else
						len = vty_out(
							vty, "%pI6%s",
							&attr->mp_nexthop_local,
							vrf_id_str);

					len = wide ? (41 - len) : (16 - len);

					if (len < 1)
						vty_out(vty, "\n%*s", 36, " ");
					else
						vty_out(vty, "%*s", len, " ");
				}
			} else {
				if (nexthop_hostname)
					len = vty_out(vty, "%pI6(%s)%s",
						      &attr->mp_nexthop_global,
						      nexthop_hostname,
						      vrf_id_str);
				else
					len = vty_out(vty, "%pI6%s",
						      &attr->mp_nexthop_global,
						      vrf_id_str);

				len = wide ? (41 - len) : (16 - len);

				if (len < 1)
					vty_out(vty, "\n%*s", 36, " ");
				else
					vty_out(vty, "%*s", len, " ");
			}
		}
	}

	/* MED/Metric */
	if (attr->flag & ATTR_FLAG_BIT(BGP_ATTR_MULTI_EXIT_DISC))
		if (json_paths)
			json_object_int_add(json_path, "metric", attr->med);
		else if (wide)
			vty_out(vty, "%7u", attr->med);
		else
			vty_out(vty, "%10u", attr->med);
	else if (!json_paths) {
		if (wide)
			vty_out(vty, "%*s", 7, " ");
		else
			vty_out(vty, "%*s", 10, " ");
	}

	/* Local Pref */
	if (attr->flag & ATTR_FLAG_BIT(BGP_ATTR_LOCAL_PREF))
		if (json_paths)
			json_object_int_add(json_path, "locPrf",
					    attr->local_pref);
		else
			vty_out(vty, "%7u", attr->local_pref);
	else if (!json_paths)
		vty_out(vty, "       ");

	if (json_paths)
		json_object_int_add(json_path, "weight", attr->weight);
	else
		vty_out(vty, "%7u ", attr->weight);

	if (json_paths)
		json_object_string_addf(json_path, "peerId", "%pSU",
					&path->peer->su);

	/* Print aspath */
	if (attr->aspath) {
		if (json_paths)
			json_object_string_add(json_path, "path",
					       attr->aspath->str);
		else
			aspath_print_vty(vty, "%s", attr->aspath, " ");
	}

	/* Print origin */
	if (json_paths)
		json_object_string_add(json_path, "origin",
				       bgp_origin_long_str[attr->origin]);
	else
		vty_out(vty, "%s", bgp_origin_str[attr->origin]);

	if (json_paths) {
		if (bgp_evpn_is_esi_valid(&attr->esi)) {
			json_object_string_add(json_path, "esi",
					esi_to_str(&attr->esi,
					esi_buf, sizeof(esi_buf)));
		}
		if (safi == SAFI_EVPN &&
		    attr->flag & ATTR_FLAG_BIT(BGP_ATTR_EXT_COMMUNITIES)) {
			json_ext_community = json_object_new_object();
			json_object_string_add(
				json_ext_community, "string",
				bgp_attr_get_ecommunity(attr)->str);
			json_object_object_add(json_path,
					       "extendedCommunity",
					       json_ext_community);
		}

		if (nexthop_self)
			json_object_boolean_true_add(json_path,
				"announceNexthopSelf");
		if (nexthop_othervrf) {
			json_object_string_add(json_path, "nhVrfName",
				nexthop_vrfname);

			json_object_int_add(json_path, "nhVrfId",
				((nexthop_vrfid == VRF_UNKNOWN)
					? -1
					: (int)nexthop_vrfid));
		}
	}

	if (json_paths) {
		if (json_nexthop_global || json_nexthop_ll) {
			json_nexthops = json_object_new_array();

			if (json_nexthop_global)
				json_object_array_add(json_nexthops,
						      json_nexthop_global);

			if (json_nexthop_ll)
				json_object_array_add(json_nexthops,
						      json_nexthop_ll);

			json_object_object_add(json_path, "nexthops",
					       json_nexthops);
		}

		json_object_array_add(json_paths, json_path);
	} else {
		vty_out(vty, "\n");

		if (safi == SAFI_EVPN) {
			if (bgp_evpn_is_esi_valid(&attr->esi)) {
				/* XXX - add these params to the json out */
				vty_out(vty, "%*s", 20, " ");
				vty_out(vty, "ESI:%s",
					esi_to_str(&attr->esi, esi_buf,
						   sizeof(esi_buf)));

				vty_out(vty, "\n");
			}
			if (attr->flag &
				ATTR_FLAG_BIT(BGP_ATTR_EXT_COMMUNITIES)) {
				vty_out(vty, "%*s", 20, " ");
				vty_out(vty, "%s\n",
					bgp_attr_get_ecommunity(attr)->str);
			}
		}

#ifdef ENABLE_BGP_VNC
		/* prints an additional line, indented, with VNC info, if
		 * present */
		if ((safi == SAFI_MPLS_VPN) || (safi == SAFI_ENCAP))
			rfapi_vty_out_vncinfo(vty, p, path, safi);
#endif
	}
}

/* called from terminal list command */
void route_vty_out_tmp(struct vty *vty, struct bgp_dest *dest,
		       const struct prefix *p, struct attr *attr, safi_t safi,
		       bool use_json, json_object *json_ar, bool wide)
{
	json_object *json_status = NULL;
	json_object *json_net = NULL;
	int len;
	char buff[BUFSIZ];

	/* Route status display. */
	if (use_json) {
		json_status = json_object_new_object();
		json_net = json_object_new_object();
	} else {
		vty_out(vty, "*");
		vty_out(vty, ">");
		vty_out(vty, " ");
	}

	/* print prefix and mask */
	if (use_json) {
		if (safi == SAFI_EVPN)
			bgp_evpn_route2json((struct prefix_evpn *)p, json_net);
		else if (p->family == AF_INET || p->family == AF_INET6) {
			json_object_string_add(
				json_net, "addrPrefix",
				inet_ntop(p->family, &p->u.prefix, buff,
				BUFSIZ));
			json_object_int_add(json_net, "prefixLen",
				p->prefixlen);
			json_object_string_addf(json_net, "network", "%pFX", p);
		}
	} else
		route_vty_out_route(dest, p, vty, NULL, wide);

	/* Print attribute */
	if (attr) {
		if (use_json) {
			if (p->family == AF_INET
			    && (safi == SAFI_MPLS_VPN || safi == SAFI_ENCAP
				|| !BGP_ATTR_NEXTHOP_AFI_IP6(attr))) {
				if (safi == SAFI_MPLS_VPN || safi == SAFI_ENCAP)
					json_object_string_addf(
						json_net, "nextHop", "%pI4",
						&attr->mp_nexthop_global_in);
				else
					json_object_string_addf(
						json_net, "nextHop", "%pI4",
						&attr->nexthop);
			} else if (p->family == AF_INET6
				   || BGP_ATTR_NEXTHOP_AFI_IP6(attr)) {
				json_object_string_addf(
					json_net, "nextHopGlobal", "%pI6",
					&attr->mp_nexthop_global);
			} else if (p->family == AF_EVPN
				   && !BGP_ATTR_NEXTHOP_AFI_IP6(attr)) {
				json_object_string_addf(
					json_net, "nextHop", "%pI4",
					&attr->mp_nexthop_global_in);
			}

			if (attr->flag
			    & ATTR_FLAG_BIT(BGP_ATTR_MULTI_EXIT_DISC))
				json_object_int_add(json_net, "metric",
						    attr->med);

			if (attr->flag & ATTR_FLAG_BIT(BGP_ATTR_LOCAL_PREF))
				json_object_int_add(json_net, "locPrf",
						    attr->local_pref);

			json_object_int_add(json_net, "weight", attr->weight);

			/* Print aspath */
			if (attr->aspath)
				json_object_string_add(json_net, "path",
						       attr->aspath->str);

			/* Print origin */
			json_object_string_add(json_net, "bgpOriginCode",
					       bgp_origin_str[attr->origin]);
		} else {
			if (p->family == AF_INET
			    && (safi == SAFI_MPLS_VPN || safi == SAFI_ENCAP
				|| safi == SAFI_EVPN
				|| !BGP_ATTR_NEXTHOP_AFI_IP6(attr))) {
				if (safi == SAFI_MPLS_VPN || safi == SAFI_ENCAP
				    || safi == SAFI_EVPN)
					vty_out(vty, "%-16pI4",
						&attr->mp_nexthop_global_in);
				else if (wide)
					vty_out(vty, "%-41pI4", &attr->nexthop);
				else
					vty_out(vty, "%-16pI4", &attr->nexthop);
			} else if (p->family == AF_INET6
				   || BGP_ATTR_NEXTHOP_AFI_IP6(attr)) {
				char buf[BUFSIZ];

				len = vty_out(
					vty, "%s",
					inet_ntop(AF_INET6,
						  &attr->mp_nexthop_global, buf,
						  BUFSIZ));
				len = wide ? (41 - len) : (16 - len);
				if (len < 1)
					vty_out(vty, "\n%*s", 36, " ");
				else
					vty_out(vty, "%*s", len, " ");
			}
			if (attr->flag
			    & ATTR_FLAG_BIT(BGP_ATTR_MULTI_EXIT_DISC))
				if (wide)
					vty_out(vty, "%7u", attr->med);
				else
					vty_out(vty, "%10u", attr->med);
			else if (wide)
				vty_out(vty, "       ");
			else
				vty_out(vty, "          ");

			if (attr->flag & ATTR_FLAG_BIT(BGP_ATTR_LOCAL_PREF))
				vty_out(vty, "%7u", attr->local_pref);
			else
				vty_out(vty, "       ");

			vty_out(vty, "%7u ", attr->weight);

			/* Print aspath */
			if (attr->aspath)
				aspath_print_vty(vty, "%s", attr->aspath, " ");

			/* Print origin */
			vty_out(vty, "%s", bgp_origin_str[attr->origin]);
		}
	}
	if (use_json) {
		json_object_boolean_true_add(json_status, "*");
		json_object_boolean_true_add(json_status, ">");
		json_object_object_add(json_net, "appliedStatusSymbols",
				       json_status);

		prefix2str(p, buff, PREFIX_STRLEN);
		json_object_object_add(json_ar, buff, json_net);
	} else
		vty_out(vty, "\n");
}

void route_vty_out_tag(struct vty *vty, const struct prefix *p,
		       struct bgp_path_info *path, int display, safi_t safi,
		       json_object *json)
{
	json_object *json_out = NULL;
	struct attr *attr;
	mpls_label_t label = MPLS_INVALID_LABEL;

	if (!path->extra)
		return;

	if (json)
		json_out = json_object_new_object();

	/* short status lead text */
	route_vty_short_status_out(vty, path, p, json_out);

	/* print prefix and mask */
	if (json == NULL) {
		if (!display)
			route_vty_out_route(path->net, p, vty, NULL, false);
		else
			vty_out(vty, "%*s", 17, " ");
	}

	/* Print attribute */
	attr = path->attr;
	if (((p->family == AF_INET)
	     && ((safi == SAFI_MPLS_VPN || safi == SAFI_ENCAP)))
	    || (safi == SAFI_EVPN && !BGP_ATTR_NEXTHOP_AFI_IP6(attr))
	    || (!BGP_ATTR_NEXTHOP_AFI_IP6(attr))) {
		if (safi == SAFI_MPLS_VPN || safi == SAFI_ENCAP
		    || safi == SAFI_EVPN) {
			if (json)
				json_object_string_addf(
					json_out, "mpNexthopGlobalIn", "%pI4",
					&attr->mp_nexthop_global_in);
			else
				vty_out(vty, "%-16pI4",
					&attr->mp_nexthop_global_in);
		} else {
			if (json)
				json_object_string_addf(json_out, "nexthop",
							"%pI4", &attr->nexthop);
			else
				vty_out(vty, "%-16pI4", &attr->nexthop);
		}
	} else if (((p->family == AF_INET6)
		    && ((safi == SAFI_MPLS_VPN || safi == SAFI_ENCAP)))
		   || (safi == SAFI_EVPN && BGP_ATTR_NEXTHOP_AFI_IP6(attr))
		   || (BGP_ATTR_NEXTHOP_AFI_IP6(attr))) {
		char buf_a[512];

		if (attr->mp_nexthop_len == BGP_ATTR_NHLEN_IPV6_GLOBAL) {
			if (json)
				json_object_string_addf(
					json_out, "mpNexthopGlobalIn", "%pI6",
					&attr->mp_nexthop_global);
			else
				vty_out(vty, "%s",
					inet_ntop(AF_INET6,
						  &attr->mp_nexthop_global,
						  buf_a, sizeof(buf_a)));
		} else if (attr->mp_nexthop_len
			   == BGP_ATTR_NHLEN_IPV6_GLOBAL_AND_LL) {
			snprintfrr(buf_a, sizeof(buf_a), "%pI6(%pI6)",
				   &attr->mp_nexthop_global,
				   &attr->mp_nexthop_local);
			if (json)
				json_object_string_add(json_out,
						       "mpNexthopGlobalLocal",
						       buf_a);
			else
				vty_out(vty, "%s", buf_a);
		}
	}

	label = decode_label(&path->extra->label[0]);

	if (bgp_is_valid_label(&label)) {
		if (json) {
			json_object_int_add(json_out, "notag", label);
			json_object_array_add(json, json_out);
		} else {
			vty_out(vty, "notag/%d", label);
			vty_out(vty, "\n");
		}
	} else if (!json)
		vty_out(vty, "\n");
}

void route_vty_out_overlay(struct vty *vty, const struct prefix *p,
			   struct bgp_path_info *path, int display,
			   json_object *json_paths)
{
	struct attr *attr;
	json_object *json_path = NULL;
	json_object *json_nexthop = NULL;
	json_object *json_overlay = NULL;

	if (!path->extra)
		return;

	if (json_paths) {
		json_path = json_object_new_object();
		json_overlay = json_object_new_object();
		json_nexthop = json_object_new_object();
	}

	/* short status lead text */
	route_vty_short_status_out(vty, path, p, json_path);

	/* print prefix and mask */
	if (!display)
		route_vty_out_route(path->net, p, vty, json_path, false);
	else
		vty_out(vty, "%*s", 17, " ");

	/* Print attribute */
	attr = path->attr;
	int af = NEXTHOP_FAMILY(attr->mp_nexthop_len);

	switch (af) {
	case AF_INET:
		if (!json_path) {
			vty_out(vty, "%-16pI4", &attr->mp_nexthop_global_in);
		} else {
			json_object_string_addf(json_nexthop, "ip", "%pI4",
						&attr->mp_nexthop_global_in);

			json_object_string_add(json_nexthop, "afi", "ipv4");

			json_object_object_add(json_path, "nexthop",
					       json_nexthop);
		}
		break;
	case AF_INET6:
		if (!json_path) {
			vty_out(vty, "%pI6(%pI6)", &attr->mp_nexthop_global,
				&attr->mp_nexthop_local);
		} else {
			json_object_string_addf(json_nexthop, "ipv6Global",
						"%pI6",
						&attr->mp_nexthop_global);

			json_object_string_addf(json_nexthop, "ipv6LinkLocal",
						"%pI6",
						&attr->mp_nexthop_local);

			json_object_string_add(json_nexthop, "afi", "ipv6");

			json_object_object_add(json_path, "nexthop",
					       json_nexthop);
		}
		break;
	default:
		if (!json_path) {
			vty_out(vty, "?");
		} else {
			json_object_string_add(json_nexthop, "Error",
					       "Unsupported address-family");
			json_object_string_add(json_nexthop, "error",
					       "Unsupported address-family");
		}
	}

	const struct bgp_route_evpn *eo = bgp_attr_get_evpn_overlay(attr);

	if (!json_path)
		vty_out(vty, "/%pIA", &eo->gw_ip);
	else
		json_object_string_addf(json_overlay, "gw", "%pIA", &eo->gw_ip);

	if (bgp_attr_get_ecommunity(attr)) {
		char *mac = NULL;
		struct ecommunity_val *routermac = ecommunity_lookup(
			bgp_attr_get_ecommunity(attr), ECOMMUNITY_ENCODE_EVPN,
			ECOMMUNITY_EVPN_SUBTYPE_ROUTERMAC);

		if (routermac)
			mac = ecom_mac2str((char *)routermac->val);
		if (mac) {
			if (!json_path) {
				vty_out(vty, "/%s", mac);
			} else {
				json_object_string_add(json_overlay, "rmac",
						       mac);
			}
			XFREE(MTYPE_TMP, mac);
		}
	}

	if (!json_path) {
		vty_out(vty, "\n");
	} else {
		json_object_object_add(json_path, "overlay", json_overlay);

		json_object_array_add(json_paths, json_path);
	}
}

/* dampening route */
static void damp_route_vty_out(struct vty *vty, const struct prefix *p,
			       struct bgp_path_info *path, int display,
			       afi_t afi, safi_t safi, bool use_json,
			       json_object *json_paths)
{
	struct attr *attr = path->attr;
	int len;
	char timebuf[BGP_UPTIME_LEN];
	json_object *json_path = NULL;

	if (use_json)
		json_path = json_object_new_object();

	/* short status lead text */
	route_vty_short_status_out(vty, path, p, json_path);

	/* print prefix and mask */
	if (!use_json) {
		if (!display)
			route_vty_out_route(path->net, p, vty, NULL, false);
		else
			vty_out(vty, "%*s", 17, " ");

		len = vty_out(vty, "%s", path->peer->host);
		len = 17 - len;

		if (len < 1)
			vty_out(vty, "\n%*s", 34, " ");
		else
			vty_out(vty, "%*s", len, " ");

		vty_out(vty, "%s ",
			bgp_damp_reuse_time_vty(vty, path, timebuf,
						BGP_UPTIME_LEN, afi, safi,
						use_json, NULL));

		if (attr->aspath)
			aspath_print_vty(vty, "%s", attr->aspath, " ");

		vty_out(vty, "%s", bgp_origin_str[attr->origin]);

		vty_out(vty, "\n");
	} else {
		bgp_damp_reuse_time_vty(vty, path, timebuf, BGP_UPTIME_LEN, afi,
					safi, use_json, json_path);

		if (attr->aspath)
			json_object_string_add(json_path, "asPath",
					       attr->aspath->str);

		json_object_string_add(json_path, "origin",
				       bgp_origin_str[attr->origin]);
		json_object_string_add(json_path, "peerHost", path->peer->host);

		json_object_array_add(json_paths, json_path);
	}
}

/* flap route */
static void flap_route_vty_out(struct vty *vty, const struct prefix *p,
			       struct bgp_path_info *path, int display,
			       afi_t afi, safi_t safi, bool use_json,
			       json_object *json_paths)
{
	struct attr *attr = path->attr;
	struct bgp_damp_info *bdi;
	char timebuf[BGP_UPTIME_LEN];
	int len;
	json_object *json_path = NULL;

	if (!path->extra)
		return;

	if (use_json)
		json_path = json_object_new_object();

	bdi = path->extra->damp_info;

	/* short status lead text */
	route_vty_short_status_out(vty, path, p, json_path);

	if (!use_json) {
		if (!display)
			route_vty_out_route(path->net, p, vty, NULL, false);
		else
			vty_out(vty, "%*s", 17, " ");

		len = vty_out(vty, "%s", path->peer->host);
		len = 16 - len;
		if (len < 1)
			vty_out(vty, "\n%*s", 33, " ");
		else
			vty_out(vty, "%*s", len, " ");

		len = vty_out(vty, "%d", bdi->flap);
		len = 5 - len;
		if (len < 1)
			vty_out(vty, " ");
		else
			vty_out(vty, "%*s", len, " ");

		vty_out(vty, "%s ", peer_uptime(bdi->start_time, timebuf,
						BGP_UPTIME_LEN, 0, NULL));

		if (CHECK_FLAG(path->flags, BGP_PATH_DAMPED)
		    && !CHECK_FLAG(path->flags, BGP_PATH_HISTORY))
			vty_out(vty, "%s ",
				bgp_damp_reuse_time_vty(vty, path, timebuf,
							BGP_UPTIME_LEN, afi,
							safi, use_json, NULL));
		else
			vty_out(vty, "%*s ", 8, " ");

		if (attr->aspath)
			aspath_print_vty(vty, "%s", attr->aspath, " ");

		vty_out(vty, "%s", bgp_origin_str[attr->origin]);

		vty_out(vty, "\n");
	} else {
		json_object_string_add(json_path, "peerHost", path->peer->host);
		json_object_int_add(json_path, "bdiFlap", bdi->flap);

		peer_uptime(bdi->start_time, timebuf, BGP_UPTIME_LEN, use_json,
			    json_path);

		if (CHECK_FLAG(path->flags, BGP_PATH_DAMPED)
		    && !CHECK_FLAG(path->flags, BGP_PATH_HISTORY))
			bgp_damp_reuse_time_vty(vty, path, timebuf,
						BGP_UPTIME_LEN, afi, safi,
						use_json, json_path);

		if (attr->aspath)
			json_object_string_add(json_path, "asPath",
					       attr->aspath->str);

		json_object_string_add(json_path, "origin",
				       bgp_origin_str[attr->origin]);

		json_object_array_add(json_paths, json_path);
	}
}

static void route_vty_out_advertised_to(struct vty *vty, struct peer *peer,
					int *first, const char *header,
					json_object *json_adv_to)
{
	json_object *json_peer = NULL;

	if (json_adv_to) {
		/* 'advertised-to' is a dictionary of peers we have advertised
		 * this
		 * prefix too.  The key is the peer's IP or swpX, the value is
		 * the
		 * hostname if we know it and "" if not.
		 */
		json_peer = json_object_new_object();

		if (peer->hostname)
			json_object_string_add(json_peer, "hostname",
					       peer->hostname);

		if (peer->conf_if)
			json_object_object_add(json_adv_to, peer->conf_if,
					       json_peer);
		else
			json_object_object_addf(json_adv_to, json_peer, "%pSU",
						&peer->su);
	} else {
		if (*first) {
			vty_out(vty, "%s", header);
			*first = 0;
		}

		if (peer->hostname
		    && CHECK_FLAG(peer->bgp->flags, BGP_FLAG_SHOW_HOSTNAME)) {
			if (peer->conf_if)
				vty_out(vty, " %s(%s)", peer->hostname,
					peer->conf_if);
			else
				vty_out(vty, " %s(%pSU)", peer->hostname,
					&peer->su);
		} else {
			if (peer->conf_if)
				vty_out(vty, " %s", peer->conf_if);
			else
				vty_out(vty, " %pSU", &peer->su);
		}
	}
}

static void route_vty_out_tx_ids(struct vty *vty,
				 struct bgp_addpath_info_data *d)
{
	int i;

	for (i = 0; i < BGP_ADDPATH_MAX; i++) {
		vty_out(vty, "TX-%s %u%s", bgp_addpath_names(i)->human_name,
			d->addpath_tx_id[i],
			i < BGP_ADDPATH_MAX - 1 ? " " : "\n");
	}
}

static void route_vty_out_detail_es_info(struct vty *vty,
					 struct bgp_path_info *pi,
					 struct attr *attr,
					 json_object *json_path)
{
	char esi_buf[ESI_STR_LEN];
	bool es_local = !!CHECK_FLAG(attr->es_flags, ATTR_ES_IS_LOCAL);
	bool peer_router = !!CHECK_FLAG(attr->es_flags,
			ATTR_ES_PEER_ROUTER);
	bool peer_active = !!CHECK_FLAG(attr->es_flags,
			ATTR_ES_PEER_ACTIVE);
	bool peer_proxy = !!CHECK_FLAG(attr->es_flags,
			ATTR_ES_PEER_PROXY);
	esi_to_str(&attr->esi, esi_buf, sizeof(esi_buf));
	if (json_path) {
		json_object *json_es_info = NULL;

		json_object_string_add(
				json_path, "esi",
				esi_buf);
		if (es_local || bgp_evpn_attr_is_sync(attr)) {
			json_es_info = json_object_new_object();
			if (es_local)
				json_object_boolean_true_add(
						json_es_info, "localEs");
			if (peer_active)
				json_object_boolean_true_add(
						json_es_info, "peerActive");
			if (peer_proxy)
				json_object_boolean_true_add(
						json_es_info, "peerProxy");
			if (peer_router)
				json_object_boolean_true_add(
						json_es_info, "peerRouter");
			if (attr->mm_sync_seqnum)
				json_object_int_add(
						json_es_info, "peerSeq",
						attr->mm_sync_seqnum);
			json_object_object_add(
					json_path, "es_info",
					json_es_info);
		}
	} else {
		if (bgp_evpn_attr_is_sync(attr))
			vty_out(vty,
					"      ESI %s %s peer-info: (%s%s%sMM: %d)\n",
					esi_buf,
					es_local ? "local-es":"",
					peer_proxy ? "proxy " : "",
					peer_active ? "active ":"",
					peer_router ? "router ":"",
					attr->mm_sync_seqnum);
		else
			vty_out(vty, "      ESI %s %s\n",
					esi_buf,
					es_local ? "local-es":"");
	}
}

void route_vty_out_detail(struct vty *vty, struct bgp *bgp, struct bgp_dest *bn,
			  struct bgp_path_info *path, afi_t afi, safi_t safi,
			  enum rpki_states rpki_curr_state,
			  json_object *json_paths)
{
	char buf[INET6_ADDRSTRLEN];
	char buf1[BUFSIZ];
	struct attr *attr = path->attr;
	time_t tbuf;
	json_object *json_bestpath = NULL;
	json_object *json_cluster_list = NULL;
	json_object *json_cluster_list_list = NULL;
	json_object *json_ext_community = NULL;
	json_object *json_last_update = NULL;
	json_object *json_pmsi = NULL;
	json_object *json_nexthop_global = NULL;
	json_object *json_nexthop_ll = NULL;
	json_object *json_nexthops = NULL;
	json_object *json_path = NULL;
	json_object *json_peer = NULL;
	json_object *json_string = NULL;
	json_object *json_adv_to = NULL;
	int first = 0;
	struct listnode *node, *nnode;
	struct peer *peer;
	bool addpath_capable;
	int has_adj;
	unsigned int first_as;
	bool nexthop_self =
		CHECK_FLAG(path->flags, BGP_PATH_ANNC_NH_SELF) ? true : false;
	int i;
	char *nexthop_hostname =
		bgp_nexthop_hostname(path->peer, path->nexthop);
	uint32_t ttl = 0;
	uint32_t bos = 0;
	uint32_t exp = 0;
	mpls_label_t label = MPLS_INVALID_LABEL;

	if (json_paths) {
		json_path = json_object_new_object();
		json_peer = json_object_new_object();
		json_nexthop_global = json_object_new_object();
	}

	if (safi == SAFI_EVPN) {
		if (!json_paths)
			vty_out(vty, "  Route %pRN", bn);
	}

	if (path->extra) {
		char tag_buf[30];

		tag_buf[0] = '\0';
		if (path->extra && path->extra->num_labels) {
			bgp_evpn_label2str(path->extra->label,
					   path->extra->num_labels, tag_buf,
					   sizeof(tag_buf));
		}
		if (safi == SAFI_EVPN) {
			if (!json_paths) {
				if (tag_buf[0] != '\0')
					vty_out(vty, " VNI %s", tag_buf);
			} else {
				if (tag_buf[0]) {
					json_object_string_add(json_path, "VNI",
							       tag_buf);
					json_object_string_add(json_path, "vni",
							       tag_buf);
				}
			}
		}

		if (path->extra && path->extra->parent && !json_paths) {
			struct bgp_path_info *parent_ri;
			struct bgp_dest *dest, *pdest;

			parent_ri = (struct bgp_path_info *)path->extra->parent;
			dest = parent_ri->net;
			if (dest && dest->pdest) {
				pdest = dest->pdest;
				prefix_rd2str(
					(struct prefix_rd *)bgp_dest_get_prefix(
						pdest),
					buf1, sizeof(buf1));
				if (is_pi_family_evpn(parent_ri)) {
					vty_out(vty,
						"  Imported from %s:%pFX, VNI %s",
						buf1,
						(struct prefix_evpn *)
							bgp_dest_get_prefix(
								dest),
						tag_buf);
					if (attr->es_flags & ATTR_ES_L3_NHG)
						vty_out(vty, ", L3NHG %s",
							(attr->es_flags
							 & ATTR_ES_L3_NHG_ACTIVE)
								? "active"
								: "inactive");
					vty_out(vty, "\n");

				} else
					vty_out(vty,
						"  Imported from %s:%pFX\n",
						buf1,
						(struct prefix_evpn *)
							bgp_dest_get_prefix(
								dest));
			}
		}
	}

	if (safi == SAFI_EVPN
	    && attr->evpn_overlay.type == OVERLAY_INDEX_GATEWAY_IP) {
		char gwip_buf[INET6_ADDRSTRLEN];

		ipaddr2str(&attr->evpn_overlay.gw_ip, gwip_buf,
			   sizeof(gwip_buf));

		if (json_paths)
			json_object_string_add(json_path, "gatewayIP",
					       gwip_buf);
		else
			vty_out(vty, " Gateway IP %s", gwip_buf);
	}

	if (safi == SAFI_EVPN)
		vty_out(vty, "\n");

	/* Line1 display AS-path, Aggregator */
	if (attr->aspath) {
		if (json_paths) {
			if (!attr->aspath->json)
				aspath_str_update(attr->aspath, true);
			json_object_lock(attr->aspath->json);
			json_object_object_add(json_path, "aspath",
					       attr->aspath->json);
		} else {
			if (attr->aspath->segments)
				aspath_print_vty(vty, "  %s", attr->aspath, "");
			else
				vty_out(vty, "  Local");
		}
	}

	if (CHECK_FLAG(path->flags, BGP_PATH_REMOVED)) {
		if (json_paths)
			json_object_boolean_true_add(json_path, "removed");
		else
			vty_out(vty, ", (removed)");
	}

	if (CHECK_FLAG(path->flags, BGP_PATH_STALE)) {
		if (json_paths)
			json_object_boolean_true_add(json_path, "stale");
		else
			vty_out(vty, ", (stale)");
	}

	if (CHECK_FLAG(attr->flag, ATTR_FLAG_BIT(BGP_ATTR_AGGREGATOR))) {
		if (json_paths) {
			json_object_int_add(json_path, "aggregatorAs",
					    attr->aggregator_as);
			json_object_string_addf(json_path, "aggregatorId",
						"%pI4", &attr->aggregator_addr);
		} else {
			vty_out(vty, ", (aggregated by %u %pI4)",
				attr->aggregator_as, &attr->aggregator_addr);
		}
	}

	if (CHECK_FLAG(path->peer->af_flags[afi][safi],
		       PEER_FLAG_REFLECTOR_CLIENT)) {
		if (json_paths)
			json_object_boolean_true_add(json_path,
						     "rxedFromRrClient");
		else
			vty_out(vty, ", (Received from a RR-client)");
	}

	if (CHECK_FLAG(path->peer->af_flags[afi][safi],
		       PEER_FLAG_RSERVER_CLIENT)) {
		if (json_paths)
			json_object_boolean_true_add(json_path,
						     "rxedFromRsClient");
		else
			vty_out(vty, ", (Received from a RS-client)");
	}

	if (CHECK_FLAG(path->flags, BGP_PATH_HISTORY)) {
		if (json_paths)
			json_object_boolean_true_add(json_path,
						     "dampeningHistoryEntry");
		else
			vty_out(vty, ", (history entry)");
	} else if (CHECK_FLAG(path->flags, BGP_PATH_DAMPED)) {
		if (json_paths)
			json_object_boolean_true_add(json_path,
						     "dampeningSuppressed");
		else
			vty_out(vty, ", (suppressed due to dampening)");
	}

	if (!json_paths)
		vty_out(vty, "\n");

	/* Line2 display Next-hop, Neighbor, Router-id */
	/* Display the nexthop */
	const struct prefix *bn_p = bgp_dest_get_prefix(bn);

	if ((bn_p->family == AF_INET || bn_p->family == AF_ETHERNET
	     || bn_p->family == AF_EVPN)
	    && (safi == SAFI_MPLS_VPN || safi == SAFI_ENCAP || safi == SAFI_EVPN
		|| !BGP_ATTR_NEXTHOP_AFI_IP6(attr))) {
		if (safi == SAFI_MPLS_VPN || safi == SAFI_ENCAP
		    || safi == SAFI_EVPN) {
			if (json_paths) {
				json_object_string_addf(
					json_nexthop_global, "ip", "%pI4",
					&attr->mp_nexthop_global_in);

				if (path->peer->hostname)
					json_object_string_add(
						json_nexthop_global, "hostname",
						path->peer->hostname);
			} else {
				if (nexthop_hostname)
					vty_out(vty, "    %pI4(%s)",
						&attr->mp_nexthop_global_in,
						nexthop_hostname);
				else
					vty_out(vty, "    %pI4",
						&attr->mp_nexthop_global_in);
			}
		} else {
			if (json_paths) {
				json_object_string_addf(json_nexthop_global,
							"ip", "%pI4",
							&attr->nexthop);

				if (path->peer->hostname)
					json_object_string_add(
						json_nexthop_global, "hostname",
						path->peer->hostname);
			} else {
				if (nexthop_hostname)
					vty_out(vty, "    %pI4(%s)",
						&attr->nexthop,
						nexthop_hostname);
				else
					vty_out(vty, "    %pI4",
						&attr->nexthop);
			}
		}

		if (json_paths)
			json_object_string_add(json_nexthop_global, "afi",
					       "ipv4");
	} else {
		if (json_paths) {
			json_object_string_addf(json_nexthop_global, "ip",
						"%pI6",
						&attr->mp_nexthop_global);

			if (path->peer->hostname)
				json_object_string_add(json_nexthop_global,
						       "hostname",
						       path->peer->hostname);

			json_object_string_add(json_nexthop_global, "afi",
					       "ipv6");
			json_object_string_add(json_nexthop_global, "scope",
					       "global");
		} else {
			if (nexthop_hostname)
				vty_out(vty, "    %pI6(%s)",
					&attr->mp_nexthop_global,
					nexthop_hostname);
			else
				vty_out(vty, "    %pI6",
					&attr->mp_nexthop_global);
		}
	}

	/* Display the IGP cost or 'inaccessible' */
	if (!CHECK_FLAG(path->flags, BGP_PATH_VALID)) {
		if (json_paths)
			json_object_boolean_false_add(json_nexthop_global,
						      "accessible");
		else
			vty_out(vty, " (inaccessible)");
	} else {
		if (path->extra && path->extra->igpmetric) {
			if (json_paths)
				json_object_int_add(json_nexthop_global,
						    "metric",
						    path->extra->igpmetric);
			else
				vty_out(vty, " (metric %u)",
					path->extra->igpmetric);
		}

		/* IGP cost is 0, display this only for json */
		else {
			if (json_paths)
				json_object_int_add(json_nexthop_global,
						    "metric", 0);
		}

		if (json_paths)
			json_object_boolean_true_add(json_nexthop_global,
						     "accessible");
	}

	/* Display peer "from" output */
	/* This path was originated locally */
	if (path->peer == bgp->peer_self) {

		if (safi == SAFI_EVPN
		    || (bn_p->family == AF_INET
			&& !BGP_ATTR_NEXTHOP_AFI_IP6(attr))) {
			if (json_paths)
				json_object_string_add(json_peer, "peerId",
						       "0.0.0.0");
			else
				vty_out(vty, " from 0.0.0.0 ");
		} else {
			if (json_paths)
				json_object_string_add(json_peer, "peerId",
						       "::");
			else
				vty_out(vty, " from :: ");
		}

		if (json_paths)
			json_object_string_addf(json_peer, "routerId", "%pI4",
						&bgp->router_id);
		else
			vty_out(vty, "(%pI4)", &bgp->router_id);
	}

	/* We RXed this path from one of our peers */
	else {

		if (json_paths) {
			json_object_string_addf(json_peer, "peerId", "%pSU",
						&path->peer->su);
			json_object_string_addf(json_peer, "routerId", "%pI4",
						&path->peer->remote_id);

			if (path->peer->hostname)
				json_object_string_add(json_peer, "hostname",
						       path->peer->hostname);

			if (path->peer->domainname)
				json_object_string_add(json_peer, "domainname",
						       path->peer->domainname);

			if (path->peer->conf_if)
				json_object_string_add(json_peer, "interface",
						       path->peer->conf_if);
		} else {
			if (path->peer->conf_if) {
				if (path->peer->hostname
				    && CHECK_FLAG(path->peer->bgp->flags,
						  BGP_FLAG_SHOW_HOSTNAME))
					vty_out(vty, " from %s(%s)",
						path->peer->hostname,
						path->peer->conf_if);
				else
					vty_out(vty, " from %s",
						path->peer->conf_if);
			} else {
				if (path->peer->hostname
				    && CHECK_FLAG(path->peer->bgp->flags,
						  BGP_FLAG_SHOW_HOSTNAME))
					vty_out(vty, " from %s(%s)",
						path->peer->hostname,
						path->peer->host);
				else
					vty_out(vty, " from %pSU",
						&path->peer->su);
			}

			if (attr->flag & ATTR_FLAG_BIT(BGP_ATTR_ORIGINATOR_ID))
				vty_out(vty, " (%pI4)", &attr->originator_id);
			else
				vty_out(vty, " (%s)",
					inet_ntop(AF_INET,
						  &path->peer->remote_id, buf1,
						  sizeof(buf1)));
		}
	}

	/*
	 * Note when vrfid of nexthop is different from that of prefix
	 */
	if (path->extra && path->extra->bgp_orig) {
		vrf_id_t nexthop_vrfid = path->extra->bgp_orig->vrf_id;

		if (json_paths) {
			const char *vn;

			if (path->extra->bgp_orig->inst_type
			    == BGP_INSTANCE_TYPE_DEFAULT)
				vn = VRF_DEFAULT_NAME;
			else
				vn = path->extra->bgp_orig->name;

			json_object_string_add(json_path, "nhVrfName", vn);

			if (nexthop_vrfid == VRF_UNKNOWN) {
				json_object_int_add(json_path, "nhVrfId", -1);
			} else {
				json_object_int_add(json_path, "nhVrfId",
						    (int)nexthop_vrfid);
			}
		} else {
			if (nexthop_vrfid == VRF_UNKNOWN)
				vty_out(vty, " vrf ?");
			else {
				struct vrf *vrf;

				vrf = vrf_lookup_by_id(nexthop_vrfid);
				vty_out(vty, " vrf %s(%u)",
					VRF_LOGNAME(vrf), nexthop_vrfid);
			}
		}
	}

	if (nexthop_self) {
		if (json_paths) {
			json_object_boolean_true_add(json_path,
						     "announceNexthopSelf");
		} else {
			vty_out(vty, " announce-nh-self");
		}
	}

	if (!json_paths)
		vty_out(vty, "\n");

	/* display the link-local nexthop */
	if (attr->mp_nexthop_len == BGP_ATTR_NHLEN_IPV6_GLOBAL_AND_LL) {
		if (json_paths) {
			json_nexthop_ll = json_object_new_object();
			json_object_string_addf(json_nexthop_ll, "ip", "%pI6",
						&attr->mp_nexthop_local);

			if (path->peer->hostname)
				json_object_string_add(json_nexthop_ll,
						       "hostname",
						       path->peer->hostname);

			json_object_string_add(json_nexthop_ll, "afi", "ipv6");
			json_object_string_add(json_nexthop_ll, "scope",
					       "link-local");

			json_object_boolean_true_add(json_nexthop_ll,
						     "accessible");

			if (!attr->mp_nexthop_prefer_global)
				json_object_boolean_true_add(json_nexthop_ll,
							     "used");
			else
				json_object_boolean_true_add(
					json_nexthop_global, "used");
		} else {
			vty_out(vty, "    (%s) %s\n",
				inet_ntop(AF_INET6, &attr->mp_nexthop_local,
					  buf, INET6_ADDRSTRLEN),
				attr->mp_nexthop_prefer_global
					? "(prefer-global)"
					: "(used)");
		}
	}
	/* If we do not have a link-local nexthop then we must flag the
	   global as "used" */
	else {
		if (json_paths)
			json_object_boolean_true_add(json_nexthop_global,
						     "used");
	}

	if (safi == SAFI_EVPN &&
			bgp_evpn_is_esi_valid(&attr->esi)) {
		route_vty_out_detail_es_info(vty, path, attr, json_path);
	}

	/* Line 3 display Origin, Med, Locpref, Weight, Tag, valid,
	 * Int/Ext/Local, Atomic, best */
	if (json_paths)
		json_object_string_add(json_path, "origin",
				       bgp_origin_long_str[attr->origin]);
	else
		vty_out(vty, "      Origin %s",
			bgp_origin_long_str[attr->origin]);

	if (attr->flag & ATTR_FLAG_BIT(BGP_ATTR_MULTI_EXIT_DISC)) {
		if (json_paths)
			json_object_int_add(json_path, "metric", attr->med);
		else
			vty_out(vty, ", metric %u", attr->med);
	}

	if (attr->flag & ATTR_FLAG_BIT(BGP_ATTR_LOCAL_PREF)) {
		if (json_paths)
			json_object_int_add(json_path, "locPrf",
					    attr->local_pref);
		else
			vty_out(vty, ", localpref %u", attr->local_pref);
	}

	if (attr->weight != 0) {
		if (json_paths)
			json_object_int_add(json_path, "weight", attr->weight);
		else
			vty_out(vty, ", weight %u", attr->weight);
	}

	if (attr->tag != 0) {
		if (json_paths)
			json_object_int_add(json_path, "tag", attr->tag);
		else
			vty_out(vty, ", tag %" ROUTE_TAG_PRI, attr->tag);
	}

	if (!CHECK_FLAG(path->flags, BGP_PATH_VALID)) {
		if (json_paths)
			json_object_boolean_false_add(json_path, "valid");
		else
			vty_out(vty, ", invalid");
	} else if (!CHECK_FLAG(path->flags, BGP_PATH_HISTORY)) {
		if (json_paths)
			json_object_boolean_true_add(json_path, "valid");
		else
			vty_out(vty, ", valid");
	}

	if (json_paths)
		json_object_int_add(json_path, "version", bn->version);

	if (path->peer != bgp->peer_self) {
		if (path->peer->as == path->peer->local_as) {
			if (CHECK_FLAG(bgp->config, BGP_CONFIG_CONFEDERATION)) {
				if (json_paths)
					json_object_string_add(
						json_peer, "type",
						"confed-internal");
				else
					vty_out(vty, ", confed-internal");
			} else {
				if (json_paths)
					json_object_string_add(
						json_peer, "type", "internal");
				else
					vty_out(vty, ", internal");
			}
		} else {
			if (bgp_confederation_peers_check(bgp,
							  path->peer->as)) {
				if (json_paths)
					json_object_string_add(
						json_peer, "type",
						"confed-external");
				else
					vty_out(vty, ", confed-external");
			} else {
				if (json_paths)
					json_object_string_add(
						json_peer, "type", "external");
				else
					vty_out(vty, ", external");
			}
		}
	} else if (path->sub_type == BGP_ROUTE_AGGREGATE) {
		if (json_paths) {
			json_object_boolean_true_add(json_path, "aggregated");
			json_object_boolean_true_add(json_path, "local");
		} else {
			vty_out(vty, ", aggregated, local");
		}
	} else if (path->type != ZEBRA_ROUTE_BGP) {
		if (json_paths)
			json_object_boolean_true_add(json_path, "sourced");
		else
			vty_out(vty, ", sourced");
	} else {
		if (json_paths) {
			json_object_boolean_true_add(json_path, "sourced");
			json_object_boolean_true_add(json_path, "local");
		} else {
			vty_out(vty, ", sourced, local");
		}
	}

	if (attr->flag & ATTR_FLAG_BIT(BGP_ATTR_ATOMIC_AGGREGATE)) {
		if (json_paths)
			json_object_boolean_true_add(json_path,
						     "atomicAggregate");
		else
			vty_out(vty, ", atomic-aggregate");
	}

	if (attr->flag & ATTR_FLAG_BIT(BGP_ATTR_OTC)) {
		if (json_paths)
			json_object_int_add(json_path, "otc", attr->otc);
		else
			vty_out(vty, ", otc %u", attr->otc);
	}

	if (CHECK_FLAG(path->flags, BGP_PATH_MULTIPATH)
	    || (CHECK_FLAG(path->flags, BGP_PATH_SELECTED)
		&& bgp_path_info_mpath_count(path))) {
		if (json_paths)
			json_object_boolean_true_add(json_path, "multipath");
		else
			vty_out(vty, ", multipath");
	}

	// Mark the bestpath(s)
	if (CHECK_FLAG(path->flags, BGP_PATH_DMED_SELECTED)) {
		first_as = aspath_get_first_as(attr->aspath);

		if (json_paths) {
			if (!json_bestpath)
				json_bestpath = json_object_new_object();
			json_object_int_add(json_bestpath, "bestpathFromAs",
					    first_as);
		} else {
			if (first_as)
				vty_out(vty, ", bestpath-from-AS %u", first_as);
			else
				vty_out(vty, ", bestpath-from-AS Local");
		}
	}

	if (CHECK_FLAG(path->flags, BGP_PATH_SELECTED)) {
		if (json_paths) {
			if (!json_bestpath)
				json_bestpath = json_object_new_object();
			json_object_boolean_true_add(json_bestpath, "overall");
			json_object_string_add(
				json_bestpath, "selectionReason",
				bgp_path_selection_reason2str(bn->reason));
		} else {
			vty_out(vty, ", best");
			vty_out(vty, " (%s)",
				bgp_path_selection_reason2str(bn->reason));
		}
	}

	if (rpki_curr_state != RPKI_NOT_BEING_USED) {
		if (json_paths)
			json_object_string_add(
				json_path, "rpkiValidationState",
				bgp_rpki_validation2str(rpki_curr_state));
		else
			vty_out(vty, ", rpki validation-state: %s",
				bgp_rpki_validation2str(rpki_curr_state));
	}

	if (json_bestpath)
		json_object_object_add(json_path, "bestpath", json_bestpath);

	if (!json_paths)
		vty_out(vty, "\n");

	/* Line 4 display Community */
	if (attr->flag & ATTR_FLAG_BIT(BGP_ATTR_COMMUNITIES)) {
		if (json_paths) {
			if (!bgp_attr_get_community(attr)->json)
				community_str(bgp_attr_get_community(attr),
					      true, true);
			json_object_lock(bgp_attr_get_community(attr)->json);
			json_object_object_add(
				json_path, "community",
				bgp_attr_get_community(attr)->json);
		} else {
			vty_out(vty, "      Community: %s\n",
				bgp_attr_get_community(attr)->str);
		}
	}

	/* Line 5 display Extended-community */
	if (attr->flag & ATTR_FLAG_BIT(BGP_ATTR_EXT_COMMUNITIES)) {
		if (json_paths) {
			json_ext_community = json_object_new_object();
			json_object_string_add(
				json_ext_community, "string",
				bgp_attr_get_ecommunity(attr)->str);
			json_object_object_add(json_path, "extendedCommunity",
					       json_ext_community);
		} else {
			vty_out(vty, "      Extended Community: %s\n",
				bgp_attr_get_ecommunity(attr)->str);
		}
	}

	/* Line 6 display Large community */
	if (attr->flag & ATTR_FLAG_BIT(BGP_ATTR_LARGE_COMMUNITIES)) {
		if (json_paths) {
			if (!bgp_attr_get_lcommunity(attr)->json)
				lcommunity_str(bgp_attr_get_lcommunity(attr),
					       true, true);
			json_object_lock(bgp_attr_get_lcommunity(attr)->json);
			json_object_object_add(
				json_path, "largeCommunity",
				bgp_attr_get_lcommunity(attr)->json);
		} else {
			vty_out(vty, "      Large Community: %s\n",
				bgp_attr_get_lcommunity(attr)->str);
		}
	}

	/* Line 7 display Originator, Cluster-id */
	if ((attr->flag & ATTR_FLAG_BIT(BGP_ATTR_ORIGINATOR_ID))
	    || (attr->flag & ATTR_FLAG_BIT(BGP_ATTR_CLUSTER_LIST))) {
		char buf[BUFSIZ] = {0};

		if (attr->flag & ATTR_FLAG_BIT(BGP_ATTR_ORIGINATOR_ID)) {
			if (json_paths)
				json_object_string_addf(json_path,
							"originatorId", "%pI4",
							&attr->originator_id);
			else
				vty_out(vty, "      Originator: %pI4",
					&attr->originator_id);
		}

		if (attr->flag & ATTR_FLAG_BIT(BGP_ATTR_CLUSTER_LIST)) {
			struct cluster_list *cluster =
				bgp_attr_get_cluster(attr);
			int i;

			if (json_paths) {
				json_cluster_list = json_object_new_object();
				json_cluster_list_list =
					json_object_new_array();

				for (i = 0; i < cluster->length / 4; i++) {
					json_string = json_object_new_string(
						inet_ntop(AF_INET,
							  &cluster->list[i],
							  buf, sizeof(buf)));
					json_object_array_add(
						json_cluster_list_list,
						json_string);
				}

				/*
				 * struct cluster_list does not have
				 * "str" variable like aspath and community
				 * do.  Add this someday if someone asks
				 * for it.
				 * json_object_string_add(json_cluster_list,
				 * "string", cluster->str);
				 */
				json_object_object_add(json_cluster_list,
						       "list",
						       json_cluster_list_list);
				json_object_object_add(json_path, "clusterList",
						       json_cluster_list);
			} else {
				vty_out(vty, ", Cluster list: ");

				for (i = 0; i < cluster->length / 4; i++) {
					vty_out(vty, "%pI4 ",
						&cluster->list[i]);
				}
			}
		}

		if (!json_paths)
			vty_out(vty, "\n");
	}

	if (path->extra && path->extra->damp_info)
		bgp_damp_info_vty(vty, path, afi, safi, json_path);

	/* Remote Label */
	if (path->extra && bgp_is_valid_label(&path->extra->label[0])
	    && (safi != SAFI_EVPN && !is_route_parent_evpn(path))) {
		mpls_lse_decode(path->extra->label[0], &label, &ttl, &exp,
				&bos);

		if (json_paths)
			json_object_int_add(json_path, "remoteLabel", label);
		else
			vty_out(vty, "      Remote label: %d\n", label);
	}

	/* Remote SID */
	if (path->extra && path->extra->num_sids > 0 && safi != SAFI_EVPN) {
		inet_ntop(AF_INET6, &path->extra->sid[0].sid, buf, sizeof(buf));
		if (json_paths)
			json_object_string_add(json_path, "remoteSid", buf);
		else
			vty_out(vty, "      Remote SID: %s\n", buf);
	}

	/* Label Index */
	if (attr->label_index != BGP_INVALID_LABEL_INDEX) {
		if (json_paths)
			json_object_int_add(json_path, "labelIndex",
					    attr->label_index);
		else
			vty_out(vty, "      Label Index: %d\n",
				attr->label_index);
	}

	/* Line 8 display Addpath IDs */
	if (path->addpath_rx_id
	    || bgp_addpath_info_has_ids(&path->tx_addpath)) {
		if (json_paths) {
			json_object_int_add(json_path, "addpathRxId",
					    path->addpath_rx_id);

			/* Keep backwards compatibility with the old API
			 * by putting TX All's ID in the old field
			 */
			json_object_int_add(
				json_path, "addpathTxId",
				path->tx_addpath
					.addpath_tx_id[BGP_ADDPATH_ALL]);

			/* ... but create a specific field for each
			 * strategy
			 */
			for (i = 0; i < BGP_ADDPATH_MAX; i++) {
				json_object_int_add(
					json_path,
					bgp_addpath_names(i)->id_json_name,
					path->tx_addpath.addpath_tx_id[i]);
			}
		} else {
			vty_out(vty, "      AddPath ID: RX %u, ",
				path->addpath_rx_id);

			route_vty_out_tx_ids(vty, &path->tx_addpath);
		}
	}

	/* If we used addpath to TX a non-bestpath we need to display
	 * "Advertised to" on a path-by-path basis
	 */
	if (bgp_addpath_is_addpath_used(&bgp->tx_addpath, afi, safi)) {
		first = 1;

		for (ALL_LIST_ELEMENTS(bgp->peer, node, nnode, peer)) {
			addpath_capable =
				bgp_addpath_encode_tx(peer, afi, safi);
			has_adj = bgp_adj_out_lookup(
				peer, path->net,
				bgp_addpath_id_for_peer(peer, afi, safi,
							&path->tx_addpath));

			if ((addpath_capable && has_adj)
			    || (!addpath_capable && has_adj
				&& CHECK_FLAG(path->flags,
					      BGP_PATH_SELECTED))) {
				if (json_path && !json_adv_to)
					json_adv_to = json_object_new_object();

				route_vty_out_advertised_to(
					vty, peer, &first,
					"      Advertised to:", json_adv_to);
			}
		}

		if (json_path) {
			if (json_adv_to) {
				json_object_object_add(
					json_path, "advertisedTo", json_adv_to);
			}
		} else {
			if (!first) {
				vty_out(vty, "\n");
			}
		}
	}

	/* Line 9 display Uptime */
	tbuf = time(NULL) - (bgp_clock() - path->uptime);
	if (json_paths) {
		json_last_update = json_object_new_object();
		json_object_int_add(json_last_update, "epoch", tbuf);
		json_object_string_add(json_last_update, "string",
				       ctime(&tbuf));
		json_object_object_add(json_path, "lastUpdate",
				       json_last_update);
	} else
		vty_out(vty, "      Last update: %s", ctime(&tbuf));

	/* Line 10 display PMSI tunnel attribute, if present */
	if (attr->flag & ATTR_FLAG_BIT(BGP_ATTR_PMSI_TUNNEL)) {
		const char *str = lookup_msg(bgp_pmsi_tnltype_str,
					     bgp_attr_get_pmsi_tnl_type(attr),
					     PMSI_TNLTYPE_STR_DEFAULT);

		if (json_paths) {
			json_pmsi = json_object_new_object();
			json_object_string_add(json_pmsi, "tunnelType", str);
			json_object_int_add(json_pmsi, "label",
					    label2vni(&attr->label));
			json_object_object_add(json_path, "pmsi", json_pmsi);
		} else
			vty_out(vty, "      PMSI Tunnel Type: %s, label: %d\n",
				str, label2vni(&attr->label));
	}

	if (path->peer->t_gr_restart &&
	    CHECK_FLAG(path->flags, BGP_PATH_STALE)) {
		unsigned long gr_remaining =
			thread_timer_remain_second(path->peer->t_gr_restart);

		if (json_paths) {
			json_object_int_add(json_path,
					    "gracefulRestartSecondsRemaining",
					    gr_remaining);
		} else
			vty_out(vty,
				"      Time until Graceful Restart stale route deleted: %lu\n",
				gr_remaining);
	}

	if (path->peer->t_llgr_stale[afi][safi] &&
	    bgp_attr_get_community(attr) &&
	    community_include(bgp_attr_get_community(attr),
			      COMMUNITY_LLGR_STALE)) {
		unsigned long llgr_remaining = thread_timer_remain_second(
			path->peer->t_llgr_stale[afi][safi]);

		if (json_paths) {
			json_object_int_add(json_path, "llgrSecondsRemaining",
					    llgr_remaining);
		} else
			vty_out(vty,
				"      Time until Long-lived stale route deleted: %lu\n",
				llgr_remaining);
	}

	/* Output some debug about internal state of the dest flags */
	if (json_paths) {
		if (CHECK_FLAG(bn->flags, BGP_NODE_PROCESS_SCHEDULED))
			json_object_boolean_true_add(json_path, "processScheduled");
		if (CHECK_FLAG(bn->flags, BGP_NODE_USER_CLEAR))
			json_object_boolean_true_add(json_path, "userCleared");
		if (CHECK_FLAG(bn->flags, BGP_NODE_LABEL_CHANGED))
			json_object_boolean_true_add(json_path, "labelChanged");
		if (CHECK_FLAG(bn->flags, BGP_NODE_REGISTERED_FOR_LABEL))
			json_object_boolean_true_add(json_path, "registeredForLabel");
		if (CHECK_FLAG(bn->flags, BGP_NODE_SELECT_DEFER))
			json_object_boolean_true_add(json_path, "selectDefered");
		if (CHECK_FLAG(bn->flags, BGP_NODE_FIB_INSTALLED))
			json_object_boolean_true_add(json_path, "fibInstalled");
		if (CHECK_FLAG(bn->flags, BGP_NODE_FIB_INSTALL_PENDING))
			json_object_boolean_true_add(json_path, "fibPending");

		if (json_nexthop_global || json_nexthop_ll) {
			json_nexthops = json_object_new_array();

			if (json_nexthop_global)
				json_object_array_add(json_nexthops,
						      json_nexthop_global);

			if (json_nexthop_ll)
				json_object_array_add(json_nexthops,
						      json_nexthop_ll);

			json_object_object_add(json_path, "nexthops",
					       json_nexthops);
		}

		json_object_object_add(json_path, "peer", json_peer);
		json_object_array_add(json_paths, json_path);
	}
}

#define BGP_SHOW_HEADER_CSV "Flags, Network, Next Hop, Metric, LocPrf, Weight, Path"
#define BGP_SHOW_DAMP_HEADER "   Network          From             Reuse    Path\n"
#define BGP_SHOW_FLAP_HEADER "   Network          From            Flaps Duration Reuse    Path\n"

static int bgp_show_regexp(struct vty *vty, struct bgp *bgp, const char *regstr,
			   afi_t afi, safi_t safi, enum bgp_show_type type,
			   bool use_json);
static int bgp_show_community(struct vty *vty, struct bgp *bgp,
			      const char *comstr, int exact, afi_t afi,
			      safi_t safi, uint16_t show_flags);

static int bgp_show_table(struct vty *vty, struct bgp *bgp, safi_t safi,
			  struct bgp_table *table, enum bgp_show_type type,
			  void *output_arg, const char *rd, int is_last,
			  unsigned long *output_cum, unsigned long *total_cum,
			  unsigned long *json_header_depth, uint16_t show_flags,
			  enum rpki_states rpki_target_state)
{
	struct bgp_path_info *pi;
	struct bgp_dest *dest;
	bool header = true;
	bool json_detail_header = false;
	int display;
	unsigned long output_count = 0;
	unsigned long total_count = 0;
	struct prefix *p;
	json_object *json_paths = NULL;
	int first = 1;
	bool use_json = CHECK_FLAG(show_flags, BGP_SHOW_OPT_JSON);
	bool wide = CHECK_FLAG(show_flags, BGP_SHOW_OPT_WIDE);
	bool all = CHECK_FLAG(show_flags, BGP_SHOW_OPT_AFI_ALL);

	if (output_cum && *output_cum != 0)
		header = false;

	if (use_json && !*json_header_depth) {
		if (all)
			*json_header_depth = 1;
		else {
			vty_out(vty, "{\n");
			*json_header_depth = 2;
		}

		vty_out(vty,
			" \"vrfId\": %d,\n \"vrfName\": \"%s\",\n \"tableVersion\": %" PRId64
			",\n \"routerId\": \"%pI4\",\n \"defaultLocPrf\": %u,\n"
			" \"localAS\": %u,\n \"routes\": { ",
			bgp->vrf_id == VRF_UNKNOWN ? -1 : (int)bgp->vrf_id,
			bgp->inst_type == BGP_INSTANCE_TYPE_DEFAULT
				? VRF_DEFAULT_NAME
				: bgp->name,
			table->version, &bgp->router_id,
			bgp->default_local_pref, bgp->as);
		if (rd) {
			vty_out(vty, " \"routeDistinguishers\" : {");
			++*json_header_depth;
		}
	}

	if (use_json && rd) {
		vty_out(vty, " \"%s\" : { ", rd);
	}

	/* Check for 'json detail', where we need header output once per dest */
	if (use_json && CHECK_FLAG(show_flags, BGP_SHOW_OPT_DETAIL) &&
	    type != bgp_show_type_dampend_paths &&
	    type != bgp_show_type_damp_neighbor &&
	    type != bgp_show_type_flap_statistics &&
	    type != bgp_show_type_flap_neighbor)
		json_detail_header = true;

	/* Start processing of routes. */
	for (dest = bgp_table_top(table); dest; dest = bgp_route_next(dest)) {
		const struct prefix *dest_p = bgp_dest_get_prefix(dest);
		enum rpki_states rpki_curr_state = RPKI_NOT_BEING_USED;
		bool json_detail = json_detail_header;

		pi = bgp_dest_get_bgp_path_info(dest);
		if (pi == NULL)
			continue;

		display = 0;
		if (use_json)
			json_paths = json_object_new_array();
		else
			json_paths = NULL;

		for (; pi; pi = pi->next) {
			struct community *picomm = NULL;

			picomm = bgp_attr_get_community(pi->attr);

			total_count++;

			if (type == bgp_show_type_prefix_version) {
				uint32_t version =
					strtoul(output_arg, NULL, 10);
				if (dest->version < version)
					continue;
			}

			if (type == bgp_show_type_community_alias) {
				char *alias = output_arg;
				char **communities;
				int num;
				bool found = false;

				if (picomm) {
					frrstr_split(picomm->str, " ",
						     &communities, &num);
					for (int i = 0; i < num; i++) {
						const char *com2alias =
							bgp_community2alias(
								communities[i]);
						if (!found
						    && strcmp(alias, com2alias)
							       == 0)
							found = true;
						XFREE(MTYPE_TMP,
						      communities[i]);
					}
					XFREE(MTYPE_TMP, communities);
				}

				if (!found &&
				    bgp_attr_get_lcommunity(pi->attr)) {
					frrstr_split(bgp_attr_get_lcommunity(
							     pi->attr)
							     ->str,
						     " ", &communities, &num);
					for (int i = 0; i < num; i++) {
						const char *com2alias =
							bgp_community2alias(
								communities[i]);
						if (!found
						    && strcmp(alias, com2alias)
							       == 0)
							found = true;
						XFREE(MTYPE_TMP,
						      communities[i]);
					}
					XFREE(MTYPE_TMP, communities);
				}

				if (!found)
					continue;
			}

			if (type == bgp_show_type_rpki) {
				if (dest_p->family == AF_INET
				    || dest_p->family == AF_INET6)
					rpki_curr_state = hook_call(
						bgp_rpki_prefix_status,
						pi->peer, pi->attr, dest_p);
				if (rpki_target_state != RPKI_NOT_BEING_USED
				    && rpki_curr_state != rpki_target_state)
					continue;
			}

			if (type == bgp_show_type_flap_statistics
			    || type == bgp_show_type_flap_neighbor
			    || type == bgp_show_type_dampend_paths
			    || type == bgp_show_type_damp_neighbor) {
				if (!(pi->extra && pi->extra->damp_info))
					continue;
			}
			if (type == bgp_show_type_regexp) {
				regex_t *regex = output_arg;

				if (bgp_regexec(regex, pi->attr->aspath)
				    == REG_NOMATCH)
					continue;
			}
			if (type == bgp_show_type_prefix_list) {
				struct prefix_list *plist = output_arg;

				if (prefix_list_apply(plist, dest_p)
				    != PREFIX_PERMIT)
					continue;
			}
			if (type == bgp_show_type_filter_list) {
				struct as_list *as_list = output_arg;

				if (as_list_apply(as_list, pi->attr->aspath)
				    != AS_FILTER_PERMIT)
					continue;
			}
			if (type == bgp_show_type_route_map) {
				struct route_map *rmap = output_arg;
				struct bgp_path_info path;
				struct attr dummy_attr;
				route_map_result_t ret;

				dummy_attr = *pi->attr;

				path.peer = pi->peer;
				path.attr = &dummy_attr;

				ret = route_map_apply(rmap, dest_p, &path);
				bgp_attr_flush(&dummy_attr);
				if (ret == RMAP_DENYMATCH)
					continue;
			}
			if (type == bgp_show_type_neighbor
			    || type == bgp_show_type_flap_neighbor
			    || type == bgp_show_type_damp_neighbor) {
				union sockunion *su = output_arg;

				if (pi->peer == NULL
				    || pi->peer->su_remote == NULL
				    || !sockunion_same(pi->peer->su_remote, su))
					continue;
			}
			if (type == bgp_show_type_cidr_only) {
				uint32_t destination;

				destination = ntohl(dest_p->u.prefix4.s_addr);
				if (IN_CLASSC(destination)
				    && dest_p->prefixlen == 24)
					continue;
				if (IN_CLASSB(destination)
				    && dest_p->prefixlen == 16)
					continue;
				if (IN_CLASSA(destination)
				    && dest_p->prefixlen == 8)
					continue;
			}
			if (type == bgp_show_type_prefix_longer) {
				p = output_arg;
				if (!prefix_match(p, dest_p))
					continue;
			}
			if (type == bgp_show_type_community_all) {
				if (!picomm)
					continue;
			}
			if (type == bgp_show_type_community) {
				struct community *com = output_arg;

				if (!picomm || !community_match(picomm, com))
					continue;
			}
			if (type == bgp_show_type_community_exact) {
				struct community *com = output_arg;

				if (!picomm || !community_cmp(picomm, com))
					continue;
			}
			if (type == bgp_show_type_community_list) {
				struct community_list *list = output_arg;

				if (!community_list_match(picomm, list))
					continue;
			}
			if (type == bgp_show_type_community_list_exact) {
				struct community_list *list = output_arg;

				if (!community_list_exact_match(picomm, list))
					continue;
			}
			if (type == bgp_show_type_lcommunity) {
				struct lcommunity *lcom = output_arg;

				if (!bgp_attr_get_lcommunity(pi->attr) ||
				    !lcommunity_match(
					    bgp_attr_get_lcommunity(pi->attr),
					    lcom))
					continue;
			}

			if (type == bgp_show_type_lcommunity_exact) {
				struct lcommunity *lcom = output_arg;

				if (!bgp_attr_get_lcommunity(pi->attr) ||
				    !lcommunity_cmp(
					    bgp_attr_get_lcommunity(pi->attr),
					    lcom))
					continue;
			}
			if (type == bgp_show_type_lcommunity_list) {
				struct community_list *list = output_arg;

				if (!lcommunity_list_match(
					    bgp_attr_get_lcommunity(pi->attr),
					    list))
					continue;
			}
			if (type
			    == bgp_show_type_lcommunity_list_exact) {
				struct community_list *list = output_arg;

				if (!lcommunity_list_exact_match(
					    bgp_attr_get_lcommunity(pi->attr),
					    list))
					continue;
			}
			if (type == bgp_show_type_lcommunity_all) {
				if (!bgp_attr_get_lcommunity(pi->attr))
					continue;
			}
			if (type == bgp_show_type_dampend_paths
			    || type == bgp_show_type_damp_neighbor) {
				if (!CHECK_FLAG(pi->flags, BGP_PATH_DAMPED)
				    || CHECK_FLAG(pi->flags, BGP_PATH_HISTORY))
					continue;
			}

			if (!use_json && header) {
				vty_out(vty,
					"BGP table version is %" PRIu64
					", local router ID is %pI4, vrf id ",
					table->version, &bgp->router_id);
				if (bgp->vrf_id == VRF_UNKNOWN)
					vty_out(vty, "%s", VRFID_NONE_STR);
				else
					vty_out(vty, "%u", bgp->vrf_id);
				vty_out(vty, "\n");
				vty_out(vty, "Default local pref %u, ",
					bgp->default_local_pref);
				vty_out(vty, "local AS %u\n", bgp->as);
				vty_out(vty, BGP_SHOW_SCODE_HEADER);
				vty_out(vty, BGP_SHOW_NCODE_HEADER);
				vty_out(vty, BGP_SHOW_OCODE_HEADER);
				vty_out(vty, BGP_SHOW_RPKI_HEADER);
				if (type == bgp_show_type_dampend_paths
				    || type == bgp_show_type_damp_neighbor)
					vty_out(vty, BGP_SHOW_DAMP_HEADER);
				else if (type == bgp_show_type_flap_statistics
					 || type == bgp_show_type_flap_neighbor)
					vty_out(vty, BGP_SHOW_FLAP_HEADER);
				else
					vty_out(vty, (wide ? BGP_SHOW_HEADER_WIDE
							   : BGP_SHOW_HEADER));
				header = false;

			} else if (json_detail && json_paths != NULL) {
				const struct prefix_rd *prd;
				json_object *jtemp;

				/* Use common detail header, for most types;
				 * need a json 'object'.
				 */

				jtemp = json_object_new_object();
				prd = bgp_rd_from_dest(dest, safi);

				route_vty_out_detail_header(
					vty, bgp, dest, prd, table->afi,
					safi, jtemp);

				json_object_array_add(json_paths, jtemp);

				json_detail = false;
			}

			if (rd != NULL && !display && !output_count) {
				if (!use_json)
					vty_out(vty,
						"Route Distinguisher: %s\n",
						rd);
			}
			if (type == bgp_show_type_dampend_paths
			    || type == bgp_show_type_damp_neighbor)
				damp_route_vty_out(vty, dest_p, pi, display,
						   AFI_IP, safi, use_json,
						   json_paths);
			else if (type == bgp_show_type_flap_statistics
				 || type == bgp_show_type_flap_neighbor)
				flap_route_vty_out(vty, dest_p, pi, display,
						   AFI_IP, safi, use_json,
						   json_paths);
			else {
				if (CHECK_FLAG(show_flags, BGP_SHOW_OPT_DETAIL))
					route_vty_out_detail(
						vty, bgp, dest, pi,
						family2afi(dest_p->family),
						safi, RPKI_NOT_BEING_USED,
						json_paths);
				else
					route_vty_out(vty, dest_p, pi, display,
						      safi, json_paths, wide);
			}
			display++;
		}

		if (display) {
			output_count++;
			if (!use_json)
				continue;

			/* encode prefix */
			if (dest_p->family == AF_FLOWSPEC) {
				char retstr[BGP_FLOWSPEC_STRING_DISPLAY_MAX];


				bgp_fs_nlri_get_string(
					(unsigned char *)
						dest_p->u.prefix_flowspec.ptr,
					dest_p->u.prefix_flowspec.prefixlen,
					retstr, NLRI_STRING_FORMAT_MIN, NULL,
					family2afi(dest_p->u
						   .prefix_flowspec.family));
				if (first)
					vty_out(vty, "\"%s/%d\": ", retstr,
						dest_p->u.prefix_flowspec
							.prefixlen);
				else
					vty_out(vty, ",\"%s/%d\": ", retstr,
						dest_p->u.prefix_flowspec
							.prefixlen);
			} else {
				if (first)
					vty_out(vty, "\"%pFX\": ", dest_p);
				else
					vty_out(vty, ",\"%pFX\": ", dest_p);
			}
			vty_json(vty, json_paths);
			json_paths = NULL;
			first = 0;
		} else
			json_object_free(json_paths);
	}

	if (output_cum) {
		output_count += *output_cum;
		*output_cum = output_count;
	}
	if (total_cum) {
		total_count += *total_cum;
		*total_cum = total_count;
	}
	if (use_json) {
		if (rd) {
			vty_out(vty, " }%s ", (is_last ? "" : ","));
		}
		if (is_last) {
			unsigned long i;
			for (i = 0; i < *json_header_depth; ++i)
				vty_out(vty, " } ");
			if (!all)
				vty_out(vty, "\n");
		}
	} else {
		if (is_last) {
			/* No route is displayed */
			if (output_count == 0) {
				if (type == bgp_show_type_normal)
					vty_out(vty,
						"No BGP prefixes displayed, %ld exist\n",
						total_count);
			} else
				vty_out(vty,
					"\nDisplayed  %ld routes and %ld total paths\n",
					output_count, total_count);
		}
	}

	return CMD_SUCCESS;
}

int bgp_show_table_rd(struct vty *vty, struct bgp *bgp, safi_t safi,
		      struct bgp_table *table, struct prefix_rd *prd_match,
		      enum bgp_show_type type, void *output_arg, bool use_json)
{
	struct bgp_dest *dest, *next;
	unsigned long output_cum = 0;
	unsigned long total_cum = 0;
	unsigned long json_header_depth = 0;
	struct bgp_table *itable;
	bool show_msg;
	uint16_t show_flags = 0;

	show_msg = (!use_json && type == bgp_show_type_normal);

	if (use_json)
		SET_FLAG(show_flags, BGP_SHOW_OPT_JSON);

	for (dest = bgp_table_top(table); dest; dest = next) {
		const struct prefix *dest_p = bgp_dest_get_prefix(dest);

		next = bgp_route_next(dest);
		if (prd_match && memcmp(dest_p->u.val, prd_match->val, 8) != 0)
			continue;

		itable = bgp_dest_get_bgp_table_info(dest);
		if (itable != NULL) {
			struct prefix_rd prd;
			char rd[RD_ADDRSTRLEN];

			memcpy(&prd, dest_p, sizeof(struct prefix_rd));
			prefix_rd2str(&prd, rd, sizeof(rd));
			bgp_show_table(vty, bgp, safi, itable, type, output_arg,
				       rd, next == NULL, &output_cum,
				       &total_cum, &json_header_depth,
				       show_flags, RPKI_NOT_BEING_USED);
			if (next == NULL)
				show_msg = false;
		}
	}
	if (show_msg) {
		if (output_cum == 0)
			vty_out(vty, "No BGP prefixes displayed, %ld exist\n",
				total_cum);
		else
			vty_out(vty,
				"\nDisplayed  %ld routes and %ld total paths\n",
				output_cum, total_cum);
	}
	return CMD_SUCCESS;
}

static int bgp_show(struct vty *vty, struct bgp *bgp, afi_t afi, safi_t safi,
		    enum bgp_show_type type, void *output_arg,
		    uint16_t show_flags, enum rpki_states rpki_target_state)
{
	struct bgp_table *table;
	unsigned long json_header_depth = 0;
	bool use_json = CHECK_FLAG(show_flags, BGP_SHOW_OPT_JSON);

	if (bgp == NULL) {
		bgp = bgp_get_default();
	}

	if (bgp == NULL) {
		if (!use_json)
			vty_out(vty, "No BGP process is configured\n");
		else
			vty_out(vty, "{}\n");
		return CMD_WARNING;
	}

	/* Labeled-unicast routes live in the unicast table. */
	if (safi == SAFI_LABELED_UNICAST)
		safi = SAFI_UNICAST;

	table = bgp->rib[afi][safi];
	/* use MPLS and ENCAP specific shows until they are merged */
	if (safi == SAFI_MPLS_VPN) {
		return bgp_show_table_rd(vty, bgp, safi, table, NULL, type,
					 output_arg, use_json);
	}

	if (safi == SAFI_FLOWSPEC && type == bgp_show_type_detail) {
		return bgp_show_table_flowspec(vty, bgp, afi, table, type,
					       output_arg, use_json,
					       1, NULL, NULL);
	}

	return bgp_show_table(vty, bgp, safi, table, type, output_arg, NULL, 1,
			      NULL, NULL, &json_header_depth, show_flags,
			      rpki_target_state);
}

static void bgp_show_all_instances_routes_vty(struct vty *vty, afi_t afi,
					      safi_t safi, uint16_t show_flags)
{
	struct listnode *node, *nnode;
	struct bgp *bgp;
	int is_first = 1;
	bool route_output = false;
	bool use_json = CHECK_FLAG(show_flags, BGP_SHOW_OPT_JSON);

	if (use_json)
		vty_out(vty, "{\n");

	for (ALL_LIST_ELEMENTS(bm->bgp, node, nnode, bgp)) {
		route_output = true;
		if (use_json) {
			if (!is_first)
				vty_out(vty, ",\n");
			else
				is_first = 0;

			vty_out(vty, "\"%s\":",
				(bgp->inst_type == BGP_INSTANCE_TYPE_DEFAULT)
					? VRF_DEFAULT_NAME
					: bgp->name);
		} else {
			vty_out(vty, "\nInstance %s:\n",
				(bgp->inst_type == BGP_INSTANCE_TYPE_DEFAULT)
					? VRF_DEFAULT_NAME
					: bgp->name);
		}
		bgp_show(vty, bgp, afi, safi, bgp_show_type_normal, NULL,
			 show_flags, RPKI_NOT_BEING_USED);
	}

	if (use_json)
		vty_out(vty, "}\n");
	else if (!route_output)
		vty_out(vty, "%% BGP instance not found\n");
}

/* Header of detailed BGP route information */
void route_vty_out_detail_header(struct vty *vty, struct bgp *bgp,
				 struct bgp_dest *dest,
				 const struct prefix_rd *prd,
				 afi_t afi, safi_t safi, json_object *json)
{
	struct bgp_path_info *pi;
	const struct prefix *p;
	struct peer *peer;
	struct listnode *node, *nnode;
	char buf1[RD_ADDRSTRLEN];
	int count = 0;
	int best = 0;
	int suppress = 0;
	int accept_own = 0;
	int route_filter_translated_v4 = 0;
	int route_filter_v4 = 0;
	int route_filter_translated_v6 = 0;
	int route_filter_v6 = 0;
	int llgr_stale = 0;
	int no_llgr = 0;
	int accept_own_nexthop = 0;
	int blackhole = 0;
	int no_export = 0;
	int no_advertise = 0;
	int local_as = 0;
	int no_peer = 0;
	int first = 1;
	int has_valid_label = 0;
	mpls_label_t label = 0;
	json_object *json_adv_to = NULL;
	uint32_t ttl = 0;
	uint32_t bos = 0;
	uint32_t exp = 0;

	mpls_lse_decode(dest->local_label, &label, &ttl, &exp, &bos);

	p = bgp_dest_get_prefix(dest);
	has_valid_label = bgp_is_valid_label(&label);

	if (safi == SAFI_EVPN) {

		if (!json) {
			vty_out(vty, "BGP routing table entry for %s%s%pFX\n",
				prd ? prefix_rd2str(prd, buf1, sizeof(buf1))
				    : "",
				prd ? ":" : "", (struct prefix_evpn *)p);
		} else {
			json_object_string_add(json, "rd",
				prd ? prefix_rd2str(prd, buf1, sizeof(buf1)) :
				"");
			bgp_evpn_route2json((struct prefix_evpn *)p, json);
		}
	} else {
		if (!json) {
			vty_out(vty,
				"BGP routing table entry for %s%s%pFX, version %" PRIu64
				"\n",
				((safi == SAFI_MPLS_VPN || safi == SAFI_ENCAP)
					 ? prefix_rd2str(prd, buf1,
							 sizeof(buf1))
					 : ""),
				safi == SAFI_MPLS_VPN ? ":" : "", p,
				dest->version);

		} else {
			json_object_string_addf(json, "prefix", "%pFX", p);
			json_object_int_add(json, "version", dest->version);

		}
	}

	if (has_valid_label) {
		if (json)
			json_object_int_add(json, "localLabel", label);
		else
			vty_out(vty, "Local label: %d\n", label);
	}

	if (!json)
		if (bgp_labeled_safi(safi) && safi != SAFI_EVPN)
			vty_out(vty, "not allocated\n");

	for (pi = bgp_dest_get_bgp_path_info(dest); pi; pi = pi->next) {
		struct community *picomm = NULL;

		picomm = bgp_attr_get_community(pi->attr);

		count++;
		if (CHECK_FLAG(pi->flags, BGP_PATH_SELECTED)) {
			best = count;
			if (bgp_path_suppressed(pi))
				suppress = 1;

			if (!picomm)
				continue;

			no_advertise += community_include(
				picomm, COMMUNITY_NO_ADVERTISE);
			no_export +=
				community_include(picomm, COMMUNITY_NO_EXPORT);
			local_as +=
				community_include(picomm, COMMUNITY_LOCAL_AS);
			accept_own +=
				community_include(picomm, COMMUNITY_ACCEPT_OWN);
			route_filter_translated_v4 += community_include(
				picomm, COMMUNITY_ROUTE_FILTER_TRANSLATED_v4);
			route_filter_translated_v6 += community_include(
				picomm, COMMUNITY_ROUTE_FILTER_TRANSLATED_v6);
			route_filter_v4 += community_include(
				picomm, COMMUNITY_ROUTE_FILTER_v4);
			route_filter_v6 += community_include(
				picomm, COMMUNITY_ROUTE_FILTER_v6);
			llgr_stale +=
				community_include(picomm, COMMUNITY_LLGR_STALE);
			no_llgr += community_include(picomm, COMMUNITY_NO_LLGR);
			accept_own_nexthop += community_include(
				picomm, COMMUNITY_ACCEPT_OWN_NEXTHOP);
			blackhole +=
				community_include(picomm, COMMUNITY_BLACKHOLE);
			no_peer += community_include(picomm, COMMUNITY_NO_PEER);
		}
	}

	if (!json) {
		vty_out(vty, "Paths: (%d available", count);
		if (best) {
			vty_out(vty, ", best #%d", best);
			if (safi == SAFI_UNICAST) {
				if (bgp->inst_type == BGP_INSTANCE_TYPE_DEFAULT)
					vty_out(vty, ", table %s",
						VRF_DEFAULT_NAME);
				else
					vty_out(vty, ", vrf %s",
						bgp->name);
			}
		} else
			vty_out(vty, ", no best path");

		if (accept_own)
			vty_out(vty,
			", accept own local route exported and imported in different VRF");
		else if (route_filter_translated_v4)
			vty_out(vty,
			", mark translated RTs for VPNv4 route filtering");
		else if (route_filter_v4)
			vty_out(vty,
			", attach RT as-is for VPNv4 route filtering");
		else if (route_filter_translated_v6)
			vty_out(vty,
			", mark translated RTs for VPNv6 route filtering");
		else if (route_filter_v6)
			vty_out(vty,
			", attach RT as-is for VPNv6 route filtering");
		else if (llgr_stale)
			vty_out(vty,
				", mark routes to be retained for a longer time. Requires support for Long-lived BGP Graceful Restart");
		else if (no_llgr)
			vty_out(vty,
			", mark routes to not be treated according to Long-lived BGP Graceful Restart operations");
		else if (accept_own_nexthop)
			vty_out(vty,
			", accept local nexthop");
		else if (blackhole)
			vty_out(vty, ", inform peer to blackhole prefix");
		else if (no_export)
			vty_out(vty, ", not advertised to EBGP peer");
		else if (no_advertise)
			vty_out(vty, ", not advertised to any peer");
		else if (local_as)
			vty_out(vty, ", not advertised outside local AS");
		else if (no_peer)
			vty_out(vty,
			", inform EBGP peer not to advertise to their EBGP peers");

		if (suppress)
			vty_out(vty,
				", Advertisements suppressed by an aggregate.");
		vty_out(vty, ")\n");
	}

	/* If we are not using addpath then we can display Advertised to and
	 * that will
	 * show what peers we advertised the bestpath to.  If we are using
	 * addpath
	 * though then we must display Advertised to on a path-by-path basis. */
	if (!bgp_addpath_is_addpath_used(&bgp->tx_addpath, afi, safi)) {
		for (ALL_LIST_ELEMENTS(bgp->peer, node, nnode, peer)) {
			if (bgp_adj_out_lookup(peer, dest, 0)) {
				if (json && !json_adv_to)
					json_adv_to = json_object_new_object();

				route_vty_out_advertised_to(
					vty, peer, &first,
					"  Advertised to non peer-group peers:\n ",
					json_adv_to);
			}
		}

		if (json) {
			if (json_adv_to) {
				json_object_object_add(json, "advertisedTo",
						       json_adv_to);
			}
		} else {
			if (first)
				vty_out(vty, "  Not advertised to any peer");
			vty_out(vty, "\n");
		}
	}
}

static void bgp_show_path_info(const struct prefix_rd *pfx_rd,
			       struct bgp_dest *bgp_node, struct vty *vty,
			       struct bgp *bgp, afi_t afi, safi_t safi,
			       json_object *json, enum bgp_path_type pathtype,
			       int *display, enum rpki_states rpki_target_state)
{
	struct bgp_path_info *pi;
	int header = 1;
	char rdbuf[RD_ADDRSTRLEN];
	json_object *json_header = NULL;
	json_object *json_paths = NULL;
	const struct prefix *p = bgp_dest_get_prefix(bgp_node);

	for (pi = bgp_dest_get_bgp_path_info(bgp_node); pi; pi = pi->next) {
		enum rpki_states rpki_curr_state = RPKI_NOT_BEING_USED;

		if (p->family == AF_INET || p->family == AF_INET6)
			rpki_curr_state = hook_call(bgp_rpki_prefix_status,
						    pi->peer, pi->attr, p);

		if (rpki_target_state != RPKI_NOT_BEING_USED
		    && rpki_curr_state != rpki_target_state)
			continue;

		if (json && !json_paths) {
			/* Instantiate json_paths only if path is valid */
			json_paths = json_object_new_array();
			if (pfx_rd) {
				prefix_rd2str(pfx_rd, rdbuf, sizeof(rdbuf));
				json_header = json_object_new_object();
			} else
				json_header = json;
		}

		if (header) {
			route_vty_out_detail_header(
				vty, bgp, bgp_node, pfx_rd,
				AFI_IP, safi, json_header);
			header = 0;
		}
		(*display)++;

		if (pathtype == BGP_PATH_SHOW_ALL
		    || (pathtype == BGP_PATH_SHOW_BESTPATH
			&& CHECK_FLAG(pi->flags, BGP_PATH_SELECTED))
		    || (pathtype == BGP_PATH_SHOW_MULTIPATH
			&& (CHECK_FLAG(pi->flags, BGP_PATH_MULTIPATH)
			    || CHECK_FLAG(pi->flags, BGP_PATH_SELECTED))))
			route_vty_out_detail(vty, bgp, bgp_node, pi, AFI_IP,
					     safi, rpki_curr_state, json_paths);
	}

	if (json && json_paths) {
		json_object_object_add(json_header, "paths", json_paths);

		if (pfx_rd)
			json_object_object_add(json, rdbuf, json_header);
	}
}

/*
 * Return rd based on safi
 */
static const struct prefix_rd *bgp_rd_from_dest(const struct bgp_dest *dest,
						safi_t safi)
{
	switch (safi) {
	case SAFI_MPLS_VPN:
	case SAFI_ENCAP:
	case SAFI_EVPN:
		return (struct prefix_rd *)(bgp_dest_get_prefix(dest));
	default:
		return NULL;

	}
}

/* Display specified route of BGP table. */
static int bgp_show_route_in_table(struct vty *vty, struct bgp *bgp,
				   struct bgp_table *rib, const char *ip_str,
				   afi_t afi, safi_t safi,
				   enum rpki_states rpki_target_state,
				   struct prefix_rd *prd, int prefix_check,
				   enum bgp_path_type pathtype, bool use_json)
{
	int ret;
	int display = 0;
	struct prefix match;
	struct bgp_dest *dest;
	struct bgp_dest *rm;
	struct bgp_table *table;
	json_object *json = NULL;
	json_object *json_paths = NULL;

	/* Check IP address argument. */
	ret = str2prefix(ip_str, &match);
	if (!ret) {
		vty_out(vty, "address is malformed\n");
		return CMD_WARNING;
	}

	match.family = afi2family(afi);

	if (use_json)
		json = json_object_new_object();

	if (safi == SAFI_MPLS_VPN || safi == SAFI_ENCAP) {
		for (dest = bgp_table_top(rib); dest;
		     dest = bgp_route_next(dest)) {
			const struct prefix *dest_p = bgp_dest_get_prefix(dest);

			if (prd && memcmp(dest_p->u.val, prd->val, 8) != 0)
				continue;
			table = bgp_dest_get_bgp_table_info(dest);
			if (!table)
				continue;

			rm = bgp_node_match(table, &match);
			if (rm == NULL)
				continue;

			const struct prefix *rm_p = bgp_dest_get_prefix(rm);
			if (prefix_check
			    && rm_p->prefixlen != match.prefixlen) {
				bgp_dest_unlock_node(rm);
				continue;
			}

			bgp_show_path_info((struct prefix_rd *)dest_p, rm, vty,
					   bgp, afi, safi, json, pathtype,
					   &display, rpki_target_state);

			bgp_dest_unlock_node(rm);
		}
	} else if (safi == SAFI_EVPN) {
		struct bgp_dest *longest_pfx;
		bool is_exact_pfxlen_match = false;

		for (dest = bgp_table_top(rib); dest;
		     dest = bgp_route_next(dest)) {
			const struct prefix *dest_p = bgp_dest_get_prefix(dest);

			if (prd && memcmp(&dest_p->u.val, prd->val, 8) != 0)
				continue;
			table = bgp_dest_get_bgp_table_info(dest);
			if (!table)
				continue;

			longest_pfx = NULL;
			is_exact_pfxlen_match = false;
			/*
			 * Search through all the prefixes for a match.  The
			 * pfx's are enumerated in ascending order of pfxlens.
			 * So, the last pfx match is the longest match.  Set
			 * is_exact_pfxlen_match when we get exact pfxlen match
			 */
			for (rm = bgp_table_top(table); rm;
				rm = bgp_route_next(rm)) {
				const struct prefix *rm_p =
					bgp_dest_get_prefix(rm);
				/*
				 * Get prefixlen of the ip-prefix within type5
				 * evpn route
				 */
				if (evpn_type5_prefix_match(rm_p, &match)
				    && rm->info) {
					longest_pfx = rm;
					int type5_pfxlen =
						bgp_evpn_get_type5_prefixlen(
							rm_p);
					if (type5_pfxlen == match.prefixlen) {
						is_exact_pfxlen_match = true;
						bgp_dest_unlock_node(rm);
						break;
					}
				}
			}

			if (!longest_pfx)
				continue;

			if (prefix_check && !is_exact_pfxlen_match)
				continue;

			rm = longest_pfx;
			bgp_dest_lock_node(rm);

			bgp_show_path_info((struct prefix_rd *)dest_p, rm, vty,
					   bgp, afi, safi, json, pathtype,
					   &display, rpki_target_state);

			bgp_dest_unlock_node(rm);
		}
	} else if (safi == SAFI_FLOWSPEC) {
		if (use_json)
			json_paths = json_object_new_array();

		display = bgp_flowspec_display_match_per_ip(afi, rib,
					   &match, prefix_check,
					   vty,
					   use_json,
					   json_paths);
		if (use_json) {
			if (display)
				json_object_object_add(json, "paths",
						       json_paths);
			else
				json_object_free(json_paths);
		}
	} else {
		dest = bgp_node_match(rib, &match);
		if (dest != NULL) {
			const struct prefix *dest_p = bgp_dest_get_prefix(dest);
			if (!prefix_check
			    || dest_p->prefixlen == match.prefixlen) {
				bgp_show_path_info(NULL, dest, vty, bgp, afi,
						   safi, json, pathtype,
						   &display, rpki_target_state);
			}

			bgp_dest_unlock_node(dest);
		}
	}

	if (use_json) {
		vty_json(vty, json);
	} else {
		if (!display) {
			vty_out(vty, "%% Network not in table\n");
			return CMD_WARNING;
		}
	}

	return CMD_SUCCESS;
}

/* Display specified route of Main RIB */
static int bgp_show_route(struct vty *vty, struct bgp *bgp, const char *ip_str,
			  afi_t afi, safi_t safi, struct prefix_rd *prd,
			  int prefix_check, enum bgp_path_type pathtype,
			  enum rpki_states rpki_target_state, bool use_json)
{
	if (!bgp) {
		bgp = bgp_get_default();
		if (!bgp) {
			if (!use_json)
				vty_out(vty, "No BGP process is configured\n");
			else
				vty_out(vty, "{}\n");
			return CMD_WARNING;
		}
	}

	/* labeled-unicast routes live in the unicast table */
	if (safi == SAFI_LABELED_UNICAST)
		safi = SAFI_UNICAST;

	return bgp_show_route_in_table(vty, bgp, bgp->rib[afi][safi], ip_str,
				       afi, safi, rpki_target_state, prd,
				       prefix_check, pathtype, use_json);
}

static int bgp_show_lcommunity(struct vty *vty, struct bgp *bgp, int argc,
			       struct cmd_token **argv, bool exact, afi_t afi,
			       safi_t safi, bool uj)
{
	struct lcommunity *lcom;
	struct buffer *b;
	int i;
	char *str;
	int first = 0;
	uint16_t show_flags = 0;
	int ret;

	if (uj)
		SET_FLAG(show_flags, BGP_SHOW_OPT_JSON);

	b = buffer_new(1024);
	for (i = 0; i < argc; i++) {
		if (first)
			buffer_putc(b, ' ');
		else {
			if (strmatch(argv[i]->text, "AA:BB:CC")) {
				first = 1;
				buffer_putstr(b, argv[i]->arg);
			}
		}
	}
	buffer_putc(b, '\0');

	str = buffer_getstr(b);
	buffer_free(b);

	lcom = lcommunity_str2com(str);
	XFREE(MTYPE_TMP, str);
	if (!lcom) {
		vty_out(vty, "%% Large-community malformed\n");
		return CMD_WARNING;
	}

	ret = bgp_show(vty, bgp, afi, safi,
		       (exact ? bgp_show_type_lcommunity_exact
			      : bgp_show_type_lcommunity),
		       lcom, show_flags, RPKI_NOT_BEING_USED);

	lcommunity_free(&lcom);
	return ret;
}

static int bgp_show_lcommunity_list(struct vty *vty, struct bgp *bgp,
				    const char *lcom, bool exact, afi_t afi,
				    safi_t safi, bool uj)
{
	struct community_list *list;
	uint16_t show_flags = 0;

	if (uj)
		SET_FLAG(show_flags, BGP_SHOW_OPT_JSON);


	list = community_list_lookup(bgp_clist, lcom, 0,
				     LARGE_COMMUNITY_LIST_MASTER);
	if (list == NULL) {
		vty_out(vty, "%% %s is not a valid large-community-list name\n",
			lcom);
		return CMD_WARNING;
	}

	return bgp_show(vty, bgp, afi, safi,
			(exact ? bgp_show_type_lcommunity_list_exact
			       : bgp_show_type_lcommunity_list),
			list, show_flags, RPKI_NOT_BEING_USED);
}

DEFUN (show_ip_bgp_large_community_list,
       show_ip_bgp_large_community_list_cmd,
       "show [ip] bgp [<view|vrf> VIEWVRFNAME] ["BGP_AFI_CMD_STR" ["BGP_SAFI_WITH_LABEL_CMD_STR"]] large-community-list <(1-500)|LCOMMUNITY_LIST_NAME> [exact-match] [json]",
       SHOW_STR
       IP_STR
       BGP_STR
       BGP_INSTANCE_HELP_STR
       BGP_AFI_HELP_STR
       BGP_SAFI_WITH_LABEL_HELP_STR
       "Display routes matching the large-community-list\n"
       "large-community-list number\n"
       "large-community-list name\n"
       "Exact match of the large-communities\n"
       JSON_STR)
{
	afi_t afi = AFI_IP6;
	safi_t safi = SAFI_UNICAST;
	int idx = 0;
	bool exact_match = 0;
	struct bgp *bgp = NULL;
	bool uj = use_json(argc, argv);

	if (uj)
		argc--;

	bgp_vty_find_and_parse_afi_safi_bgp(vty, argv, argc, &idx, &afi, &safi,
					    &bgp, uj);
	if (!idx)
		return CMD_WARNING;

	argv_find(argv, argc, "large-community-list", &idx);

	const char *clist_number_or_name = argv[++idx]->arg;

	if (++idx < argc && strmatch(argv[idx]->text, "exact-match"))
		exact_match = 1;

	return bgp_show_lcommunity_list(vty, bgp, clist_number_or_name,
					exact_match, afi, safi, uj);
}
DEFUN (show_ip_bgp_large_community,
       show_ip_bgp_large_community_cmd,
       "show [ip] bgp [<view|vrf> VIEWVRFNAME] ["BGP_AFI_CMD_STR" ["BGP_SAFI_WITH_LABEL_CMD_STR"]] large-community [<AA:BB:CC> [exact-match]] [json]",
       SHOW_STR
       IP_STR
       BGP_STR
       BGP_INSTANCE_HELP_STR
       BGP_AFI_HELP_STR
       BGP_SAFI_WITH_LABEL_HELP_STR
       "Display routes matching the large-communities\n"
       "List of large-community numbers\n"
       "Exact match of the large-communities\n"
       JSON_STR)
{
	afi_t afi = AFI_IP6;
	safi_t safi = SAFI_UNICAST;
	int idx = 0;
	bool exact_match = 0;
	struct bgp *bgp = NULL;
	bool uj = use_json(argc, argv);
	uint16_t show_flags = 0;

	if (uj) {
		argc--;
		SET_FLAG(show_flags, BGP_SHOW_OPT_JSON);
	}

	bgp_vty_find_and_parse_afi_safi_bgp(vty, argv, argc, &idx, &afi, &safi,
					    &bgp, uj);
	if (!idx)
		return CMD_WARNING;

	if (argv_find(argv, argc, "AA:BB:CC", &idx)) {
		if (argv_find(argv, argc, "exact-match", &idx))
			exact_match = 1;
		return bgp_show_lcommunity(vty, bgp, argc, argv,
					exact_match, afi, safi, uj);
	} else
		return bgp_show(vty, bgp, afi, safi,
				bgp_show_type_lcommunity_all, NULL, show_flags,
				RPKI_NOT_BEING_USED);
}

static int bgp_table_stats_single(struct vty *vty, struct bgp *bgp, afi_t afi,
				  safi_t safi, struct json_object *json_array);
static int bgp_table_stats(struct vty *vty, struct bgp *bgp, afi_t afi,
			   safi_t safi, struct json_object *json);


DEFUN(show_ip_bgp_statistics_all, show_ip_bgp_statistics_all_cmd,
      "show [ip] bgp [<view|vrf> VIEWVRFNAME] statistics-all [json]",
      SHOW_STR IP_STR BGP_STR BGP_INSTANCE_HELP_STR
      "Display number of prefixes for all afi/safi\n" JSON_STR)
{
	bool uj = use_json(argc, argv);
	struct bgp *bgp = NULL;
	safi_t safi = SAFI_UNICAST;
	afi_t afi = AFI_IP6;
	int idx = 0;
	struct json_object *json_all = NULL;
	struct json_object *json_afi_safi = NULL;

	bgp_vty_find_and_parse_afi_safi_bgp(vty, argv, argc, &idx, &afi, &safi,
					    &bgp, false);
	if (!idx)
		return CMD_WARNING;

	if (uj)
		json_all = json_object_new_object();

	FOREACH_AFI_SAFI (afi, safi) {
		/*
		 * So limit output to those afi/safi pairs that
		 * actually have something interesting in them
		 */
		if (strmatch(get_afi_safi_str(afi, safi, true),
			     "Unknown")) {
			continue;
		}
		if (uj) {
			json_afi_safi = json_object_new_array();
			json_object_object_add(
					       json_all,
					       get_afi_safi_str(afi, safi, true),
					       json_afi_safi);
		} else {
			json_afi_safi = NULL;
		}

		bgp_table_stats(vty, bgp, afi, safi, json_afi_safi);
	}

	if (uj)
		vty_json(vty, json_all);

	return CMD_SUCCESS;
}

/* BGP route print out function without JSON */
DEFUN (show_ip_bgp_l2vpn_evpn_statistics,
       show_ip_bgp_l2vpn_evpn_statistics_cmd,
       "show [ip] bgp [<view|vrf> VIEWVRFNAME] l2vpn evpn statistics [json]",
       SHOW_STR
       IP_STR
       BGP_STR
       BGP_INSTANCE_HELP_STR
       L2VPN_HELP_STR
       EVPN_HELP_STR
       "BGP RIB advertisement statistics\n"
       JSON_STR)
{
	afi_t afi = AFI_IP6;
	safi_t safi = SAFI_UNICAST;
	struct bgp *bgp = NULL;
	int idx = 0, ret;
	bool uj = use_json(argc, argv);
	struct json_object *json_afi_safi = NULL, *json = NULL;

	bgp_vty_find_and_parse_afi_safi_bgp(vty, argv, argc, &idx, &afi, &safi,
					    &bgp, false);
	if (!idx)
		return CMD_WARNING;

	if (uj)
		json_afi_safi = json_object_new_array();
	else
		json_afi_safi = NULL;

	ret = bgp_table_stats(vty, bgp, afi, safi, json_afi_safi);

	if (uj) {
		json = json_object_new_object();
		json_object_object_add(json, get_afi_safi_str(afi, safi, true),
				       json_afi_safi);
		vty_json(vty, json);
	}
	return ret;
}

/* BGP route print out function without JSON */
DEFUN(show_ip_bgp_afi_safi_statistics, show_ip_bgp_afi_safi_statistics_cmd,
      "show [ip] bgp [<view|vrf> VIEWVRFNAME] [" BGP_AFI_CMD_STR
      " [" BGP_SAFI_WITH_LABEL_CMD_STR
      "]]\
         statistics [json]",
      SHOW_STR IP_STR BGP_STR BGP_INSTANCE_HELP_STR BGP_AFI_HELP_STR
	      BGP_SAFI_WITH_LABEL_HELP_STR
      "BGP RIB advertisement statistics\n" JSON_STR)
{
	afi_t afi = AFI_IP6;
	safi_t safi = SAFI_UNICAST;
	struct bgp *bgp = NULL;
	int idx = 0, ret;
	bool uj = use_json(argc, argv);
	struct json_object *json_afi_safi = NULL, *json = NULL;

	bgp_vty_find_and_parse_afi_safi_bgp(vty, argv, argc, &idx, &afi, &safi,
					    &bgp, false);
	if (!idx)
		return CMD_WARNING;

	if (uj)
		json_afi_safi = json_object_new_array();
	else
		json_afi_safi = NULL;

	ret = bgp_table_stats(vty, bgp, afi, safi, json_afi_safi);

	if (uj) {
		json = json_object_new_object();
		json_object_object_add(json, get_afi_safi_str(afi, safi, true),
				       json_afi_safi);
		vty_json(vty, json);
	}
	return ret;
}

DEFPY(show_ip_bgp_dampening_params, show_ip_bgp_dampening_params_cmd,
      "show [ip] bgp [<view|vrf> VIEWVRFNAME] [" BGP_AFI_CMD_STR
      " [" BGP_SAFI_WITH_LABEL_CMD_STR
      "]] [all$all] dampening parameters [json]",
      SHOW_STR IP_STR BGP_STR BGP_INSTANCE_HELP_STR BGP_AFI_HELP_STR
	      BGP_SAFI_WITH_LABEL_HELP_STR
      "Display the entries for all address families\n"
      "Display detailed information about dampening\n"
      "Display detail of configured dampening parameters\n"
      JSON_STR)
{
	afi_t afi = AFI_IP6;
	safi_t safi = SAFI_UNICAST;
	struct bgp *bgp = NULL;
	int idx = 0;
	uint16_t show_flags = 0;
	bool uj = use_json(argc, argv);

	if (uj) {
		argc--;
		SET_FLAG(show_flags, BGP_SHOW_OPT_JSON);
	}

	/* [<ipv4|ipv6> [all]] */
	if (all) {
		SET_FLAG(show_flags, BGP_SHOW_OPT_AFI_ALL);
		if (argv_find(argv, argc, "ipv4", &idx))
			SET_FLAG(show_flags, BGP_SHOW_OPT_AFI_IP);

		if (argv_find(argv, argc, "ipv6", &idx))
			SET_FLAG(show_flags, BGP_SHOW_OPT_AFI_IP6);
	}

	bgp_vty_find_and_parse_afi_safi_bgp(vty, argv, argc, &idx, &afi, &safi,
					    &bgp, false);
	if (!idx)
		return CMD_WARNING;

	return bgp_show_dampening_parameters(vty, afi, safi, show_flags);
}

/* BGP route print out function */
DEFPY(show_ip_bgp, show_ip_bgp_cmd,
      "show [ip] bgp [<view|vrf> VIEWVRFNAME] [" BGP_AFI_CMD_STR
      " [" BGP_SAFI_WITH_LABEL_CMD_STR
      "]]\
          [all$all]\
          [cidr-only\
          |dampening <flap-statistics|dampened-paths>\
          |community [AA:NN|local-AS|no-advertise|no-export\
                     |graceful-shutdown|no-peer|blackhole|llgr-stale|no-llgr\
                     |accept-own|accept-own-nexthop|route-filter-v6\
                     |route-filter-v4|route-filter-translated-v6\
                     |route-filter-translated-v4] [exact-match]\
          |community-list <(1-500)|COMMUNITY_LIST_NAME> [exact-match]\
          |filter-list AS_PATH_FILTER_NAME\
          |prefix-list WORD\
          |route-map RMAP_NAME\
          |rpki <invalid|valid|notfound>\
          |version (1-4294967295)\
          |alias ALIAS_NAME\
          |A.B.C.D/M longer-prefixes\
          |X:X::X:X/M longer-prefixes\
          ] [json$uj [detail$detail] | wide$wide]",
      SHOW_STR IP_STR BGP_STR BGP_INSTANCE_HELP_STR BGP_AFI_HELP_STR
	      BGP_SAFI_WITH_LABEL_HELP_STR
      "Display the entries for all address families\n"
      "Display only routes with non-natural netmasks\n"
      "Display detailed information about dampening\n"
      "Display flap statistics of routes\n"
      "Display paths suppressed due to dampening\n"
      "Display routes matching the communities\n" COMMUNITY_AANN_STR
      "Do not send outside local AS (well-known community)\n"
      "Do not advertise to any peer (well-known community)\n"
      "Do not export to next AS (well-known community)\n"
      "Graceful shutdown (well-known community)\n"
      "Do not export to any peer (well-known community)\n"
      "Inform EBGP peers to blackhole traffic to prefix (well-known community)\n"
      "Staled Long-lived Graceful Restart VPN route (well-known community)\n"
      "Removed because Long-lived Graceful Restart was not enabled for VPN route (well-known community)\n"
      "Should accept local VPN route if exported and imported into different VRF (well-known community)\n"
      "Should accept VPN route with local nexthop (well-known community)\n"
      "RT VPNv6 route filtering (well-known community)\n"
      "RT VPNv4 route filtering (well-known community)\n"
      "RT translated VPNv6 route filtering (well-known community)\n"
      "RT translated VPNv4 route filtering (well-known community)\n"
      "Exact match of the communities\n"
      "Community-list number\n"
      "Community-list name\n"
      "Display routes matching the community-list\n"
      "Exact match of the communities\n"
      "Display routes conforming to the filter-list\n"
      "Regular expression access list name\n"
      "Display routes conforming to the prefix-list\n"
      "Prefix-list name\n"
      "Display routes matching the route-map\n"
      "A route-map to match on\n"
      "RPKI route types\n"
      "A valid path as determined by rpki\n"
      "A invalid path as determined by rpki\n"
      "A path that has no rpki data\n"
      "Display prefixes with matching version numbers\n"
      "Version number and above\n"
      "Display prefixes with matching BGP community alias\n"
      "BGP community alias\n"
      "IPv4 prefix\n"
      "Display route and more specific routes\n"
      "IPv6 prefix\n"
      "Display route and more specific routes\n"
      JSON_STR
      "Display detailed version of JSON output\n"
      "Increase table width for longer prefixes\n")
{
	afi_t afi = AFI_IP6;
	safi_t safi = SAFI_UNICAST;
	enum bgp_show_type sh_type = bgp_show_type_normal;
	void *output_arg = NULL;
	struct bgp *bgp = NULL;
	int idx = 0;
	int exact_match = 0;
	char *community = NULL;
	bool first = true;
	uint16_t show_flags = 0;
	enum rpki_states rpki_target_state = RPKI_NOT_BEING_USED;
	struct prefix p;

	if (uj) {
		argc--;
		SET_FLAG(show_flags, BGP_SHOW_OPT_JSON);
	}

	if (detail)
		SET_FLAG(show_flags, BGP_SHOW_OPT_DETAIL);

	/* [<ipv4|ipv6> [all]] */
	if (all) {
		SET_FLAG(show_flags, BGP_SHOW_OPT_AFI_ALL);

		if (argv_find(argv, argc, "ipv4", &idx))
			SET_FLAG(show_flags, BGP_SHOW_OPT_AFI_IP);

		if (argv_find(argv, argc, "ipv6", &idx))
			SET_FLAG(show_flags, BGP_SHOW_OPT_AFI_IP6);
	}

	if (wide)
		SET_FLAG(show_flags, BGP_SHOW_OPT_WIDE);

	bgp_vty_find_and_parse_afi_safi_bgp(vty, argv, argc, &idx, &afi, &safi,
					    &bgp, uj);
	if (!idx)
		return CMD_WARNING;

	if (argv_find(argv, argc, "cidr-only", &idx))
		sh_type = bgp_show_type_cidr_only;

	if (argv_find(argv, argc, "dampening", &idx)) {
		if (argv_find(argv, argc, "dampened-paths", &idx))
			sh_type = bgp_show_type_dampend_paths;
		else if (argv_find(argv, argc, "flap-statistics", &idx))
			sh_type = bgp_show_type_flap_statistics;
	}

	if (argv_find(argv, argc, "community", &idx)) {
		char *maybecomm = NULL;

		if (idx + 1 < argc) {
			if (argv[idx + 1]->type == VARIABLE_TKN)
				maybecomm = argv[idx + 1]->arg;
			else
				maybecomm = argv[idx + 1]->text;
		}

		if (maybecomm && !strmatch(maybecomm, "json")
		    && !strmatch(maybecomm, "exact-match"))
			community = maybecomm;

		if (argv_find(argv, argc, "exact-match", &idx))
			exact_match = 1;

		if (!community)
			sh_type = bgp_show_type_community_all;
	}

	if (argv_find(argv, argc, "community-list", &idx)) {
		const char *clist_number_or_name = argv[++idx]->arg;
		struct community_list *list;

		if (argv_find(argv, argc, "exact-match", &idx))
			exact_match = 1;

		list = community_list_lookup(bgp_clist, clist_number_or_name, 0,
					     COMMUNITY_LIST_MASTER);
		if (list == NULL) {
			vty_out(vty,
				"%% %s is not a valid community-list name\n",
				clist_number_or_name);
			return CMD_WARNING;
		}

		if (exact_match)
			sh_type = bgp_show_type_community_list_exact;
		else
			sh_type = bgp_show_type_community_list;
		output_arg = list;
	}

	if (argv_find(argv, argc, "filter-list", &idx)) {
		const char *filter = argv[++idx]->arg;
		struct as_list *as_list;

		as_list = as_list_lookup(filter);
		if (as_list == NULL) {
			vty_out(vty,
				"%% %s is not a valid AS-path access-list name\n",
				filter);
			return CMD_WARNING;
		}

		sh_type = bgp_show_type_filter_list;
		output_arg = as_list;
	}

	if (argv_find(argv, argc, "prefix-list", &idx)) {
		const char *prefix_list_str = argv[++idx]->arg;
		struct prefix_list *plist;

		plist = prefix_list_lookup(afi, prefix_list_str);
		if (plist == NULL) {
			vty_out(vty, "%% %s is not a valid prefix-list name\n",
				prefix_list_str);
			return CMD_WARNING;
		}

		sh_type = bgp_show_type_prefix_list;
		output_arg = plist;
	}

	if (argv_find(argv, argc, "route-map", &idx)) {
		const char *rmap_str = argv[++idx]->arg;
		struct route_map *rmap;

		rmap = route_map_lookup_by_name(rmap_str);
		if (!rmap) {
			vty_out(vty, "%% %s is not a valid route-map name\n",
				rmap_str);
			return CMD_WARNING;
		}

		sh_type = bgp_show_type_route_map;
		output_arg = rmap;
	}

	if (argv_find(argv, argc, "rpki", &idx)) {
		sh_type = bgp_show_type_rpki;
		if (argv_find(argv, argc, "valid", &idx))
			rpki_target_state = RPKI_VALID;
		else if (argv_find(argv, argc, "invalid", &idx))
			rpki_target_state = RPKI_INVALID;
	}

	/* Display prefixes with matching version numbers */
	if (argv_find(argv, argc, "version", &idx)) {
		sh_type = bgp_show_type_prefix_version;
		output_arg = argv[idx + 1]->arg;
	}

	/* Display prefixes with matching BGP community alias */
	if (argv_find(argv, argc, "alias", &idx)) {
		sh_type = bgp_show_type_community_alias;
		output_arg = argv[idx + 1]->arg;
	}

	/* prefix-longer */
	if (argv_find(argv, argc, "A.B.C.D/M", &idx)
	    || argv_find(argv, argc, "X:X::X:X/M", &idx)) {
		const char *prefix_str = argv[idx]->arg;

		if (!str2prefix(prefix_str, &p)) {
			vty_out(vty, "%% Malformed Prefix\n");
			return CMD_WARNING;
		}

		sh_type = bgp_show_type_prefix_longer;
		output_arg = &p;
	}

	if (!all) {
		/* show bgp: AFI_IP6, show ip bgp: AFI_IP */
		if (community)
			return bgp_show_community(vty, bgp, community,
						  exact_match, afi, safi,
						  show_flags);
		else
			return bgp_show(vty, bgp, afi, safi, sh_type,
					output_arg, show_flags,
					rpki_target_state);
	} else {
		struct listnode *node;
		struct bgp *abgp;
		/* show <ip> bgp ipv4 all: AFI_IP, show <ip> bgp ipv6 all:
		 * AFI_IP6 */

		if (uj)
			vty_out(vty, "{\n");

		if (CHECK_FLAG(show_flags, BGP_SHOW_OPT_AFI_IP)
		    || CHECK_FLAG(show_flags, BGP_SHOW_OPT_AFI_IP6)) {
			afi = CHECK_FLAG(show_flags, BGP_SHOW_OPT_AFI_IP)
				      ? AFI_IP
				      : AFI_IP6;
			for (ALL_LIST_ELEMENTS_RO(bm->bgp, node, abgp)) {
				FOREACH_SAFI (safi) {
					if (!bgp_afi_safi_peer_exists(abgp, afi,
								      safi))
						continue;

					if (uj) {
						if (first)
							first = false;
						else
							vty_out(vty, ",\n");
						vty_out(vty, "\"%s\":{\n",
							get_afi_safi_str(afi,
									 safi,
									 true));
					} else
						vty_out(vty,
							"\nFor address family: %s\n",
							get_afi_safi_str(
								afi, safi,
								false));

					if (community)
						bgp_show_community(
							vty, abgp, community,
							exact_match, afi, safi,
							show_flags);
					else
						bgp_show(vty, abgp, afi, safi,
							 sh_type, output_arg,
							 show_flags,
							 rpki_target_state);
					if (uj)
						vty_out(vty, "}\n");
				}
			}
		} else {
			/* show <ip> bgp all: for each AFI and SAFI*/
			for (ALL_LIST_ELEMENTS_RO(bm->bgp, node, abgp)) {
				FOREACH_AFI_SAFI (afi, safi) {
					if (!bgp_afi_safi_peer_exists(abgp, afi,
								      safi))
						continue;

					if (uj) {
						if (first)
							first = false;
						else
							vty_out(vty, ",\n");

						vty_out(vty, "\"%s\":{\n",
							get_afi_safi_str(afi,
									 safi,
									 true));
					} else
						vty_out(vty,
							"\nFor address family: %s\n",
							get_afi_safi_str(
								afi, safi,
								false));

					if (community)
						bgp_show_community(
							vty, abgp, community,
							exact_match, afi, safi,
							show_flags);
					else
						bgp_show(vty, abgp, afi, safi,
							 sh_type, output_arg,
							 show_flags,
							 rpki_target_state);
					if (uj)
						vty_out(vty, "}\n");
				}
			}
		}
		if (uj)
			vty_out(vty, "}\n");
	}
	return CMD_SUCCESS;
}

DEFUN (show_ip_bgp_route,
       show_ip_bgp_route_cmd,
       "show [ip] bgp [<view|vrf> VIEWVRFNAME] ["BGP_AFI_CMD_STR" ["BGP_SAFI_WITH_LABEL_CMD_STR"]]<A.B.C.D|A.B.C.D/M|X:X::X:X|X:X::X:X/M> [<bestpath|multipath>] [rpki <valid|invalid|notfound>] [json]",
       SHOW_STR
       IP_STR
       BGP_STR
       BGP_INSTANCE_HELP_STR
       BGP_AFI_HELP_STR
       BGP_SAFI_WITH_LABEL_HELP_STR
       "Network in the BGP routing table to display\n"
       "IPv4 prefix\n"
       "Network in the BGP routing table to display\n"
       "IPv6 prefix\n"
       "Display only the bestpath\n"
       "Display only multipaths\n"
       "Display only paths that match the specified rpki state\n"
       "A valid path as determined by rpki\n"
       "A invalid path as determined by rpki\n"
       "A path that has no rpki data\n"
       JSON_STR)
{
	int prefix_check = 0;

	afi_t afi = AFI_IP6;
	safi_t safi = SAFI_UNICAST;
	char *prefix = NULL;
	struct bgp *bgp = NULL;
	enum bgp_path_type path_type;
	bool uj = use_json(argc, argv);

	int idx = 0;

	bgp_vty_find_and_parse_afi_safi_bgp(vty, argv, argc, &idx, &afi, &safi,
					    &bgp, uj);
	if (!idx)
		return CMD_WARNING;

	if (!bgp) {
		vty_out(vty,
			"Specified 'all' vrf's but this command currently only works per view/vrf\n");
		return CMD_WARNING;
	}

	/* <A.B.C.D|A.B.C.D/M|X:X::X:X|X:X::X:X/M> */
	if (argv_find(argv, argc, "A.B.C.D", &idx)
	    || argv_find(argv, argc, "X:X::X:X", &idx))
		prefix_check = 0;
	else if (argv_find(argv, argc, "A.B.C.D/M", &idx)
		 || argv_find(argv, argc, "X:X::X:X/M", &idx))
		prefix_check = 1;

	if ((argv[idx]->type == IPV6_TKN || argv[idx]->type == IPV6_PREFIX_TKN)
	    && afi != AFI_IP6) {
		vty_out(vty,
			"%% Cannot specify IPv6 address or prefix with IPv4 AFI\n");
		return CMD_WARNING;
	}
	if ((argv[idx]->type == IPV4_TKN || argv[idx]->type == IPV4_PREFIX_TKN)
	    && afi != AFI_IP) {
		vty_out(vty,
			"%% Cannot specify IPv4 address or prefix with IPv6 AFI\n");
		return CMD_WARNING;
	}

	prefix = argv[idx]->arg;

	/* [<bestpath|multipath>] */
	if (argv_find(argv, argc, "bestpath", &idx))
		path_type = BGP_PATH_SHOW_BESTPATH;
	else if (argv_find(argv, argc, "multipath", &idx))
		path_type = BGP_PATH_SHOW_MULTIPATH;
	else
		path_type = BGP_PATH_SHOW_ALL;

	return bgp_show_route(vty, bgp, prefix, afi, safi, NULL, prefix_check,
			      path_type, RPKI_NOT_BEING_USED, uj);
}

DEFUN (show_ip_bgp_regexp,
       show_ip_bgp_regexp_cmd,
       "show [ip] bgp [<view|vrf> VIEWVRFNAME] ["BGP_AFI_CMD_STR" ["BGP_SAFI_WITH_LABEL_CMD_STR"]] regexp REGEX [json]",
       SHOW_STR
       IP_STR
       BGP_STR
       BGP_INSTANCE_HELP_STR
       BGP_AFI_HELP_STR
       BGP_SAFI_WITH_LABEL_HELP_STR
       "Display routes matching the AS path regular expression\n"
       "A regular-expression (1234567890_^|[,{}() ]$*+.?-\\) to match the BGP AS paths\n"
       JSON_STR)
{
	afi_t afi = AFI_IP6;
	safi_t safi = SAFI_UNICAST;
	struct bgp *bgp = NULL;
	bool uj = use_json(argc, argv);
	char *regstr = NULL;

	int idx = 0;
	bgp_vty_find_and_parse_afi_safi_bgp(vty, argv, argc, &idx, &afi, &safi,
					    &bgp, false);
	if (!idx)
		return CMD_WARNING;

	// get index of regex
	if (argv_find(argv, argc, "REGEX", &idx))
		regstr = argv[idx]->arg;

	assert(regstr);
	return bgp_show_regexp(vty, bgp, (const char *)regstr, afi, safi,
				 bgp_show_type_regexp, uj);
}

DEFPY (show_ip_bgp_instance_all,
       show_ip_bgp_instance_all_cmd,
       "show [ip] bgp <view|vrf> all ["BGP_AFI_CMD_STR" ["BGP_SAFI_WITH_LABEL_CMD_STR"]] [json$uj | wide$wide]",
       SHOW_STR
       IP_STR
       BGP_STR
       BGP_INSTANCE_ALL_HELP_STR
       BGP_AFI_HELP_STR
       BGP_SAFI_WITH_LABEL_HELP_STR
       JSON_STR
      "Increase table width for longer prefixes\n")
{
	afi_t afi = AFI_IP6;
	safi_t safi = SAFI_UNICAST;
	struct bgp *bgp = NULL;
	int idx = 0;
	uint16_t show_flags = 0;

	if (uj) {
		argc--;
		SET_FLAG(show_flags, BGP_SHOW_OPT_JSON);
	}

	if (wide)
		SET_FLAG(show_flags, BGP_SHOW_OPT_WIDE);

	bgp_vty_find_and_parse_afi_safi_bgp(vty, argv, argc, &idx, &afi, &safi,
					    &bgp, uj);
	if (!idx)
		return CMD_WARNING;

	bgp_show_all_instances_routes_vty(vty, afi, safi, show_flags);
	return CMD_SUCCESS;
}

static int bgp_show_regexp(struct vty *vty, struct bgp *bgp, const char *regstr,
			   afi_t afi, safi_t safi, enum bgp_show_type type,
			   bool use_json)
{
	regex_t *regex;
	int rc;
	uint16_t show_flags = 0;

	if (use_json)
		SET_FLAG(show_flags, BGP_SHOW_OPT_JSON);

	if (!config_bgp_aspath_validate(regstr)) {
		vty_out(vty, "Invalid character in REGEX %s\n",
			regstr);
		return CMD_WARNING_CONFIG_FAILED;
	}

	regex = bgp_regcomp(regstr);
	if (!regex) {
		vty_out(vty, "Can't compile regexp %s\n", regstr);
		return CMD_WARNING;
	}

	rc = bgp_show(vty, bgp, afi, safi, type, regex, show_flags,
		      RPKI_NOT_BEING_USED);
	bgp_regex_free(regex);
	return rc;
}

static int bgp_show_community(struct vty *vty, struct bgp *bgp,
			      const char *comstr, int exact, afi_t afi,
			      safi_t safi, uint16_t show_flags)
{
	struct community *com;
	int ret = 0;

	com = community_str2com(comstr);
	if (!com) {
		vty_out(vty, "%% Community malformed: %s\n", comstr);
		return CMD_WARNING;
	}

	ret = bgp_show(vty, bgp, afi, safi,
		       (exact ? bgp_show_type_community_exact
			      : bgp_show_type_community),
		       com, show_flags, RPKI_NOT_BEING_USED);
	community_free(&com);

	return ret;
}

enum bgp_stats {
	BGP_STATS_MAXBITLEN = 0,
	BGP_STATS_RIB,
	BGP_STATS_PREFIXES,
	BGP_STATS_TOTPLEN,
	BGP_STATS_UNAGGREGATEABLE,
	BGP_STATS_MAX_AGGREGATEABLE,
	BGP_STATS_AGGREGATES,
	BGP_STATS_SPACE,
	BGP_STATS_ASPATH_COUNT,
	BGP_STATS_ASPATH_MAXHOPS,
	BGP_STATS_ASPATH_TOTHOPS,
	BGP_STATS_ASPATH_MAXSIZE,
	BGP_STATS_ASPATH_TOTSIZE,
	BGP_STATS_ASN_HIGHEST,
	BGP_STATS_MAX,
};

#define TABLE_STATS_IDX_VTY 0
#define TABLE_STATS_IDX_JSON 1

static const char *table_stats_strs[][2] = {
	[BGP_STATS_PREFIXES] = {"Total Prefixes", "totalPrefixes"},
	[BGP_STATS_TOTPLEN] = {"Average prefix length", "averagePrefixLength"},
	[BGP_STATS_RIB] = {"Total Advertisements", "totalAdvertisements"},
	[BGP_STATS_UNAGGREGATEABLE] = {"Unaggregateable prefixes",
				       "unaggregateablePrefixes"},
	[BGP_STATS_MAX_AGGREGATEABLE] = {"Maximum aggregateable prefixes",
					 "maximumAggregateablePrefixes"},
	[BGP_STATS_AGGREGATES] = {"BGP Aggregate advertisements",
				  "bgpAggregateAdvertisements"},
	[BGP_STATS_SPACE] = {"Address space advertised",
			     "addressSpaceAdvertised"},
	[BGP_STATS_ASPATH_COUNT] = {"Advertisements with paths",
				    "advertisementsWithPaths"},
	[BGP_STATS_ASPATH_MAXHOPS] = {"Longest AS-Path (hops)",
				      "longestAsPath"},
	[BGP_STATS_ASPATH_MAXSIZE] = {"Largest AS-Path (bytes)",
				      "largestAsPath"},
	[BGP_STATS_ASPATH_TOTHOPS] = {"Average AS-Path length (hops)",
				      "averageAsPathLengthHops"},
	[BGP_STATS_ASPATH_TOTSIZE] = {"Average AS-Path size (bytes)",
				      "averageAsPathSizeBytes"},
	[BGP_STATS_ASN_HIGHEST] = {"Highest public ASN", "highestPublicAsn"},
	[BGP_STATS_MAX] = {NULL, NULL}
};

struct bgp_table_stats {
	struct bgp_table *table;
	unsigned long long counts[BGP_STATS_MAX];

	unsigned long long
		prefix_len_count[MAX(EVPN_ROUTE_PREFIXLEN, IPV6_MAX_BITLEN) +
				 1];

	double total_space;
};

static void bgp_table_stats_rn(struct bgp_dest *dest, struct bgp_dest *top,
			       struct bgp_table_stats *ts, unsigned int space)
{
	struct bgp_dest *pdest = bgp_dest_parent_nolock(dest);
	struct bgp_path_info *pi;
	const struct prefix *rn_p;

	if (!bgp_dest_has_bgp_path_info_data(dest))
		return;

	rn_p = bgp_dest_get_prefix(dest);
	ts->counts[BGP_STATS_PREFIXES]++;
	ts->counts[BGP_STATS_TOTPLEN] += rn_p->prefixlen;

	ts->prefix_len_count[rn_p->prefixlen]++;
	/* check if the prefix is included by any other announcements */
	while (pdest && !bgp_dest_has_bgp_path_info_data(pdest))
		pdest = bgp_dest_parent_nolock(pdest);

	if (pdest == NULL || pdest == top) {
		ts->counts[BGP_STATS_UNAGGREGATEABLE]++;
		/* announced address space */
		if (space)
			ts->total_space += pow(2.0, space - rn_p->prefixlen);
	} else if (bgp_dest_has_bgp_path_info_data(pdest))
		ts->counts[BGP_STATS_MAX_AGGREGATEABLE]++;


	for (pi = bgp_dest_get_bgp_path_info(dest); pi; pi = pi->next) {
		ts->counts[BGP_STATS_RIB]++;

		if (CHECK_FLAG(pi->attr->flag,
			       ATTR_FLAG_BIT(BGP_ATTR_ATOMIC_AGGREGATE)))
			ts->counts[BGP_STATS_AGGREGATES]++;

		/* as-path stats */
		if (pi->attr->aspath) {
			unsigned int hops = aspath_count_hops(pi->attr->aspath);
			unsigned int size = aspath_size(pi->attr->aspath);
			as_t highest = aspath_highest(pi->attr->aspath);

			ts->counts[BGP_STATS_ASPATH_COUNT]++;

			if (hops > ts->counts[BGP_STATS_ASPATH_MAXHOPS])
				ts->counts[BGP_STATS_ASPATH_MAXHOPS] = hops;

			if (size > ts->counts[BGP_STATS_ASPATH_MAXSIZE])
				ts->counts[BGP_STATS_ASPATH_MAXSIZE] = size;

			ts->counts[BGP_STATS_ASPATH_TOTHOPS] += hops;
			ts->counts[BGP_STATS_ASPATH_TOTSIZE] += size;
			if (highest > ts->counts[BGP_STATS_ASN_HIGHEST])
				ts->counts[BGP_STATS_ASN_HIGHEST] = highest;
		}
	}
}

static void bgp_table_stats_walker(struct thread *t)
{
	struct bgp_dest *dest, *ndest;
	struct bgp_dest *top;
	struct bgp_table_stats *ts = THREAD_ARG(t);
	unsigned int space = 0;

	if (!(top = bgp_table_top(ts->table)))
		return;

	switch (ts->table->afi) {
	case AFI_IP:
		space = IPV4_MAX_BITLEN;
		break;
	case AFI_IP6:
		space = IPV6_MAX_BITLEN;
		break;
	case AFI_L2VPN:
		space = EVPN_ROUTE_PREFIXLEN;
		break;
	default:
		return;
	}

	ts->counts[BGP_STATS_MAXBITLEN] = space;

	for (dest = top; dest; dest = bgp_route_next(dest)) {
		if (ts->table->safi == SAFI_MPLS_VPN
		    || ts->table->safi == SAFI_ENCAP
		    || ts->table->safi == SAFI_EVPN) {
			struct bgp_table *table;

			table = bgp_dest_get_bgp_table_info(dest);
			if (!table)
				continue;

			top = bgp_table_top(table);
			for (ndest = bgp_table_top(table); ndest;
			     ndest = bgp_route_next(ndest))
				bgp_table_stats_rn(ndest, top, ts, space);
		} else {
			bgp_table_stats_rn(dest, top, ts, space);
		}
	}
}

static void bgp_table_stats_all(struct vty *vty, afi_t afi, safi_t safi,
				struct json_object *json_array)
{
	struct listnode *node, *nnode;
	struct bgp *bgp;

	for (ALL_LIST_ELEMENTS(bm->bgp, node, nnode, bgp))
		bgp_table_stats_single(vty, bgp, afi, safi, json_array);
}

static int bgp_table_stats_single(struct vty *vty, struct bgp *bgp, afi_t afi,
				  safi_t safi, struct json_object *json_array)
{
	struct bgp_table_stats ts;
	unsigned int i;
	int ret = CMD_SUCCESS;
	char temp_buf[20];
	struct json_object *json = NULL;
	uint32_t bitlen = 0;
	struct json_object *json_bitlen;

	if (json_array)
		json = json_object_new_object();

	if (!bgp->rib[afi][safi]) {
		char warning_msg[50];

		snprintf(warning_msg, sizeof(warning_msg),
			 "%% No RIB exist's for the AFI(%d)/SAFI(%d)", afi,
			 safi);

		if (!json)
			vty_out(vty, "%s\n", warning_msg);
		else
			json_object_string_add(json, "warning", warning_msg);

		ret = CMD_WARNING;
		goto end_table_stats;
	}

	if (!json)
		vty_out(vty, "BGP %s RIB statistics (%s)\n",
			get_afi_safi_str(afi, safi, false), bgp->name_pretty);
	else
		json_object_string_add(json, "instance", bgp->name_pretty);

	/* labeled-unicast routes live in the unicast table */
	if (safi == SAFI_LABELED_UNICAST)
		safi = SAFI_UNICAST;

	memset(&ts, 0, sizeof(ts));
	ts.table = bgp->rib[afi][safi];
	thread_execute(bm->master, bgp_table_stats_walker, &ts, 0);

	for (i = 0; i < BGP_STATS_MAX; i++) {
		if ((!json && !table_stats_strs[i][TABLE_STATS_IDX_VTY])
		    || (json && !table_stats_strs[i][TABLE_STATS_IDX_JSON]))
			continue;

		switch (i) {
		case BGP_STATS_ASPATH_TOTHOPS:
		case BGP_STATS_ASPATH_TOTSIZE:
			if (!json) {
				snprintf(
					temp_buf, sizeof(temp_buf), "%12.2f",
					ts.counts[i]
						? (float)ts.counts[i]
							  / (float)ts.counts
								    [BGP_STATS_ASPATH_COUNT]
						: 0);
				vty_out(vty, "%-30s: %s",
					table_stats_strs[i]
							[TABLE_STATS_IDX_VTY],
					temp_buf);
			} else {
				json_object_double_add(
					json,
					table_stats_strs[i]
							[TABLE_STATS_IDX_JSON],
					ts.counts[i]
						? (double)ts.counts[i]
							  / (double)ts.counts
							    [BGP_STATS_ASPATH_COUNT]
						: 0);
			}
			break;
		case BGP_STATS_TOTPLEN:
			if (!json) {
				snprintf(
					temp_buf, sizeof(temp_buf), "%12.2f",
					ts.counts[i]
						? (float)ts.counts[i]
							  / (float)ts.counts
							    [BGP_STATS_PREFIXES]
						: 0);
				vty_out(vty, "%-30s: %s",
					table_stats_strs[i]
							[TABLE_STATS_IDX_VTY],
					temp_buf);
			} else {
				json_object_double_add(
					json,
					table_stats_strs[i]
							[TABLE_STATS_IDX_JSON],
					ts.counts[i]
						? (double)ts.counts[i]
							  / (double)ts.counts
							    [BGP_STATS_PREFIXES]
						: 0);
			}
			break;
		case BGP_STATS_SPACE:
			if (!json) {
				snprintf(temp_buf, sizeof(temp_buf), "%12g",
					 ts.total_space);
				vty_out(vty, "%-30s: %s\n",
					table_stats_strs[i]
							[TABLE_STATS_IDX_VTY],
					temp_buf);
			} else {
				json_object_double_add(
					json,
					table_stats_strs[i]
							[TABLE_STATS_IDX_JSON],
					(double)ts.total_space);
			}
			if (afi == AFI_IP6) {
				if (!json) {
					snprintf(temp_buf, sizeof(temp_buf),
						 "%12g",
						 ts.total_space
							 * pow(2.0, -128 + 32));
					vty_out(vty, "%30s: %s\n",
						"/32 equivalent %s\n",
						temp_buf);
				} else {
					json_object_double_add(
						json, "/32equivalent",
						(double)(ts.total_space
							 * pow(2.0,
							       -128 + 32)));
				}
				if (!json) {
					snprintf(temp_buf, sizeof(temp_buf),
						 "%12g",
						 ts.total_space
							 * pow(2.0, -128 + 48));
					vty_out(vty, "%30s: %s\n",
						"/48 equivalent %s\n",
						temp_buf);
				} else {
					json_object_double_add(
						json, "/48equivalent",
						(double)(ts.total_space
							 * pow(2.0,
							       -128 + 48)));
				}
			} else {
				if (!json) {
					snprintf(temp_buf, sizeof(temp_buf),
						 "%12.2f",
						 ts.total_space * 100.
							 * pow(2.0, -32));
					vty_out(vty, "%30s: %s\n",
						"% announced ", temp_buf);
				} else {
					json_object_double_add(
						json, "%announced",
						(double)(ts.total_space * 100.
							 * pow(2.0, -32)));
				}
				if (!json) {
					snprintf(temp_buf, sizeof(temp_buf),
						 "%12.2f",
						 ts.total_space
							 * pow(2.0, -32 + 8));
					vty_out(vty, "%30s: %s\n",
						"/8 equivalent ", temp_buf);
				} else {
					json_object_double_add(
						json, "/8equivalent",
						(double)(ts.total_space
							 * pow(2.0, -32 + 8)));
				}
				if (!json) {
					snprintf(temp_buf, sizeof(temp_buf),
						 "%12.2f",
						 ts.total_space
							 * pow(2.0, -32 + 24));
					vty_out(vty, "%30s: %s\n",
						"/24 equivalent ", temp_buf);
				} else {
					json_object_double_add(
						json, "/24equivalent",
						(double)(ts.total_space
							 * pow(2.0, -32 + 24)));
				}
			}
			break;
		default:
			if (!json) {
				snprintf(temp_buf, sizeof(temp_buf), "%12llu",
					 ts.counts[i]);
				vty_out(vty, "%-30s: %s",
					table_stats_strs[i]
							[TABLE_STATS_IDX_VTY],
					temp_buf);
			} else {
				json_object_int_add(
					json,
					table_stats_strs[i]
							[TABLE_STATS_IDX_JSON],
					ts.counts[i]);
			}
		}
		if (!json)
			vty_out(vty, "\n");
	}

	switch (afi) {
	case AFI_IP:
		bitlen = IPV4_MAX_BITLEN;
		break;
	case AFI_IP6:
		bitlen = IPV6_MAX_BITLEN;
		break;
	case AFI_L2VPN:
		bitlen = EVPN_ROUTE_PREFIXLEN;
		break;
	default:
		break;
	}

	if (json) {
		json_bitlen = json_object_new_array();

		for (i = 0; i <= bitlen; i++) {
			struct json_object *ind_bit = json_object_new_object();

			if (!ts.prefix_len_count[i])
				continue;

			snprintf(temp_buf, sizeof(temp_buf), "%u", i);
			json_object_int_add(ind_bit, temp_buf,
					    ts.prefix_len_count[i]);
			json_object_array_add(json_bitlen, ind_bit);
		}
		json_object_object_add(json, "prefixLength", json_bitlen);
	}

end_table_stats:
	if (json)
		json_object_array_add(json_array, json);
	return ret;
}

static int bgp_table_stats(struct vty *vty, struct bgp *bgp, afi_t afi,
			   safi_t safi, struct json_object *json_array)
{
	if (!bgp) {
		bgp_table_stats_all(vty, afi, safi, json_array);
		return CMD_SUCCESS;
	}

	return bgp_table_stats_single(vty, bgp, afi, safi, json_array);
}

enum bgp_pcounts {
	PCOUNT_ADJ_IN = 0,
	PCOUNT_DAMPED,
	PCOUNT_REMOVED,
	PCOUNT_HISTORY,
	PCOUNT_STALE,
	PCOUNT_VALID,
	PCOUNT_ALL,
	PCOUNT_COUNTED,
	PCOUNT_BPATH_SELECTED,
	PCOUNT_PFCNT, /* the figure we display to users */
	PCOUNT_MAX,
};

static const char *const pcount_strs[] = {
		[PCOUNT_ADJ_IN] = "Adj-in",
		[PCOUNT_DAMPED] = "Damped",
		[PCOUNT_REMOVED] = "Removed",
		[PCOUNT_HISTORY] = "History",
		[PCOUNT_STALE] = "Stale",
		[PCOUNT_VALID] = "Valid",
		[PCOUNT_ALL] = "All RIB",
		[PCOUNT_COUNTED] = "PfxCt counted",
		[PCOUNT_BPATH_SELECTED] = "PfxCt Best Selected",
		[PCOUNT_PFCNT] = "Useable",
		[PCOUNT_MAX] = NULL,
};

struct peer_pcounts {
	unsigned int count[PCOUNT_MAX];
	const struct peer *peer;
	const struct bgp_table *table;
	safi_t safi;
};

static void bgp_peer_count_proc(struct bgp_dest *rn, struct peer_pcounts *pc)
{
	const struct bgp_adj_in *ain;
	const struct bgp_path_info *pi;
	const struct peer *peer = pc->peer;

	for (ain = rn->adj_in; ain; ain = ain->next)
		if (ain->peer == peer)
			pc->count[PCOUNT_ADJ_IN]++;

	for (pi = bgp_dest_get_bgp_path_info(rn); pi; pi = pi->next) {

		if (pi->peer != peer)
			continue;

		pc->count[PCOUNT_ALL]++;

		if (CHECK_FLAG(pi->flags, BGP_PATH_DAMPED))
			pc->count[PCOUNT_DAMPED]++;
		if (CHECK_FLAG(pi->flags, BGP_PATH_HISTORY))
			pc->count[PCOUNT_HISTORY]++;
		if (CHECK_FLAG(pi->flags, BGP_PATH_REMOVED))
			pc->count[PCOUNT_REMOVED]++;
		if (CHECK_FLAG(pi->flags, BGP_PATH_STALE))
			pc->count[PCOUNT_STALE]++;
		if (CHECK_FLAG(pi->flags, BGP_PATH_VALID))
			pc->count[PCOUNT_VALID]++;
		if (!CHECK_FLAG(pi->flags, BGP_PATH_UNUSEABLE))
			pc->count[PCOUNT_PFCNT]++;
		if (CHECK_FLAG(pi->flags, BGP_PATH_SELECTED))
			pc->count[PCOUNT_BPATH_SELECTED]++;

		if (CHECK_FLAG(pi->flags, BGP_PATH_COUNTED)) {
			pc->count[PCOUNT_COUNTED]++;
			if (CHECK_FLAG(pi->flags, BGP_PATH_UNUSEABLE))
				flog_err(
					EC_LIB_DEVELOPMENT,
					"Attempting to count but flags say it is unusable");
		} else {
			if (!CHECK_FLAG(pi->flags, BGP_PATH_UNUSEABLE))
				flog_err(
					EC_LIB_DEVELOPMENT,
					"Not counted but flags say we should");
		}
	}
}

static void bgp_peer_count_walker(struct thread *t)
{
	struct bgp_dest *rn, *rm;
	const struct bgp_table *table;
	struct peer_pcounts *pc = THREAD_ARG(t);

	if (pc->safi == SAFI_MPLS_VPN || pc->safi == SAFI_ENCAP
	    || pc->safi == SAFI_EVPN) {
		/* Special handling for 2-level routing tables. */
		for (rn = bgp_table_top(pc->table); rn;
		     rn = bgp_route_next(rn)) {
			table = bgp_dest_get_bgp_table_info(rn);
			if (table != NULL)
				for (rm = bgp_table_top(table); rm;
				     rm = bgp_route_next(rm))
					bgp_peer_count_proc(rm, pc);
		}
	} else
		for (rn = bgp_table_top(pc->table); rn; rn = bgp_route_next(rn))
			bgp_peer_count_proc(rn, pc);
}

static int bgp_peer_counts(struct vty *vty, struct peer *peer, afi_t afi,
			   safi_t safi, bool use_json)
{
	struct peer_pcounts pcounts = {.peer = peer};
	unsigned int i;
	json_object *json = NULL;
	json_object *json_loop = NULL;

	if (use_json) {
		json = json_object_new_object();
		json_loop = json_object_new_object();
	}

	if (!peer || !peer->bgp || !peer->afc[afi][safi]
	    || !peer->bgp->rib[afi][safi]) {
		if (use_json) {
			json_object_string_add(
				json, "warning",
				"No such neighbor or address family");
			vty_out(vty, "%s\n", json_object_to_json_string(json));
			json_object_free(json);
			json_object_free(json_loop);
		} else
			vty_out(vty, "%% No such neighbor or address family\n");

		return CMD_WARNING;
	}

	memset(&pcounts, 0, sizeof(pcounts));
	pcounts.peer = peer;
	pcounts.table = peer->bgp->rib[afi][safi];
	pcounts.safi = safi;

	/* in-place call via thread subsystem so as to record execution time
	 * stats for the thread-walk (i.e. ensure this can't be blamed on
	 * on just vty_read()).
	 */
	thread_execute(bm->master, bgp_peer_count_walker, &pcounts, 0);

	if (use_json) {
		json_object_string_add(json, "prefixCountsFor", peer->host);
		json_object_string_add(json, "multiProtocol",
				       get_afi_safi_str(afi, safi, true));
		json_object_int_add(json, "pfxCounter",
				    peer->pcount[afi][safi]);

		for (i = 0; i < PCOUNT_MAX; i++)
			json_object_int_add(json_loop, pcount_strs[i],
					    pcounts.count[i]);

		json_object_object_add(json, "ribTableWalkCounters", json_loop);

		if (pcounts.count[PCOUNT_PFCNT] != peer->pcount[afi][safi]) {
			json_object_string_add(json, "pfxctDriftFor",
					       peer->host);
			json_object_string_add(
				json, "recommended",
				"Please report this bug, with the above command output");
		}
		vty_json(vty, json);
	} else {

		if (peer->hostname
		    && CHECK_FLAG(peer->bgp->flags, BGP_FLAG_SHOW_HOSTNAME)) {
			vty_out(vty, "Prefix counts for %s/%s, %s\n",
				peer->hostname, peer->host,
				get_afi_safi_str(afi, safi, false));
		} else {
			vty_out(vty, "Prefix counts for %s, %s\n", peer->host,
				get_afi_safi_str(afi, safi, false));
		}

		vty_out(vty, "PfxCt: %u\n", peer->pcount[afi][safi]);
		vty_out(vty, "\nCounts from RIB table walk:\n\n");

		for (i = 0; i < PCOUNT_MAX; i++)
			vty_out(vty, "%20s: %-10d\n", pcount_strs[i],
				pcounts.count[i]);

		if (pcounts.count[PCOUNT_PFCNT] != peer->pcount[afi][safi]) {
			vty_out(vty, "%s [pcount] PfxCt drift!\n", peer->host);
			vty_out(vty,
				"Please report this bug, with the above command output\n");
		}
	}

	return CMD_SUCCESS;
}

DEFUN (show_ip_bgp_instance_neighbor_prefix_counts,
       show_ip_bgp_instance_neighbor_prefix_counts_cmd,
       "show [ip] bgp [<view|vrf> VIEWVRFNAME] ["BGP_AFI_CMD_STR" ["BGP_SAFI_CMD_STR"]] neighbors <A.B.C.D|X:X::X:X|WORD> prefix-counts [json]",
       SHOW_STR
       IP_STR
       BGP_STR
       BGP_INSTANCE_HELP_STR
       BGP_AFI_HELP_STR
       BGP_SAFI_HELP_STR
       "Detailed information on TCP and BGP neighbor connections\n"
       "Neighbor to display information about\n"
       "Neighbor to display information about\n"
       "Neighbor on BGP configured interface\n"
       "Display detailed prefix count information\n"
       JSON_STR)
{
	afi_t afi = AFI_IP6;
	safi_t safi = SAFI_UNICAST;
	struct peer *peer;
	int idx = 0;
	struct bgp *bgp = NULL;
	bool uj = use_json(argc, argv);

	if (uj)
		argc--;

	bgp_vty_find_and_parse_afi_safi_bgp(vty, argv, argc, &idx, &afi, &safi,
					    &bgp, uj);
	if (!idx)
		return CMD_WARNING;

	argv_find(argv, argc, "neighbors", &idx);
	peer = peer_lookup_in_view(vty, bgp, argv[idx + 1]->arg, uj);
	if (!peer)
		return CMD_WARNING;

	return bgp_peer_counts(vty, peer, afi, safi, uj);
}

#ifdef KEEP_OLD_VPN_COMMANDS
DEFUN (show_ip_bgp_vpn_neighbor_prefix_counts,
       show_ip_bgp_vpn_neighbor_prefix_counts_cmd,
       "show [ip] bgp <vpnv4|vpnv6> all neighbors <A.B.C.D|X:X::X:X|WORD> prefix-counts [json]",
       SHOW_STR
       IP_STR
       BGP_STR
       BGP_VPNVX_HELP_STR
       "Display information about all VPNv4 NLRIs\n"
       "Detailed information on TCP and BGP neighbor connections\n"
       "Neighbor to display information about\n"
       "Neighbor to display information about\n"
       "Neighbor on BGP configured interface\n"
       "Display detailed prefix count information\n"
       JSON_STR)
{
	int idx_peer = 6;
	struct peer *peer;
	bool uj = use_json(argc, argv);

	peer = peer_lookup_in_view(vty, NULL, argv[idx_peer]->arg, uj);
	if (!peer)
		return CMD_WARNING;

	return bgp_peer_counts(vty, peer, AFI_IP, SAFI_MPLS_VPN, uj);
}

DEFUN (show_ip_bgp_vpn_all_route_prefix,
       show_ip_bgp_vpn_all_route_prefix_cmd,
       "show [ip] bgp <vpnv4|vpnv6> all <A.B.C.D|A.B.C.D/M> [json]",
       SHOW_STR
       IP_STR
       BGP_STR
       BGP_VPNVX_HELP_STR
       "Display information about all VPNv4 NLRIs\n"
       "Network in the BGP routing table to display\n"
       "Network in the BGP routing table to display\n"
       JSON_STR)
{
	int idx = 0;
	char *network = NULL;
	struct bgp *bgp = bgp_get_default();
	if (!bgp) {
		vty_out(vty, "Can't find default instance\n");
		return CMD_WARNING;
	}

	if (argv_find(argv, argc, "A.B.C.D", &idx))
		network = argv[idx]->arg;
	else if (argv_find(argv, argc, "A.B.C.D/M", &idx))
		network = argv[idx]->arg;
	else {
		vty_out(vty, "Unable to figure out Network\n");
		return CMD_WARNING;
	}

	return bgp_show_route(vty, bgp, network, AFI_IP, SAFI_MPLS_VPN, NULL, 0,
			      BGP_PATH_SHOW_ALL, RPKI_NOT_BEING_USED,
			      use_json(argc, argv));
}
#endif /* KEEP_OLD_VPN_COMMANDS */

DEFUN (show_bgp_l2vpn_evpn_route_prefix,
       show_bgp_l2vpn_evpn_route_prefix_cmd,
       "show bgp l2vpn evpn <A.B.C.D|A.B.C.D/M|X:X::X:X|X:X::X:X/M> [json]",
       SHOW_STR
       BGP_STR
       L2VPN_HELP_STR
       EVPN_HELP_STR
       "Network in the BGP routing table to display\n"
       "Network in the BGP routing table to display\n"
       "Network in the BGP routing table to display\n"
       "Network in the BGP routing table to display\n"
       JSON_STR)
{
	int idx = 0;
	char *network = NULL;
	int prefix_check = 0;

	if (argv_find(argv, argc, "A.B.C.D", &idx) ||
		argv_find(argv, argc, "X:X::X:X", &idx))
		network = argv[idx]->arg;
	else if (argv_find(argv, argc, "A.B.C.D/M", &idx) ||
		argv_find(argv, argc, "X:X::X:X/M", &idx)) {
		network = argv[idx]->arg;
		prefix_check = 1;
	} else {
		vty_out(vty, "Unable to figure out Network\n");
		return CMD_WARNING;
	}
	return bgp_show_route(vty, NULL, network, AFI_L2VPN, SAFI_EVPN, NULL,
			      prefix_check, BGP_PATH_SHOW_ALL,
			      RPKI_NOT_BEING_USED, use_json(argc, argv));
}

static void show_adj_route_header(struct vty *vty, struct peer *peer,
				  struct bgp_table *table, int *header1,
				  int *header2, json_object *json,
				  json_object *json_scode,
				  json_object *json_ocode, bool wide)
{
	uint64_t version = table ? table->version : 0;

	if (*header1) {
		if (json) {
			json_object_int_add(json, "bgpTableVersion", version);
			json_object_string_addf(json, "bgpLocalRouterId",
						"%pI4", &peer->bgp->router_id);
			json_object_int_add(json, "defaultLocPrf",
					    peer->bgp->default_local_pref);
			json_object_int_add(json, "localAS",
					    peer->change_local_as
						    ? peer->change_local_as
						    : peer->local_as);
			json_object_object_add(json, "bgpStatusCodes",
					       json_scode);
			json_object_object_add(json, "bgpOriginCodes",
					       json_ocode);
		} else {
			vty_out(vty,
				"BGP table version is %" PRIu64
				", local router ID is %pI4, vrf id ",
				version, &peer->bgp->router_id);
			if (peer->bgp->vrf_id == VRF_UNKNOWN)
				vty_out(vty, "%s", VRFID_NONE_STR);
			else
				vty_out(vty, "%u", peer->bgp->vrf_id);
			vty_out(vty, "\n");
			vty_out(vty, "Default local pref %u, ",
				peer->bgp->default_local_pref);
			vty_out(vty, "local AS %u\n",
				peer->change_local_as ? peer->change_local_as
						      : peer->local_as);
			vty_out(vty, BGP_SHOW_SCODE_HEADER);
			vty_out(vty, BGP_SHOW_NCODE_HEADER);
			vty_out(vty, BGP_SHOW_OCODE_HEADER);
			vty_out(vty, BGP_SHOW_RPKI_HEADER);
		}
		*header1 = 0;
	}
	if (*header2) {
		if (!json)
			vty_out(vty, (wide ? BGP_SHOW_HEADER_WIDE
					   : BGP_SHOW_HEADER));
		*header2 = 0;
	}
}

static void
show_adj_route(struct vty *vty, struct peer *peer, struct bgp_table *table,
	       afi_t afi, safi_t safi, enum bgp_show_adj_route_type type,
	       const char *rmap_name, json_object *json, json_object *json_ar,
	       json_object *json_scode, json_object *json_ocode,
	       uint16_t show_flags, int *header1, int *header2, char *rd_str,
	       unsigned long *output_count, unsigned long *filtered_count)
{
	struct bgp_adj_in *ain;
	struct bgp_adj_out *adj;
	struct bgp_dest *dest;
	struct bgp *bgp;
	struct attr attr;
	int ret;
	struct update_subgroup *subgrp;
	struct peer_af *paf;
	bool route_filtered;
	bool use_json = CHECK_FLAG(show_flags, BGP_SHOW_OPT_JSON);
	bool wide = CHECK_FLAG(show_flags, BGP_SHOW_OPT_WIDE);
	bool show_rd = ((safi == SAFI_MPLS_VPN) || (safi == SAFI_ENCAP)
			|| (safi == SAFI_EVPN))
			       ? true
			       : false;

	bgp = peer->bgp;

	subgrp = peer_subgroup(peer, afi, safi);

	if (type == bgp_show_adj_route_advertised && subgrp
	    && CHECK_FLAG(subgrp->sflags, SUBGRP_STATUS_DEFAULT_ORIGINATE)) {
		if (use_json) {
			json_object_int_add(json, "bgpTableVersion",
					    table->version);
			json_object_string_addf(json, "bgpLocalRouterId",
						"%pI4", &bgp->router_id);
			json_object_int_add(json, "defaultLocPrf",
						bgp->default_local_pref);
			json_object_int_add(json, "localAS",
					    peer->change_local_as
						    ? peer->change_local_as
						    : peer->local_as);
			json_object_object_add(json, "bgpStatusCodes",
					       json_scode);
			json_object_object_add(json, "bgpOriginCodes",
					       json_ocode);
			json_object_string_add(
				json, "bgpOriginatingDefaultNetwork",
				(afi == AFI_IP) ? "0.0.0.0/0" : "::/0");
		} else {
			vty_out(vty,
				"BGP table version is %" PRIu64
				", local router ID is %pI4, vrf id ",
				table->version, &bgp->router_id);
			if (bgp->vrf_id == VRF_UNKNOWN)
				vty_out(vty, "%s", VRFID_NONE_STR);
			else
				vty_out(vty, "%u", bgp->vrf_id);
			vty_out(vty, "\n");
			vty_out(vty, "Default local pref %u, ",
				bgp->default_local_pref);
			vty_out(vty, "local AS %u\n",
				peer->change_local_as ? peer->change_local_as
						      : peer->local_as);
			vty_out(vty, BGP_SHOW_SCODE_HEADER);
			vty_out(vty, BGP_SHOW_NCODE_HEADER);
			vty_out(vty, BGP_SHOW_OCODE_HEADER);
			vty_out(vty, BGP_SHOW_RPKI_HEADER);

			vty_out(vty, "Originating default network %s\n\n",
				(afi == AFI_IP) ? "0.0.0.0/0" : "::/0");
		}
		*header1 = 0;
	}

	for (dest = bgp_table_top(table); dest; dest = bgp_route_next(dest)) {
		if (type == bgp_show_adj_route_received
		    || type == bgp_show_adj_route_filtered) {
			for (ain = dest->adj_in; ain; ain = ain->next) {
				if (ain->peer != peer)
					continue;

				show_adj_route_header(vty, peer, table, header1,
						      header2, json, json_scode,
						      json_ocode, wide);

				if ((safi == SAFI_MPLS_VPN)
				    || (safi == SAFI_ENCAP)
				    || (safi == SAFI_EVPN)) {
					if (use_json)
						json_object_string_add(
							json_ar, "rd", rd_str);
					else if (show_rd && rd_str) {
						vty_out(vty,
							"Route Distinguisher: %s\n",
							rd_str);
						show_rd = false;
					}
				}

				attr = *ain->attr;
				route_filtered = false;

				/* Filter prefix using distribute list,
				 * filter list or prefix list
				 */
				const struct prefix *rn_p =
					bgp_dest_get_prefix(dest);
				if ((bgp_input_filter(peer, rn_p, &attr, afi,
						      safi))
				    == FILTER_DENY)
					route_filtered = true;

				/* Filter prefix using route-map */
				ret = bgp_input_modifier(peer, rn_p, &attr, afi,
							 safi, rmap_name, NULL,
							 0, NULL);

				if (type == bgp_show_adj_route_filtered &&
					!route_filtered && ret != RMAP_DENY) {
					bgp_attr_flush(&attr);
					continue;
				}

				if (type == bgp_show_adj_route_received
				    && (route_filtered || ret == RMAP_DENY))
					(*filtered_count)++;

				route_vty_out_tmp(vty, dest, rn_p, &attr, safi,
						  use_json, json_ar, wide);
				bgp_attr_flush(&attr);
				(*output_count)++;
			}
		} else if (type == bgp_show_adj_route_advertised) {
			RB_FOREACH (adj, bgp_adj_out_rb, &dest->adj_out)
				SUBGRP_FOREACH_PEER (adj->subgroup, paf) {
					if (paf->peer != peer || !adj->attr)
						continue;

					show_adj_route_header(vty, peer, table,
							      header1, header2,
							      json, json_scode,
							      json_ocode, wide);

					const struct prefix *rn_p =
						bgp_dest_get_prefix(dest);

					attr = *adj->attr;
					ret = bgp_output_modifier(
						peer, rn_p, &attr, afi, safi,
						rmap_name);

					if (ret != RMAP_DENY) {
						if ((safi == SAFI_MPLS_VPN)
						    || (safi == SAFI_ENCAP)
						    || (safi == SAFI_EVPN)) {
							if (use_json)
								json_object_string_add(
									json_ar,
									"rd",
									rd_str);
							else if (show_rd
								 && rd_str) {
								vty_out(vty,
									"Route Distinguisher: %s\n",
									rd_str);
								show_rd = false;
							}
						}
						route_vty_out_tmp(
							vty, dest, rn_p, &attr,
							safi, use_json, json_ar,
							wide);
						(*output_count)++;
					} else {
						(*filtered_count)++;
					}

					bgp_attr_flush(&attr);
				}
		} else if (type == bgp_show_adj_route_bestpath) {
			struct bgp_path_info *pi;

			show_adj_route_header(vty, peer, table, header1,
					      header2, json, json_scode,
					      json_ocode, wide);

			for (pi = bgp_dest_get_bgp_path_info(dest); pi;
			     pi = pi->next) {
				if (pi->peer != peer)
					continue;

				if (!CHECK_FLAG(pi->flags, BGP_PATH_SELECTED))
					continue;

				route_vty_out_tmp(vty, dest,
						  bgp_dest_get_prefix(dest),
						  pi->attr, safi, use_json,
						  json_ar, wide);
				(*output_count)++;
			}
		}
	}
}

static int peer_adj_routes(struct vty *vty, struct peer *peer, afi_t afi,
			   safi_t safi, enum bgp_show_adj_route_type type,
			   const char *rmap_name, uint16_t show_flags)
{
	struct bgp *bgp;
	struct bgp_table *table;
	json_object *json = NULL;
	json_object *json_scode = NULL;
	json_object *json_ocode = NULL;
	json_object *json_ar = NULL;
	bool use_json = CHECK_FLAG(show_flags, BGP_SHOW_OPT_JSON);

	/* Init BGP headers here so they're only displayed once
	 * even if 'table' is 2-tier (MPLS_VPN, ENCAP, EVPN).
	 */
	int header1 = 1;
	int header2 = 1;

	/*
	 * Initialize variables for each RD
	 * All prefixes under an RD is aggregated within "json_routes"
	 */
	char rd_str[BUFSIZ] = {0};
	json_object *json_routes = NULL;


	/* For 2-tier tables, prefix counts need to be
	 * maintained across multiple runs of show_adj_route()
	 */
	unsigned long output_count_per_rd;
	unsigned long filtered_count_per_rd;
	unsigned long output_count = 0;
	unsigned long filtered_count = 0;

	if (use_json) {
		json = json_object_new_object();
		json_ar = json_object_new_object();
		json_scode = json_object_new_object();
		json_ocode = json_object_new_object();

		json_object_string_add(json_scode, "suppressed", "s");
		json_object_string_add(json_scode, "damped", "d");
		json_object_string_add(json_scode, "history", "h");
		json_object_string_add(json_scode, "valid", "*");
		json_object_string_add(json_scode, "best", ">");
		json_object_string_add(json_scode, "multipath", "=");
		json_object_string_add(json_scode, "internal", "i");
		json_object_string_add(json_scode, "ribFailure", "r");
		json_object_string_add(json_scode, "stale", "S");
		json_object_string_add(json_scode, "removed", "R");

		json_object_string_add(json_ocode, "igp", "i");
		json_object_string_add(json_ocode, "egp", "e");
		json_object_string_add(json_ocode, "incomplete", "?");
	}

	if (!peer || !peer->afc[afi][safi]) {
		if (use_json) {
			json_object_string_add(
				json, "warning",
				"No such neighbor or address family");
			vty_out(vty, "%s\n", json_object_to_json_string(json));
			json_object_free(json);
			json_object_free(json_ar);
			json_object_free(json_scode);
			json_object_free(json_ocode);
		} else
			vty_out(vty, "%% No such neighbor or address family\n");

		return CMD_WARNING;
	}

	if ((type == bgp_show_adj_route_received
	     || type == bgp_show_adj_route_filtered)
	    && !CHECK_FLAG(peer->af_flags[afi][safi],
			   PEER_FLAG_SOFT_RECONFIG)) {
		if (use_json) {
			json_object_string_add(
				json, "warning",
				"Inbound soft reconfiguration not enabled");
			vty_out(vty, "%s\n", json_object_to_json_string(json));
			json_object_free(json);
			json_object_free(json_ar);
			json_object_free(json_scode);
			json_object_free(json_ocode);
		} else
			vty_out(vty,
				"%% Inbound soft reconfiguration not enabled\n");

		return CMD_WARNING;
	}

	bgp = peer->bgp;

	/* labeled-unicast routes live in the unicast table */
	if (safi == SAFI_LABELED_UNICAST)
		table = bgp->rib[afi][SAFI_UNICAST];
	else
		table = bgp->rib[afi][safi];

	if ((safi == SAFI_MPLS_VPN) || (safi == SAFI_ENCAP)
	    || (safi == SAFI_EVPN)) {

		struct bgp_dest *dest;

		for (dest = bgp_table_top(table); dest;
		     dest = bgp_route_next(dest)) {
			table = bgp_dest_get_bgp_table_info(dest);
			if (!table)
				continue;

			output_count_per_rd = 0;
			filtered_count_per_rd = 0;

			if (use_json)
				json_routes = json_object_new_object();

			const struct prefix_rd *prd;
			prd = (const struct prefix_rd *)bgp_dest_get_prefix(
				dest);

			prefix_rd2str(prd, rd_str, sizeof(rd_str));

			show_adj_route(vty, peer, table, afi, safi, type,
				       rmap_name, json, json_routes, json_scode,
				       json_ocode, show_flags, &header1,
				       &header2, rd_str, &output_count_per_rd,
				       &filtered_count_per_rd);

			/* Don't include an empty RD in the output! */
			if (json_routes && (output_count_per_rd > 0))
				json_object_object_add(json_ar, rd_str,
						       json_routes);

			output_count += output_count_per_rd;
			filtered_count += filtered_count_per_rd;
		}
	} else
		show_adj_route(vty, peer, table, afi, safi, type, rmap_name,
			       json, json_ar, json_scode, json_ocode,
			       show_flags, &header1, &header2, rd_str,
			       &output_count, &filtered_count);

	if (use_json) {
		if (type == bgp_show_adj_route_advertised)
			json_object_object_add(json, "advertisedRoutes",
					       json_ar);
		else
			json_object_object_add(json, "receivedRoutes", json_ar);
		json_object_int_add(json, "totalPrefixCounter", output_count);
		json_object_int_add(json, "filteredPrefixCounter",
				    filtered_count);

		/*
		 * These fields only give up ownership to `json` when `header1`
		 * is used (set to zero). See code in `show_adj_route` and
		 * `show_adj_route_header`.
		 */
		if (header1 == 1) {
			json_object_free(json_scode);
			json_object_free(json_ocode);
		}

		vty_json(vty, json);
	} else if (output_count > 0) {
		if (filtered_count > 0)
			vty_out(vty,
				"\nTotal number of prefixes %ld (%ld filtered)\n",
				output_count, filtered_count);
		else
			vty_out(vty, "\nTotal number of prefixes %ld\n",
				output_count);
	}

	return CMD_SUCCESS;
}

DEFPY (show_ip_bgp_instance_neighbor_bestpath_route,
       show_ip_bgp_instance_neighbor_bestpath_route_cmd,
       "show [ip] bgp [<view|vrf> VIEWVRFNAME] ["BGP_AFI_CMD_STR" ["BGP_SAFI_WITH_LABEL_CMD_STR"]] neighbors <A.B.C.D|X:X::X:X|WORD> bestpath-routes [json$uj | wide$wide]",
       SHOW_STR
       IP_STR
       BGP_STR
       BGP_INSTANCE_HELP_STR
       BGP_AFI_HELP_STR
       BGP_SAFI_WITH_LABEL_HELP_STR
       "Detailed information on TCP and BGP neighbor connections\n"
       "Neighbor to display information about\n"
       "Neighbor to display information about\n"
       "Neighbor on BGP configured interface\n"
       "Display the routes selected by best path\n"
       JSON_STR
       "Increase table width for longer prefixes\n")
{
	afi_t afi = AFI_IP6;
	safi_t safi = SAFI_UNICAST;
	char *rmap_name = NULL;
	char *peerstr = NULL;
	struct bgp *bgp = NULL;
	struct peer *peer;
	enum bgp_show_adj_route_type type = bgp_show_adj_route_bestpath;
	int idx = 0;
	uint16_t show_flags = 0;

	if (uj)
		SET_FLAG(show_flags, BGP_SHOW_OPT_JSON);

	if (wide)
		SET_FLAG(show_flags, BGP_SHOW_OPT_WIDE);

	bgp_vty_find_and_parse_afi_safi_bgp(vty, argv, argc, &idx, &afi, &safi,
					    &bgp, uj);

	if (!idx)
		return CMD_WARNING;

	argv_find(argv, argc, "neighbors", &idx);
	peerstr = argv[++idx]->arg;

	peer = peer_lookup_in_view(vty, bgp, peerstr, uj);
	if (!peer)
		return CMD_WARNING;

	return peer_adj_routes(vty, peer, afi, safi, type, rmap_name,
			       show_flags);
}

DEFPY (show_ip_bgp_instance_neighbor_advertised_route,
       show_ip_bgp_instance_neighbor_advertised_route_cmd,
       "show [ip] bgp [<view|vrf> VIEWVRFNAME] ["BGP_AFI_CMD_STR" ["BGP_SAFI_WITH_LABEL_CMD_STR"]] [all$all] neighbors <A.B.C.D|X:X::X:X|WORD> <advertised-routes|received-routes|filtered-routes> [route-map RMAP_NAME$route_map] [json$uj | wide$wide]",
       SHOW_STR
       IP_STR
       BGP_STR
       BGP_INSTANCE_HELP_STR
       BGP_AFI_HELP_STR
       BGP_SAFI_WITH_LABEL_HELP_STR
       "Display the entries for all address families\n"
       "Detailed information on TCP and BGP neighbor connections\n"
       "Neighbor to display information about\n"
       "Neighbor to display information about\n"
       "Neighbor on BGP configured interface\n"
       "Display the routes advertised to a BGP neighbor\n"
       "Display the received routes from neighbor\n"
       "Display the filtered routes received from neighbor\n"
       "Route-map to modify the attributes\n"
       "Name of the route map\n"
       JSON_STR
       "Increase table width for longer prefixes\n")
{
	afi_t afi = AFI_IP6;
	safi_t safi = SAFI_UNICAST;
	char *peerstr = NULL;
	struct bgp *bgp = NULL;
	struct peer *peer;
	enum bgp_show_adj_route_type type = bgp_show_adj_route_advertised;
	int idx = 0;
	bool first = true;
	uint16_t show_flags = 0;
	struct listnode *node;
	struct bgp *abgp;

	if (uj) {
		argc--;
		SET_FLAG(show_flags, BGP_SHOW_OPT_JSON);
	}

	if (all) {
		SET_FLAG(show_flags, BGP_SHOW_OPT_AFI_ALL);
		if (argv_find(argv, argc, "ipv4", &idx))
			SET_FLAG(show_flags, BGP_SHOW_OPT_AFI_IP);

		if (argv_find(argv, argc, "ipv6", &idx))
			SET_FLAG(show_flags, BGP_SHOW_OPT_AFI_IP6);
	}

	if (wide)
		SET_FLAG(show_flags, BGP_SHOW_OPT_WIDE);

	bgp_vty_find_and_parse_afi_safi_bgp(vty, argv, argc, &idx, &afi, &safi,
					    &bgp, uj);
	if (!idx)
		return CMD_WARNING;

	/* neighbors <A.B.C.D|X:X::X:X|WORD> */
	argv_find(argv, argc, "neighbors", &idx);
	peerstr = argv[++idx]->arg;

	peer = peer_lookup_in_view(vty, bgp, peerstr, uj);
	if (!peer)
		return CMD_WARNING;

	if (argv_find(argv, argc, "advertised-routes", &idx))
		type = bgp_show_adj_route_advertised;
	else if (argv_find(argv, argc, "received-routes", &idx))
		type = bgp_show_adj_route_received;
	else if (argv_find(argv, argc, "filtered-routes", &idx))
		type = bgp_show_adj_route_filtered;

	if (!all)
		return peer_adj_routes(vty, peer, afi, safi, type, route_map,
				       show_flags);
	if (uj)
		vty_out(vty, "{\n");

	if (CHECK_FLAG(show_flags, BGP_SHOW_OPT_AFI_IP)
	    || CHECK_FLAG(show_flags, BGP_SHOW_OPT_AFI_IP6)) {
		afi = CHECK_FLAG(show_flags, BGP_SHOW_OPT_AFI_IP) ? AFI_IP
								  : AFI_IP6;
		for (ALL_LIST_ELEMENTS_RO(bm->bgp, node, abgp)) {
			FOREACH_SAFI (safi) {
				if (!bgp_afi_safi_peer_exists(abgp, afi, safi))
					continue;

				if (uj) {
					if (first)
						first = false;
					else
						vty_out(vty, ",\n");
					vty_out(vty, "\"%s\":",
						get_afi_safi_str(afi, safi,
								 true));
				} else
					vty_out(vty,
						"\nFor address family: %s\n",
						get_afi_safi_str(afi, safi,
								 false));

				peer_adj_routes(vty, peer, afi, safi, type,
						route_map, show_flags);
			}
		}
	} else {
		for (ALL_LIST_ELEMENTS_RO(bm->bgp, node, abgp)) {
			FOREACH_AFI_SAFI (afi, safi) {
				if (!bgp_afi_safi_peer_exists(abgp, afi, safi))
					continue;

				if (uj) {
					if (first)
						first = false;
					else
						vty_out(vty, ",\n");
					vty_out(vty, "\"%s\":",
						get_afi_safi_str(afi, safi,
								 true));
				} else
					vty_out(vty,
						"\nFor address family: %s\n",
						get_afi_safi_str(afi, safi,
								 false));

				peer_adj_routes(vty, peer, afi, safi, type,
						route_map, show_flags);
			}
		}
	}
	if (uj)
		vty_out(vty, "}\n");

	return CMD_SUCCESS;
}

DEFUN (show_ip_bgp_neighbor_received_prefix_filter,
       show_ip_bgp_neighbor_received_prefix_filter_cmd,
       "show [ip] bgp [<view|vrf> VIEWVRFNAME] [<ipv4|ipv6> [unicast]] neighbors <A.B.C.D|X:X::X:X|WORD> received prefix-filter [json]",
       SHOW_STR
       IP_STR
       BGP_STR
       BGP_INSTANCE_HELP_STR
       "Address Family\n"
       "Address Family\n"
       "Address Family modifier\n"
       "Detailed information on TCP and BGP neighbor connections\n"
       "Neighbor to display information about\n"
       "Neighbor to display information about\n"
       "Neighbor on BGP configured interface\n"
       "Display information received from a BGP neighbor\n"
       "Display the prefixlist filter\n"
       JSON_STR)
{
	afi_t afi = AFI_IP6;
	safi_t safi = SAFI_UNICAST;
	char *peerstr = NULL;
	char name[BUFSIZ];
	struct peer *peer;
	int count;
	int idx = 0;
	struct bgp *bgp = NULL;
	bool uj = use_json(argc, argv);

	if (uj)
		argc--;

	bgp_vty_find_and_parse_afi_safi_bgp(vty, argv, argc, &idx, &afi, &safi,
					    &bgp, uj);
	if (!idx)
		return CMD_WARNING;

	/* neighbors <A.B.C.D|X:X::X:X|WORD> */
	argv_find(argv, argc, "neighbors", &idx);
	peerstr = argv[++idx]->arg;

	peer = peer_lookup_in_view(vty, bgp, peerstr, uj);
	if (!peer)
		return CMD_WARNING;

	snprintf(name, sizeof(name), "%s.%d.%d", peer->host, afi, safi);
	count = prefix_bgp_show_prefix_list(NULL, afi, name, uj);
	if (count) {
		if (!uj)
			vty_out(vty, "Address Family: %s\n",
				get_afi_safi_str(afi, safi, false));
		prefix_bgp_show_prefix_list(vty, afi, name, uj);
	} else {
		if (uj)
			vty_out(vty, "{}\n");
		else
			vty_out(vty, "No functional output\n");
	}

	return CMD_SUCCESS;
}

static int bgp_show_neighbor_route(struct vty *vty, struct peer *peer,
				   afi_t afi, safi_t safi,
				   enum bgp_show_type type, bool use_json)
{
	uint16_t show_flags = 0;

	if (use_json)
		SET_FLAG(show_flags, BGP_SHOW_OPT_JSON);

	if (!peer || !peer->afc[afi][safi]) {
		if (use_json) {
			json_object *json_no = NULL;
			json_no = json_object_new_object();
			json_object_string_add(
				json_no, "warning",
				"No such neighbor or address family");
			vty_out(vty, "%s\n",
				json_object_to_json_string(json_no));
			json_object_free(json_no);
		} else
			vty_out(vty, "%% No such neighbor or address family\n");
		return CMD_WARNING;
	}

	/* labeled-unicast routes live in the unicast table */
	if (safi == SAFI_LABELED_UNICAST)
		safi = SAFI_UNICAST;

	return bgp_show(vty, peer->bgp, afi, safi, type, &peer->su, show_flags,
			RPKI_NOT_BEING_USED);
}

DEFUN (show_ip_bgp_flowspec_routes_detailed,
       show_ip_bgp_flowspec_routes_detailed_cmd,
       "show [ip] bgp [<view|vrf> VIEWVRFNAME] ["BGP_AFI_CMD_STR" flowspec] detail [json]",
       SHOW_STR
       IP_STR
       BGP_STR
       BGP_INSTANCE_HELP_STR
       BGP_AFI_HELP_STR
       "SAFI Flowspec\n"
       "Detailed information on flowspec entries\n"
       JSON_STR)
{
	afi_t afi = AFI_IP6;
	safi_t safi = SAFI_UNICAST;
	struct bgp *bgp = NULL;
	int idx = 0;
	bool uj = use_json(argc, argv);
	uint16_t show_flags = BGP_SHOW_OPT_DETAIL;

	if (uj) {
		argc--;
		SET_FLAG(show_flags, BGP_SHOW_OPT_JSON);
	}

	bgp_vty_find_and_parse_afi_safi_bgp(vty, argv, argc, &idx, &afi, &safi,
					    &bgp, uj);
	if (!idx)
		return CMD_WARNING;

	return bgp_show(vty, bgp, afi, safi, bgp_show_type_detail, NULL,
			show_flags, RPKI_NOT_BEING_USED);
}

DEFUN (show_ip_bgp_neighbor_routes,
       show_ip_bgp_neighbor_routes_cmd,
       "show [ip] bgp [<view|vrf> VIEWVRFNAME] ["BGP_AFI_CMD_STR" ["BGP_SAFI_WITH_LABEL_CMD_STR"]] neighbors <A.B.C.D|X:X::X:X|WORD> <flap-statistics|dampened-routes|routes> [json]",
       SHOW_STR
       IP_STR
       BGP_STR
       BGP_INSTANCE_HELP_STR
       BGP_AFI_HELP_STR
       BGP_SAFI_WITH_LABEL_HELP_STR
       "Detailed information on TCP and BGP neighbor connections\n"
       "Neighbor to display information about\n"
       "Neighbor to display information about\n"
       "Neighbor on BGP configured interface\n"
       "Display flap statistics of the routes learned from neighbor\n"
       "Display the dampened routes received from neighbor\n"
       "Display routes learned from neighbor\n"
       JSON_STR)
{
	char *peerstr = NULL;
	struct bgp *bgp = NULL;
	afi_t afi = AFI_IP6;
	safi_t safi = SAFI_UNICAST;
	struct peer *peer;
	enum bgp_show_type sh_type = bgp_show_type_neighbor;
	int idx = 0;
	bool uj = use_json(argc, argv);

	if (uj)
		argc--;

	bgp_vty_find_and_parse_afi_safi_bgp(vty, argv, argc, &idx, &afi, &safi,
					    &bgp, uj);
	if (!idx)
		return CMD_WARNING;

	/* neighbors <A.B.C.D|X:X::X:X|WORD> */
	argv_find(argv, argc, "neighbors", &idx);
	peerstr = argv[++idx]->arg;

	peer = peer_lookup_in_view(vty, bgp, peerstr, uj);
	if (!peer)
		return CMD_WARNING;

	if (argv_find(argv, argc, "flap-statistics", &idx))
		sh_type = bgp_show_type_flap_neighbor;
	else if (argv_find(argv, argc, "dampened-routes", &idx))
		sh_type = bgp_show_type_damp_neighbor;
	else if (argv_find(argv, argc, "routes", &idx))
		sh_type = bgp_show_type_neighbor;

	return bgp_show_neighbor_route(vty, peer, afi, safi, sh_type, uj);
}

struct bgp_table *bgp_distance_table[AFI_MAX][SAFI_MAX];

struct bgp_distance {
	/* Distance value for the IP source prefix. */
	uint8_t distance;

	/* Name of the access-list to be matched. */
	char *access_list;
};

DEFUN (show_bgp_afi_vpn_rd_route,
       show_bgp_afi_vpn_rd_route_cmd,
       "show bgp "BGP_AFI_CMD_STR" vpn rd <ASN:NN_OR_IP-ADDRESS:NN|all> <A.B.C.D/M|X:X::X:X/M> [json]",
       SHOW_STR
       BGP_STR
       BGP_AFI_HELP_STR
       "Address Family modifier\n"
       "Display information for a route distinguisher\n"
       "Route Distinguisher\n"
       "All Route Distinguishers\n"
       "Network in the BGP routing table to display\n"
       "Network in the BGP routing table to display\n"
       JSON_STR)
{
	int ret;
	struct prefix_rd prd;
	afi_t afi = AFI_MAX;
	int idx = 0;

	if (!argv_find_and_parse_afi(argv, argc, &idx, &afi)) {
		vty_out(vty, "%% Malformed Address Family\n");
		return CMD_WARNING;
	}

	if (!strcmp(argv[5]->arg, "all"))
		return bgp_show_route(vty, NULL, argv[6]->arg, afi,
				      SAFI_MPLS_VPN, NULL, 0, BGP_PATH_SHOW_ALL,
				      RPKI_NOT_BEING_USED,
				      use_json(argc, argv));

	ret = str2prefix_rd(argv[5]->arg, &prd);
	if (!ret) {
		vty_out(vty, "%% Malformed Route Distinguisher\n");
		return CMD_WARNING;
	}

	return bgp_show_route(vty, NULL, argv[6]->arg, afi, SAFI_MPLS_VPN, &prd,
			      0, BGP_PATH_SHOW_ALL, RPKI_NOT_BEING_USED,
			      use_json(argc, argv));
}

static struct bgp_distance *bgp_distance_new(void)
{
	return XCALLOC(MTYPE_BGP_DISTANCE, sizeof(struct bgp_distance));
}

static void bgp_distance_free(struct bgp_distance *bdistance)
{
	XFREE(MTYPE_BGP_DISTANCE, bdistance);
}

static int bgp_distance_set(struct vty *vty, const char *distance_str,
			    const char *ip_str, const char *access_list_str)
{
	int ret;
	afi_t afi;
	safi_t safi;
	struct prefix p;
	uint8_t distance;
	struct bgp_dest *dest;
	struct bgp_distance *bdistance;

	afi = bgp_node_afi(vty);
	safi = bgp_node_safi(vty);

	ret = str2prefix(ip_str, &p);
	if (ret == 0) {
		vty_out(vty, "Malformed prefix\n");
		return CMD_WARNING_CONFIG_FAILED;
	}

	distance = atoi(distance_str);

	/* Get BGP distance node. */
	dest = bgp_node_get(bgp_distance_table[afi][safi], &p);
	bdistance = bgp_dest_get_bgp_distance_info(dest);
	if (bdistance)
		bgp_dest_unlock_node(dest);
	else {
		bdistance = bgp_distance_new();
		bgp_dest_set_bgp_distance_info(dest, bdistance);
	}

	/* Set distance value. */
	bdistance->distance = distance;

	/* Reset access-list configuration. */
	XFREE(MTYPE_AS_LIST, bdistance->access_list);
	if (access_list_str)
		bdistance->access_list =
			XSTRDUP(MTYPE_AS_LIST, access_list_str);

	return CMD_SUCCESS;
}

static int bgp_distance_unset(struct vty *vty, const char *distance_str,
			      const char *ip_str, const char *access_list_str)
{
	int ret;
	afi_t afi;
	safi_t safi;
	struct prefix p;
	int distance;
	struct bgp_dest *dest;
	struct bgp_distance *bdistance;

	afi = bgp_node_afi(vty);
	safi = bgp_node_safi(vty);

	ret = str2prefix(ip_str, &p);
	if (ret == 0) {
		vty_out(vty, "Malformed prefix\n");
		return CMD_WARNING_CONFIG_FAILED;
	}

	dest = bgp_node_lookup(bgp_distance_table[afi][safi], &p);
	if (!dest) {
		vty_out(vty, "Can't find specified prefix\n");
		return CMD_WARNING_CONFIG_FAILED;
	}

	bdistance = bgp_dest_get_bgp_distance_info(dest);
	distance = atoi(distance_str);

	if (bdistance->distance != distance) {
		vty_out(vty, "Distance does not match configured\n");
		bgp_dest_unlock_node(dest);
		return CMD_WARNING_CONFIG_FAILED;
	}

	XFREE(MTYPE_AS_LIST, bdistance->access_list);
	bgp_distance_free(bdistance);

	bgp_dest_set_bgp_path_info(dest, NULL);
	bgp_dest_unlock_node(dest);
	bgp_dest_unlock_node(dest);

	return CMD_SUCCESS;
}

/* Apply BGP information to distance method. */
uint8_t bgp_distance_apply(const struct prefix *p, struct bgp_path_info *pinfo,
			   afi_t afi, safi_t safi, struct bgp *bgp)
{
	struct bgp_dest *dest;
	struct prefix q = {0};
	struct peer *peer;
	struct bgp_distance *bdistance;
	struct access_list *alist;
	struct bgp_static *bgp_static;

	if (!bgp)
		return 0;

	peer = pinfo->peer;

	if (pinfo->attr->distance)
		return pinfo->attr->distance;

	/* Check source address.
	 * Note: for aggregate route, peer can have unspec af type.
	 */
	if (pinfo->sub_type != BGP_ROUTE_AGGREGATE
	    && !sockunion2hostprefix(&peer->su, &q))
		return 0;

	dest = bgp_node_match(bgp_distance_table[afi][safi], &q);
	if (dest) {
		bdistance = bgp_dest_get_bgp_distance_info(dest);
		bgp_dest_unlock_node(dest);

		if (bdistance->access_list) {
			alist = access_list_lookup(afi, bdistance->access_list);
			if (alist
			    && access_list_apply(alist, p) == FILTER_PERMIT)
				return bdistance->distance;
		} else
			return bdistance->distance;
	}

	/* Backdoor check. */
	dest = bgp_node_lookup(bgp->route[afi][safi], p);
	if (dest) {
		bgp_static = bgp_dest_get_bgp_static_info(dest);
		bgp_dest_unlock_node(dest);

		if (bgp_static->backdoor) {
			if (bgp->distance_local[afi][safi])
				return bgp->distance_local[afi][safi];
			else
				return ZEBRA_IBGP_DISTANCE_DEFAULT;
		}
	}

	if (peer->sort == BGP_PEER_EBGP) {
		if (bgp->distance_ebgp[afi][safi])
			return bgp->distance_ebgp[afi][safi];
		return ZEBRA_EBGP_DISTANCE_DEFAULT;
	} else if (peer->sort == BGP_PEER_IBGP) {
		if (bgp->distance_ibgp[afi][safi])
			return bgp->distance_ibgp[afi][safi];
		return ZEBRA_IBGP_DISTANCE_DEFAULT;
	} else {
		if (bgp->distance_local[afi][safi])
			return bgp->distance_local[afi][safi];
		return ZEBRA_IBGP_DISTANCE_DEFAULT;
	}
}

/* If we enter `distance bgp (1-255) (1-255) (1-255)`,
 * we should tell ZEBRA update the routes for a specific
 * AFI/SAFI to reflect changes in RIB.
 */
static void bgp_announce_routes_distance_update(struct bgp *bgp,
						afi_t update_afi,
						safi_t update_safi)
{
	afi_t afi;
	safi_t safi;

	FOREACH_AFI_SAFI (afi, safi) {
		if (!bgp_fibupd_safi(safi))
			continue;

		if (afi != update_afi && safi != update_safi)
			continue;

		if (BGP_DEBUG(zebra, ZEBRA))
			zlog_debug(
				"%s: Announcing routes due to distance change afi/safi (%d/%d)",
				__func__, afi, safi);
		bgp_zebra_announce_table(bgp, afi, safi);
	}
}

DEFUN (bgp_distance,
       bgp_distance_cmd,
       "distance bgp (1-255) (1-255) (1-255)",
       "Define an administrative distance\n"
       "BGP distance\n"
       "Distance for routes external to the AS\n"
       "Distance for routes internal to the AS\n"
       "Distance for local routes\n")
{
	VTY_DECLVAR_CONTEXT(bgp, bgp);
	int idx_number = 2;
	int idx_number_2 = 3;
	int idx_number_3 = 4;
	int distance_ebgp = atoi(argv[idx_number]->arg);
	int distance_ibgp = atoi(argv[idx_number_2]->arg);
	int distance_local = atoi(argv[idx_number_3]->arg);
	afi_t afi;
	safi_t safi;

	afi = bgp_node_afi(vty);
	safi = bgp_node_safi(vty);

	if (bgp->distance_ebgp[afi][safi] != distance_ebgp
	    || bgp->distance_ibgp[afi][safi] != distance_ibgp
	    || bgp->distance_local[afi][safi] != distance_local) {
		bgp->distance_ebgp[afi][safi] = distance_ebgp;
		bgp->distance_ibgp[afi][safi] = distance_ibgp;
		bgp->distance_local[afi][safi] = distance_local;
		bgp_announce_routes_distance_update(bgp, afi, safi);
	}
	return CMD_SUCCESS;
}

DEFUN (no_bgp_distance,
       no_bgp_distance_cmd,
       "no distance bgp [(1-255) (1-255) (1-255)]",
       NO_STR
       "Define an administrative distance\n"
       "BGP distance\n"
       "Distance for routes external to the AS\n"
       "Distance for routes internal to the AS\n"
       "Distance for local routes\n")
{
	VTY_DECLVAR_CONTEXT(bgp, bgp);
	afi_t afi;
	safi_t safi;

	afi = bgp_node_afi(vty);
	safi = bgp_node_safi(vty);

	if (bgp->distance_ebgp[afi][safi] != 0
	    || bgp->distance_ibgp[afi][safi] != 0
	    || bgp->distance_local[afi][safi] != 0) {
		bgp->distance_ebgp[afi][safi] = 0;
		bgp->distance_ibgp[afi][safi] = 0;
		bgp->distance_local[afi][safi] = 0;
		bgp_announce_routes_distance_update(bgp, afi, safi);
	}
	return CMD_SUCCESS;
}


DEFUN (bgp_distance_source,
       bgp_distance_source_cmd,
       "distance (1-255) A.B.C.D/M",
       "Define an administrative distance\n"
       "Administrative distance\n"
       "IP source prefix\n")
{
	int idx_number = 1;
	int idx_ipv4_prefixlen = 2;
	bgp_distance_set(vty, argv[idx_number]->arg,
			 argv[idx_ipv4_prefixlen]->arg, NULL);
	return CMD_SUCCESS;
}

DEFUN (no_bgp_distance_source,
       no_bgp_distance_source_cmd,
       "no distance (1-255) A.B.C.D/M",
       NO_STR
       "Define an administrative distance\n"
       "Administrative distance\n"
       "IP source prefix\n")
{
	int idx_number = 2;
	int idx_ipv4_prefixlen = 3;
	bgp_distance_unset(vty, argv[idx_number]->arg,
			   argv[idx_ipv4_prefixlen]->arg, NULL);
	return CMD_SUCCESS;
}

DEFUN (bgp_distance_source_access_list,
       bgp_distance_source_access_list_cmd,
       "distance (1-255) A.B.C.D/M WORD",
       "Define an administrative distance\n"
       "Administrative distance\n"
       "IP source prefix\n"
       "Access list name\n")
{
	int idx_number = 1;
	int idx_ipv4_prefixlen = 2;
	int idx_word = 3;
	bgp_distance_set(vty, argv[idx_number]->arg,
			 argv[idx_ipv4_prefixlen]->arg, argv[idx_word]->arg);
	return CMD_SUCCESS;
}

DEFUN (no_bgp_distance_source_access_list,
       no_bgp_distance_source_access_list_cmd,
       "no distance (1-255) A.B.C.D/M WORD",
       NO_STR
       "Define an administrative distance\n"
       "Administrative distance\n"
       "IP source prefix\n"
       "Access list name\n")
{
	int idx_number = 2;
	int idx_ipv4_prefixlen = 3;
	int idx_word = 4;
	bgp_distance_unset(vty, argv[idx_number]->arg,
			   argv[idx_ipv4_prefixlen]->arg, argv[idx_word]->arg);
	return CMD_SUCCESS;
}

DEFUN (ipv6_bgp_distance_source,
       ipv6_bgp_distance_source_cmd,
       "distance (1-255) X:X::X:X/M",
       "Define an administrative distance\n"
       "Administrative distance\n"
       "IP source prefix\n")
{
	bgp_distance_set(vty, argv[1]->arg, argv[2]->arg, NULL);
	return CMD_SUCCESS;
}

DEFUN (no_ipv6_bgp_distance_source,
       no_ipv6_bgp_distance_source_cmd,
       "no distance (1-255) X:X::X:X/M",
       NO_STR
       "Define an administrative distance\n"
       "Administrative distance\n"
       "IP source prefix\n")
{
	bgp_distance_unset(vty, argv[2]->arg, argv[3]->arg, NULL);
	return CMD_SUCCESS;
}

DEFUN (ipv6_bgp_distance_source_access_list,
       ipv6_bgp_distance_source_access_list_cmd,
       "distance (1-255) X:X::X:X/M WORD",
       "Define an administrative distance\n"
       "Administrative distance\n"
       "IP source prefix\n"
       "Access list name\n")
{
	bgp_distance_set(vty, argv[1]->arg, argv[2]->arg, argv[3]->arg);
	return CMD_SUCCESS;
}

DEFUN (no_ipv6_bgp_distance_source_access_list,
       no_ipv6_bgp_distance_source_access_list_cmd,
       "no distance (1-255) X:X::X:X/M WORD",
       NO_STR
       "Define an administrative distance\n"
       "Administrative distance\n"
       "IP source prefix\n"
       "Access list name\n")
{
	bgp_distance_unset(vty, argv[2]->arg, argv[3]->arg, argv[4]->arg);
	return CMD_SUCCESS;
}

DEFUN (bgp_damp_set,
       bgp_damp_set_cmd,
       "bgp dampening [(1-45) [(1-20000) (1-50000) (1-255)]]",
       "BGP Specific commands\n"
       "Enable route-flap dampening\n"
       "Half-life time for the penalty\n"
       "Value to start reusing a route\n"
       "Value to start suppressing a route\n"
       "Maximum duration to suppress a stable route\n")
{
	VTY_DECLVAR_CONTEXT(bgp, bgp);
	int idx_half_life = 2;
	int idx_reuse = 3;
	int idx_suppress = 4;
	int idx_max_suppress = 5;
	int half = DEFAULT_HALF_LIFE * 60;
	int reuse = DEFAULT_REUSE;
	int suppress = DEFAULT_SUPPRESS;
	int max = 4 * half;

	if (argc == 6) {
		half = atoi(argv[idx_half_life]->arg) * 60;
		reuse = atoi(argv[idx_reuse]->arg);
		suppress = atoi(argv[idx_suppress]->arg);
		max = atoi(argv[idx_max_suppress]->arg) * 60;
	} else if (argc == 3) {
		half = atoi(argv[idx_half_life]->arg) * 60;
		max = 4 * half;
	}

	/*
	 * These can't be 0 but our SA doesn't understand the
	 * way our cli is constructed
	 */
	assert(reuse);
	assert(half);
	if (suppress < reuse) {
		vty_out(vty,
			"Suppress value cannot be less than reuse value \n");
		return 0;
	}

	return bgp_damp_enable(bgp, bgp_node_afi(vty), bgp_node_safi(vty), half,
			       reuse, suppress, max);
}

DEFUN (bgp_damp_unset,
       bgp_damp_unset_cmd,
       "no bgp dampening [(1-45) [(1-20000) (1-50000) (1-255)]]",
       NO_STR
       "BGP Specific commands\n"
       "Enable route-flap dampening\n"
       "Half-life time for the penalty\n"
       "Value to start reusing a route\n"
       "Value to start suppressing a route\n"
       "Maximum duration to suppress a stable route\n")
{
	VTY_DECLVAR_CONTEXT(bgp, bgp);
	return bgp_damp_disable(bgp, bgp_node_afi(vty), bgp_node_safi(vty));
}

/* Display specified route of BGP table. */
static int bgp_clear_damp_route(struct vty *vty, const char *view_name,
				const char *ip_str, afi_t afi, safi_t safi,
				struct prefix_rd *prd, int prefix_check)
{
	int ret;
	struct prefix match;
	struct bgp_dest *dest;
	struct bgp_dest *rm;
	struct bgp_path_info *pi;
	struct bgp_path_info *pi_temp;
	struct bgp *bgp;
	struct bgp_table *table;

	/* BGP structure lookup. */
	if (view_name) {
		bgp = bgp_lookup_by_name(view_name);
		if (bgp == NULL) {
			vty_out(vty, "%% Can't find BGP instance %s\n",
				view_name);
			return CMD_WARNING;
		}
	} else {
		bgp = bgp_get_default();
		if (bgp == NULL) {
			vty_out(vty, "%% No BGP process is configured\n");
			return CMD_WARNING;
		}
	}

	/* Check IP address argument. */
	ret = str2prefix(ip_str, &match);
	if (!ret) {
		vty_out(vty, "%% address is malformed\n");
		return CMD_WARNING;
	}

	match.family = afi2family(afi);

	if ((safi == SAFI_MPLS_VPN) || (safi == SAFI_ENCAP)
	    || (safi == SAFI_EVPN)) {
		for (dest = bgp_table_top(bgp->rib[AFI_IP][safi]); dest;
		     dest = bgp_route_next(dest)) {
			const struct prefix *dest_p = bgp_dest_get_prefix(dest);

			if (prd && memcmp(dest_p->u.val, prd->val, 8) != 0)
				continue;
			table = bgp_dest_get_bgp_table_info(dest);
			if (!table)
				continue;
			rm = bgp_node_match(table, &match);
			if (rm == NULL)
				continue;

			const struct prefix *rm_p = bgp_dest_get_prefix(dest);

			if (!prefix_check
			    || rm_p->prefixlen == match.prefixlen) {
				pi = bgp_dest_get_bgp_path_info(rm);
				while (pi) {
					if (pi->extra && pi->extra->damp_info) {
						pi_temp = pi->next;
						bgp_damp_info_free(
							pi->extra->damp_info,
							1, afi, safi);
						pi = pi_temp;
					} else
						pi = pi->next;
				}
			}

			bgp_dest_unlock_node(rm);
		}
	} else {
		dest = bgp_node_match(bgp->rib[afi][safi], &match);
		if (dest != NULL) {
			const struct prefix *dest_p = bgp_dest_get_prefix(dest);

			if (!prefix_check
			    || dest_p->prefixlen == match.prefixlen) {
				pi = bgp_dest_get_bgp_path_info(dest);
				while (pi) {
					if (pi->extra && pi->extra->damp_info) {
						pi_temp = pi->next;
						bgp_damp_info_free(
							pi->extra->damp_info,
							1, afi, safi);
						pi = pi_temp;
					} else
						pi = pi->next;
				}
			}

			bgp_dest_unlock_node(dest);
		}
	}

	return CMD_SUCCESS;
}

DEFUN (clear_ip_bgp_dampening,
       clear_ip_bgp_dampening_cmd,
       "clear ip bgp dampening",
       CLEAR_STR
       IP_STR
       BGP_STR
       "Clear route flap dampening information\n")
{
	bgp_damp_info_clean(AFI_IP, SAFI_UNICAST);
	return CMD_SUCCESS;
}

DEFUN (clear_ip_bgp_dampening_prefix,
       clear_ip_bgp_dampening_prefix_cmd,
       "clear ip bgp dampening A.B.C.D/M",
       CLEAR_STR
       IP_STR
       BGP_STR
       "Clear route flap dampening information\n"
       "IPv4 prefix\n")
{
	int idx_ipv4_prefixlen = 4;
	return bgp_clear_damp_route(vty, NULL, argv[idx_ipv4_prefixlen]->arg,
				    AFI_IP, SAFI_UNICAST, NULL, 1);
}

DEFUN (clear_ip_bgp_dampening_address,
       clear_ip_bgp_dampening_address_cmd,
       "clear ip bgp dampening A.B.C.D",
       CLEAR_STR
       IP_STR
       BGP_STR
       "Clear route flap dampening information\n"
       "Network to clear damping information\n")
{
	int idx_ipv4 = 4;
	return bgp_clear_damp_route(vty, NULL, argv[idx_ipv4]->arg, AFI_IP,
				    SAFI_UNICAST, NULL, 0);
}

DEFUN (clear_ip_bgp_dampening_address_mask,
       clear_ip_bgp_dampening_address_mask_cmd,
       "clear ip bgp dampening A.B.C.D A.B.C.D",
       CLEAR_STR
       IP_STR
       BGP_STR
       "Clear route flap dampening information\n"
       "Network to clear damping information\n"
       "Network mask\n")
{
	int idx_ipv4 = 4;
	int idx_ipv4_2 = 5;
	int ret;
	char prefix_str[BUFSIZ];

	ret = netmask_str2prefix_str(argv[idx_ipv4]->arg, argv[idx_ipv4_2]->arg,
				     prefix_str, sizeof(prefix_str));
	if (!ret) {
		vty_out(vty, "%% Inconsistent address and mask\n");
		return CMD_WARNING;
	}

	return bgp_clear_damp_route(vty, NULL, prefix_str, AFI_IP, SAFI_UNICAST,
				    NULL, 0);
}

static void show_bgp_peerhash_entry(struct hash_bucket *bucket, void *arg)
{
       struct vty *vty = arg;
       struct peer *peer = bucket->data;

       vty_out(vty, "\tPeer: %s %pSU\n", peer->host, &peer->su);
}

DEFUN (show_bgp_listeners,
       show_bgp_listeners_cmd,
       "show bgp listeners",
       SHOW_STR
       BGP_STR
       "Display Listen Sockets and who created them\n")
{
	bgp_dump_listener_info(vty);

	return CMD_SUCCESS;
}

DEFUN (show_bgp_peerhash,
       show_bgp_peerhash_cmd,
       "show bgp peerhash",
       SHOW_STR
       BGP_STR
       "Display information about the BGP peerhash\n")
{
       struct list *instances = bm->bgp;
       struct listnode *node;
       struct bgp *bgp;

       for (ALL_LIST_ELEMENTS_RO(instances, node, bgp)) {
               vty_out(vty, "BGP: %s\n", bgp->name);
               hash_iterate(bgp->peerhash, show_bgp_peerhash_entry,
                            vty);
       }

       return CMD_SUCCESS;
}

/* also used for encap safi */
static void bgp_config_write_network_vpn(struct vty *vty, struct bgp *bgp,
					 afi_t afi, safi_t safi)
{
	struct bgp_dest *pdest;
	struct bgp_dest *dest;
	struct bgp_table *table;
	const struct prefix *p;
	const struct prefix_rd *prd;
	struct bgp_static *bgp_static;
	mpls_label_t label;
	char rdbuf[RD_ADDRSTRLEN];

	/* Network configuration. */
	for (pdest = bgp_table_top(bgp->route[afi][safi]); pdest;
	     pdest = bgp_route_next(pdest)) {
		table = bgp_dest_get_bgp_table_info(pdest);
		if (!table)
			continue;

		for (dest = bgp_table_top(table); dest;
		     dest = bgp_route_next(dest)) {
			bgp_static = bgp_dest_get_bgp_static_info(dest);
			if (bgp_static == NULL)
				continue;

			p = bgp_dest_get_prefix(dest);
			prd = (const struct prefix_rd *)bgp_dest_get_prefix(
				pdest);

			/* "network" configuration display.  */
			prefix_rd2str(prd, rdbuf, sizeof(rdbuf));
			label = decode_label(&bgp_static->label);

			vty_out(vty, "  network %pFX rd %s", p, rdbuf);
			if (safi == SAFI_MPLS_VPN)
				vty_out(vty, " label %u", label);

			if (bgp_static->rmap.name)
				vty_out(vty, " route-map %s",
					bgp_static->rmap.name);

			if (bgp_static->backdoor)
				vty_out(vty, " backdoor");

			vty_out(vty, "\n");
		}
	}
}

static void bgp_config_write_network_evpn(struct vty *vty, struct bgp *bgp,
					  afi_t afi, safi_t safi)
{
	struct bgp_dest *pdest;
	struct bgp_dest *dest;
	struct bgp_table *table;
	const struct prefix *p;
	const struct prefix_rd *prd;
	struct bgp_static *bgp_static;
	char buf[PREFIX_STRLEN * 2];
	char buf2[SU_ADDRSTRLEN];
	char rdbuf[RD_ADDRSTRLEN];
	char esi_buf[ESI_STR_LEN];

	/* Network configuration. */
	for (pdest = bgp_table_top(bgp->route[afi][safi]); pdest;
	     pdest = bgp_route_next(pdest)) {
		table = bgp_dest_get_bgp_table_info(pdest);
		if (!table)
			continue;

		for (dest = bgp_table_top(table); dest;
		     dest = bgp_route_next(dest)) {
			bgp_static = bgp_dest_get_bgp_static_info(dest);
			if (bgp_static == NULL)
				continue;

			char *macrouter = NULL;

			if (bgp_static->router_mac)
				macrouter = prefix_mac2str(
					bgp_static->router_mac, NULL, 0);
			if (bgp_static->eth_s_id)
				esi_to_str(bgp_static->eth_s_id,
						esi_buf, sizeof(esi_buf));
			p = bgp_dest_get_prefix(dest);
			prd = (struct prefix_rd *)bgp_dest_get_prefix(pdest);

			/* "network" configuration display.  */
			prefix_rd2str(prd, rdbuf, sizeof(rdbuf));
			if (p->u.prefix_evpn.route_type == 5) {
				char local_buf[PREFIX_STRLEN];
				uint8_t family = is_evpn_prefix_ipaddr_v4((
							 struct prefix_evpn *)p)
							 ? AF_INET
							 : AF_INET6;
				inet_ntop(family,
					  &p->u.prefix_evpn.prefix_addr.ip.ip.addr,
					  local_buf, PREFIX_STRLEN);
				snprintf(buf, sizeof(buf), "%s/%u", local_buf,
					 p->u.prefix_evpn.prefix_addr
						 .ip_prefix_length);
			} else {
				prefix2str(p, buf, sizeof(buf));
			}

			if (bgp_static->gatewayIp.family == AF_INET
			    || bgp_static->gatewayIp.family == AF_INET6)
				inet_ntop(bgp_static->gatewayIp.family,
					  &bgp_static->gatewayIp.u.prefix, buf2,
					  sizeof(buf2));
			vty_out(vty,
				"  network %s rd %s ethtag %u label %u esi %s gwip %s routermac %s\n",
				buf, rdbuf,
				p->u.prefix_evpn.prefix_addr.eth_tag,
				decode_label(&bgp_static->label), esi_buf, buf2,
				macrouter);

			XFREE(MTYPE_TMP, macrouter);
		}
	}
}

/* Configuration of static route announcement and aggregate
   information. */
void bgp_config_write_network(struct vty *vty, struct bgp *bgp, afi_t afi,
			      safi_t safi)
{
	struct bgp_dest *dest;
	const struct prefix *p;
	struct bgp_static *bgp_static;
	struct bgp_aggregate *bgp_aggregate;

	if ((safi == SAFI_MPLS_VPN) || (safi == SAFI_ENCAP)) {
		bgp_config_write_network_vpn(vty, bgp, afi, safi);
		return;
	}

	if (afi == AFI_L2VPN && safi == SAFI_EVPN) {
		bgp_config_write_network_evpn(vty, bgp, afi, safi);
		return;
	}

	/* Network configuration. */
	for (dest = bgp_table_top(bgp->route[afi][safi]); dest;
	     dest = bgp_route_next(dest)) {
		bgp_static = bgp_dest_get_bgp_static_info(dest);
		if (bgp_static == NULL)
			continue;

		p = bgp_dest_get_prefix(dest);

		vty_out(vty, "  network %pFX", p);

		if (bgp_static->label_index != BGP_INVALID_LABEL_INDEX)
			vty_out(vty, " label-index %u",
				bgp_static->label_index);

		if (bgp_static->rmap.name)
			vty_out(vty, " route-map %s", bgp_static->rmap.name);

		if (bgp_static->backdoor)
			vty_out(vty, " backdoor");

		vty_out(vty, "\n");
	}

	/* Aggregate-address configuration. */
	for (dest = bgp_table_top(bgp->aggregate[afi][safi]); dest;
	     dest = bgp_route_next(dest)) {
		bgp_aggregate = bgp_dest_get_bgp_aggregate_info(dest);
		if (bgp_aggregate == NULL)
			continue;

		p = bgp_dest_get_prefix(dest);

		vty_out(vty, "  aggregate-address %pFX", p);

		if (bgp_aggregate->as_set)
			vty_out(vty, " as-set");

		if (bgp_aggregate->summary_only)
			vty_out(vty, " summary-only");

		if (bgp_aggregate->rmap.name)
			vty_out(vty, " route-map %s", bgp_aggregate->rmap.name);

		if (bgp_aggregate->origin != BGP_ORIGIN_UNSPECIFIED)
			vty_out(vty, " origin %s",
				bgp_origin2str(bgp_aggregate->origin));

		if (bgp_aggregate->match_med)
			vty_out(vty, " matching-MED-only");

		if (bgp_aggregate->suppress_map_name)
			vty_out(vty, " suppress-map %s",
				bgp_aggregate->suppress_map_name);

		vty_out(vty, "\n");
	}
}

void bgp_config_write_distance(struct vty *vty, struct bgp *bgp, afi_t afi,
			       safi_t safi)
{
	struct bgp_dest *dest;
	struct bgp_distance *bdistance;

	/* Distance configuration. */
	if (bgp->distance_ebgp[afi][safi] && bgp->distance_ibgp[afi][safi]
	    && bgp->distance_local[afi][safi]
	    && (bgp->distance_ebgp[afi][safi] != ZEBRA_EBGP_DISTANCE_DEFAULT
		|| bgp->distance_ibgp[afi][safi] != ZEBRA_IBGP_DISTANCE_DEFAULT
		|| bgp->distance_local[afi][safi]
			   != ZEBRA_IBGP_DISTANCE_DEFAULT)) {
		vty_out(vty, "  distance bgp %d %d %d\n",
			bgp->distance_ebgp[afi][safi],
			bgp->distance_ibgp[afi][safi],
			bgp->distance_local[afi][safi]);
	}

	for (dest = bgp_table_top(bgp_distance_table[afi][safi]); dest;
	     dest = bgp_route_next(dest)) {
		bdistance = bgp_dest_get_bgp_distance_info(dest);
		if (bdistance != NULL)
			vty_out(vty, "  distance %d %pBD %s\n",
				bdistance->distance, dest,
				bdistance->access_list ? bdistance->access_list
						       : "");
	}
}

/* Allocate routing table structure and install commands. */
void bgp_route_init(void)
{
	afi_t afi;
	safi_t safi;

	/* Init BGP distance table. */
	FOREACH_AFI_SAFI (afi, safi)
		bgp_distance_table[afi][safi] = bgp_table_init(NULL, afi, safi);

	/* IPv4 BGP commands. */
	install_element(BGP_NODE, &bgp_table_map_cmd);
	install_element(BGP_NODE, &bgp_network_cmd);
	install_element(BGP_NODE, &no_bgp_table_map_cmd);

	install_element(BGP_NODE, &aggregate_addressv4_cmd);

	/* IPv4 unicast configuration.  */
	install_element(BGP_IPV4_NODE, &bgp_table_map_cmd);
	install_element(BGP_IPV4_NODE, &bgp_network_cmd);
	install_element(BGP_IPV4_NODE, &no_bgp_table_map_cmd);

	install_element(BGP_IPV4_NODE, &aggregate_addressv4_cmd);

	/* IPv4 multicast configuration.  */
	install_element(BGP_IPV4M_NODE, &bgp_table_map_cmd);
	install_element(BGP_IPV4M_NODE, &bgp_network_cmd);
	install_element(BGP_IPV4M_NODE, &no_bgp_table_map_cmd);
	install_element(BGP_IPV4M_NODE, &aggregate_addressv4_cmd);

	/* IPv4 labeled-unicast configuration.  */
	install_element(BGP_IPV4L_NODE, &bgp_network_cmd);
	install_element(BGP_IPV4L_NODE, &aggregate_addressv4_cmd);

	install_element(VIEW_NODE, &show_ip_bgp_instance_all_cmd);
	install_element(VIEW_NODE, &show_ip_bgp_afi_safi_statistics_cmd);
	install_element(VIEW_NODE, &show_ip_bgp_l2vpn_evpn_statistics_cmd);
	install_element(VIEW_NODE, &show_ip_bgp_dampening_params_cmd);
	install_element(VIEW_NODE, &show_ip_bgp_cmd);
	install_element(VIEW_NODE, &show_ip_bgp_route_cmd);
	install_element(VIEW_NODE, &show_ip_bgp_regexp_cmd);
	install_element(VIEW_NODE, &show_ip_bgp_statistics_all_cmd);

	install_element(VIEW_NODE,
			&show_ip_bgp_instance_neighbor_advertised_route_cmd);
	install_element(VIEW_NODE,
			&show_ip_bgp_instance_neighbor_bestpath_route_cmd);
	install_element(VIEW_NODE, &show_ip_bgp_neighbor_routes_cmd);
	install_element(VIEW_NODE,
			&show_ip_bgp_neighbor_received_prefix_filter_cmd);
#ifdef KEEP_OLD_VPN_COMMANDS
	install_element(VIEW_NODE, &show_ip_bgp_vpn_all_route_prefix_cmd);
#endif /* KEEP_OLD_VPN_COMMANDS */
	install_element(VIEW_NODE, &show_bgp_afi_vpn_rd_route_cmd);
	install_element(VIEW_NODE,
			&show_bgp_l2vpn_evpn_route_prefix_cmd);

	/* BGP dampening clear commands */
	install_element(ENABLE_NODE, &clear_ip_bgp_dampening_cmd);
	install_element(ENABLE_NODE, &clear_ip_bgp_dampening_prefix_cmd);

	install_element(ENABLE_NODE, &clear_ip_bgp_dampening_address_cmd);
	install_element(ENABLE_NODE, &clear_ip_bgp_dampening_address_mask_cmd);

	/* prefix count */
	install_element(ENABLE_NODE,
			&show_ip_bgp_instance_neighbor_prefix_counts_cmd);
#ifdef KEEP_OLD_VPN_COMMANDS
	install_element(ENABLE_NODE,
			&show_ip_bgp_vpn_neighbor_prefix_counts_cmd);
#endif /* KEEP_OLD_VPN_COMMANDS */

	/* New config IPv6 BGP commands.  */
	install_element(BGP_IPV6_NODE, &bgp_table_map_cmd);
	install_element(BGP_IPV6_NODE, &ipv6_bgp_network_cmd);
	install_element(BGP_IPV6_NODE, &no_bgp_table_map_cmd);

	install_element(BGP_IPV6_NODE, &aggregate_addressv6_cmd);

	install_element(BGP_IPV6M_NODE, &ipv6_bgp_network_cmd);

	/* IPv6 labeled unicast address family. */
	install_element(BGP_IPV6L_NODE, &ipv6_bgp_network_cmd);
	install_element(BGP_IPV6L_NODE, &aggregate_addressv6_cmd);

	install_element(BGP_NODE, &bgp_distance_cmd);
	install_element(BGP_NODE, &no_bgp_distance_cmd);
	install_element(BGP_NODE, &bgp_distance_source_cmd);
	install_element(BGP_NODE, &no_bgp_distance_source_cmd);
	install_element(BGP_NODE, &bgp_distance_source_access_list_cmd);
	install_element(BGP_NODE, &no_bgp_distance_source_access_list_cmd);
	install_element(BGP_IPV4_NODE, &bgp_distance_cmd);
	install_element(BGP_IPV4_NODE, &no_bgp_distance_cmd);
	install_element(BGP_IPV4_NODE, &bgp_distance_source_cmd);
	install_element(BGP_IPV4_NODE, &no_bgp_distance_source_cmd);
	install_element(BGP_IPV4_NODE, &bgp_distance_source_access_list_cmd);
	install_element(BGP_IPV4_NODE, &no_bgp_distance_source_access_list_cmd);
	install_element(BGP_IPV4M_NODE, &bgp_distance_cmd);
	install_element(BGP_IPV4M_NODE, &no_bgp_distance_cmd);
	install_element(BGP_IPV4M_NODE, &bgp_distance_source_cmd);
	install_element(BGP_IPV4M_NODE, &no_bgp_distance_source_cmd);
	install_element(BGP_IPV4M_NODE, &bgp_distance_source_access_list_cmd);
	install_element(BGP_IPV4M_NODE,
			&no_bgp_distance_source_access_list_cmd);
	install_element(BGP_IPV6_NODE, &bgp_distance_cmd);
	install_element(BGP_IPV6_NODE, &no_bgp_distance_cmd);
	install_element(BGP_IPV6_NODE, &ipv6_bgp_distance_source_cmd);
	install_element(BGP_IPV6_NODE, &no_ipv6_bgp_distance_source_cmd);
	install_element(BGP_IPV6_NODE,
			&ipv6_bgp_distance_source_access_list_cmd);
	install_element(BGP_IPV6_NODE,
			&no_ipv6_bgp_distance_source_access_list_cmd);
	install_element(BGP_IPV6M_NODE, &bgp_distance_cmd);
	install_element(BGP_IPV6M_NODE, &no_bgp_distance_cmd);
	install_element(BGP_IPV6M_NODE, &ipv6_bgp_distance_source_cmd);
	install_element(BGP_IPV6M_NODE, &no_ipv6_bgp_distance_source_cmd);
	install_element(BGP_IPV6M_NODE,
			&ipv6_bgp_distance_source_access_list_cmd);
	install_element(BGP_IPV6M_NODE,
			&no_ipv6_bgp_distance_source_access_list_cmd);

	/* BGP dampening */
	install_element(BGP_NODE, &bgp_damp_set_cmd);
	install_element(BGP_NODE, &bgp_damp_unset_cmd);
	install_element(BGP_IPV4_NODE, &bgp_damp_set_cmd);
	install_element(BGP_IPV4_NODE, &bgp_damp_unset_cmd);
	install_element(BGP_IPV4M_NODE, &bgp_damp_set_cmd);
	install_element(BGP_IPV4M_NODE, &bgp_damp_unset_cmd);
	install_element(BGP_IPV4L_NODE, &bgp_damp_set_cmd);
	install_element(BGP_IPV4L_NODE, &bgp_damp_unset_cmd);
	install_element(BGP_IPV6_NODE, &bgp_damp_set_cmd);
	install_element(BGP_IPV6_NODE, &bgp_damp_unset_cmd);
	install_element(BGP_IPV6M_NODE, &bgp_damp_set_cmd);
	install_element(BGP_IPV6M_NODE, &bgp_damp_unset_cmd);
	install_element(BGP_IPV6L_NODE, &bgp_damp_set_cmd);
	install_element(BGP_IPV6L_NODE, &bgp_damp_unset_cmd);

	/* Large Communities */
	install_element(VIEW_NODE, &show_ip_bgp_large_community_list_cmd);
	install_element(VIEW_NODE, &show_ip_bgp_large_community_cmd);

	/* show bgp ipv4 flowspec detailed */
	install_element(VIEW_NODE, &show_ip_bgp_flowspec_routes_detailed_cmd);

	install_element(VIEW_NODE, &show_bgp_listeners_cmd);
	install_element(VIEW_NODE, &show_bgp_peerhash_cmd);
}

void bgp_route_finish(void)
{
	afi_t afi;
	safi_t safi;

	FOREACH_AFI_SAFI (afi, safi) {
		bgp_table_unlock(bgp_distance_table[afi][safi]);
		bgp_distance_table[afi][safi] = NULL;
	}
}<|MERGE_RESOLUTION|>--- conflicted
+++ resolved
@@ -4251,16 +4251,29 @@
 				sid_copy(&extra->sid[0].sid,
 					 &attr->srv6_l3vpn->sid);
 				extra->num_sids = 1;
-
-<<<<<<< HEAD
-				extra->sid[0].loc_block_len =
-					attr->srv6_l3vpn->loc_block_len;
-				extra->sid[0].loc_node_len =
-					attr->srv6_l3vpn->loc_node_len;
-				extra->sid[0].func_len =
-					attr->srv6_l3vpn->func_len;
-				extra->sid[0].arg_len =
-					attr->srv6_l3vpn->arg_len;
+        
+				extra->sid[0].loc_block_len = 0;
+				extra->sid[0].loc_node_len = 0;
+				extra->sid[0].func_len = 0;
+				extra->sid[0].arg_len = 0;
+				extra->sid[0].transposition_len = 0;
+				extra->sid[0].transposition_offset = 0;
+        
+        if (attr->srv6_l3vpn->loc_block_len != 0) {
+					extra->sid[0].loc_block_len =
+						attr->srv6_l3vpn->loc_block_len;
+					extra->sid[0].loc_node_len =
+						attr->srv6_l3vpn->loc_node_len;
+					extra->sid[0].func_len =
+						attr->srv6_l3vpn->func_len;
+					extra->sid[0].arg_len =
+						attr->srv6_l3vpn->arg_len;
+					extra->sid[0].transposition_len =
+						attr->srv6_l3vpn
+							->transposition_len;
+					extra->sid[0].transposition_offset =
+						attr->srv6_l3vpn
+							->transposition_offset;
 
 				/*
 				 * draft-ietf-bess-srv6-services-07
@@ -4281,34 +4294,8 @@
 					transpose_sid(
 						&extra->sid[0].sid,
 						decode_label(&extra->label[0]),
-=======
-				extra->sid[0].loc_block_len = 0;
-				extra->sid[0].loc_node_len = 0;
-				extra->sid[0].func_len = 0;
-				extra->sid[0].arg_len = 0;
-				extra->sid[0].transposition_len = 0;
-				extra->sid[0].transposition_offset = 0;
-
-				if (attr->srv6_l3vpn->loc_block_len != 0) {
-					extra->sid[0].loc_block_len =
-						attr->srv6_l3vpn->loc_block_len;
-					extra->sid[0].loc_node_len =
-						attr->srv6_l3vpn->loc_node_len;
-					extra->sid[0].func_len =
-						attr->srv6_l3vpn->func_len;
-					extra->sid[0].arg_len =
-						attr->srv6_l3vpn->arg_len;
-					extra->sid[0].transposition_len =
->>>>>>> 87101cd3
-						attr->srv6_l3vpn
-							->transposition_len;
-					extra->sid[0].transposition_offset =
-						attr->srv6_l3vpn
-<<<<<<< HEAD
-							->transposition_len);
-=======
-							->transposition_offset;
->>>>>>> 87101cd3
+            extra->sid[0].sid.transposition_offset);
+						extra->sid[0].sid.transposition_len);
 				}
 			}
 		} else if (attr->srv6_vpn) {
@@ -4506,7 +4493,10 @@
 				attr->srv6_l3vpn->loc_node_len;
 			extra->sid[0].func_len = attr->srv6_l3vpn->func_len;
 			extra->sid[0].arg_len = attr->srv6_l3vpn->arg_len;
-<<<<<<< HEAD
+			extra->sid[0].transposition_len =
+				attr->srv6_l3vpn->transposition_len;
+			extra->sid[0].transposition_offset =
+				attr->srv6_l3vpn->transposition_offset;
 
 			/*
 			 * draft-ietf-bess-srv6-services-07
@@ -4526,15 +4516,9 @@
 				transpose_sid(
 					&extra->sid[0].sid,
 					decode_label(&extra->label[0]),
-					attr->srv6_l3vpn->transposition_offset,
-					attr->srv6_l3vpn->transposition_len);
-			}
-=======
-			extra->sid[0].transposition_len =
-				attr->srv6_l3vpn->transposition_len;
-			extra->sid[0].transposition_offset =
-				attr->srv6_l3vpn->transposition_offset;
->>>>>>> 87101cd3
+					extra->sid[0].transposition_offset,
+					extra->sid[0].transposition_len);
+			}
 		} else if (attr->srv6_vpn) {
 			sid_copy(&extra->sid[0].sid, &attr->srv6_vpn->sid);
 			extra->num_sids = 1;
