/* BGP carrying Label information
 * Copyright (C) 2013 Cumulus Networks, Inc.
 *
 * This file is part of GNU Zebra.
 *
 * GNU Zebra is free software; you can redistribute it and/or modify it
 * under the terms of the GNU General Public License as published by the
 * Free Software Foundation; either version 2, or (at your option) any
 * later version.
 *
 * GNU Zebra is distributed in the hope that it will be useful, but
 * WITHOUT ANY WARRANTY; without even the implied warranty of
 * MERCHANTABILITY or FITNESS FOR A PARTICULAR PURPOSE.  See the GNU
 * General Public License for more details.
 *
 * You should have received a copy of the GNU General Public License along
 * with this program; see the file COPYING; if not, write to the Free Software
 * Foundation, Inc., 51 Franklin St, Fifth Floor, Boston, MA 02110-1301 USA
 */

#ifndef _BGP_LABEL_H
#define _BGP_LABEL_H

#define BGP_LABEL_BYTES 3
#define BGP_LABEL_BITS 24
#define BGP_WITHDRAW_LABEL 0x800000
#define BGP_PREVENT_VRF_2_VRF_LEAK 0xFFFFFFFE

struct bgp_dest;
struct bgp_path_info;
struct peer;

extern int bgp_reg_for_label_callback(mpls_label_t new_label, void *labelid,
				    bool allocated);
extern void bgp_reg_dereg_for_label(struct bgp_dest *dest,
				    struct bgp_path_info *pi, bool reg);
extern int bgp_parse_fec_update(void);
extern mpls_label_t bgp_adv_label(struct bgp_dest *dest,
				  struct bgp_path_info *pi, struct peer *to,
				  afi_t afi, safi_t safi);

extern int bgp_nlri_parse_label(struct peer *peer, struct attr *attr,
				struct bgp_nlri *packet);

static inline int bgp_labeled_safi(safi_t safi)
{
	/* NOTE: This API really says a label (tag) MAY be present. Not all EVPN
	 * routes will have a label.
	 */
	if ((safi == SAFI_LABELED_UNICAST) || (safi == SAFI_MPLS_VPN)
	    || (safi == SAFI_EVPN))
		return 1;
	return 0;
}

static inline int bgp_is_withdraw_label(mpls_label_t *label)
{
	uint8_t *pkt = (uint8_t *)label;

	/* The check on pkt[2] for 0x00 or 0x02 is in case bgp_set_valid_label()
	 * was called on the withdraw label */
	if (((pkt[0] == 0x80) || (pkt[0] == 0x00)) && (pkt[1] == 0x00)
	    && ((pkt[2] == 0x00) || (pkt[2] == 0x02)))
		return 1;
	return 0;
}

static inline int bgp_is_valid_label(mpls_label_t *label)
{
	uint8_t *t = (uint8_t *)label;
	if (!t)
		return 0;
	return (t[2] & 0x02);
}

static inline void bgp_set_valid_label(mpls_label_t *label)
{
	uint8_t *t = (uint8_t *)label;
	if (t)
		t[2] |= 0x02;
}

static inline void bgp_unset_valid_label(mpls_label_t *label)
{
	uint8_t *t = (uint8_t *)label;
	if (t)
		t[2] &= ~0x02;
}

static inline void bgp_register_for_label(struct bgp_dest *dest,
					  struct bgp_path_info *pi)
{
	bgp_reg_dereg_for_label(dest, pi, true);
}

static inline void bgp_unregister_for_label(struct bgp_dest *dest)
{
	bgp_reg_dereg_for_label(dest, NULL, false);
}

/* Label stream to value */
static inline uint32_t label_pton(mpls_label_t *label)
{
	uint8_t *t = (uint8_t *)label;
	return ((((unsigned int)t[0]) << 12) | (((unsigned int)t[1]) << 4)
		| ((unsigned int)((t[2] & 0xF0) >> 4)));
}

/* vxlan vni Label stream to value */
static inline uint32_t vxlan_label_pton(mpls_label_t *label)
{
	uint8_t *t = (uint8_t *)label;
	unsigned int vni = 0;

	vni = ((((unsigned int)t[0]) << 16) | (((unsigned int)t[1]) << 8)
		| ((unsigned int)(t[2])));

<<<<<<< HEAD
	zlog_debug("label 0x%x, vni 0x%x ,t[0] 0x%x,t[1] 0x%x,t[2] 0x%x",label[0],vni,t[0],t[1],t[2]);

=======
>>>>>>> 5e9f7af7
	return vni;
}

/* Encode label values */
static inline void label_ntop(uint32_t l, int bos, mpls_label_t *label)
{
	uint8_t *t = (uint8_t *)label;
	t[0] = ((l & 0x000FF000) >> 12);
	t[1] = ((l & 0x00000FF0) >> 4);
	t[2] = ((l & 0x0000000F) << 4);
	if (bos)
		t[2] |= 0x01;
}

/* Return BOS value of label stream */
static inline uint8_t label_bos(mpls_label_t *label)
{
	uint8_t *t = (uint8_t *)label;
	return (t[2] & 0x01);
};

#endif /* _BGP_LABEL_H */<|MERGE_RESOLUTION|>--- conflicted
+++ resolved
@@ -115,11 +115,6 @@
 	vni = ((((unsigned int)t[0]) << 16) | (((unsigned int)t[1]) << 8)
 		| ((unsigned int)(t[2])));
 
-<<<<<<< HEAD
-	zlog_debug("label 0x%x, vni 0x%x ,t[0] 0x%x,t[1] 0x%x,t[2] 0x%x",label[0],vni,t[0],t[1],t[2]);
-
-=======
->>>>>>> 5e9f7af7
 	return vni;
 }
 
