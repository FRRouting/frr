--- conflicted
+++ resolved
@@ -5896,12 +5896,7 @@
 		if (bgp_soft_reconfig_in(peer, afi, safi))
 			return;
 
-<<<<<<< HEAD
-		if (CHECK_FLAG(peer->cap, PEER_CAP_REFRESH_OLD_RCV) ||
-		    CHECK_FLAG(peer->cap, PEER_CAP_REFRESH_NEW_RCV))
-=======
 		if (CHECK_FLAG(peer->cap, PEER_CAP_REFRESH_RCV))
->>>>>>> 03a143cd
 			bgp_route_refresh_send(peer, afi, safi, 0, 0, 0,
 					       BGP_ROUTE_REFRESH_NORMAL);
 	}
@@ -7150,16 +7145,8 @@
 				 */
 				if (CHECK_FLAG(peer->af_cap[afi][safi],
 					       PEER_CAP_ORF_PREFIX_SM_ADV) &&
-<<<<<<< HEAD
-				    (CHECK_FLAG(peer->af_cap[afi][safi],
-						PEER_CAP_ORF_PREFIX_RM_RCV) ||
-				     CHECK_FLAG(
-					     peer->af_cap[afi][safi],
-					     PEER_CAP_ORF_PREFIX_RM_OLD_RCV)))
-=======
 				    CHECK_FLAG(peer->af_cap[afi][safi],
 					       PEER_CAP_ORF_PREFIX_RM_RCV))
->>>>>>> 03a143cd
 					peer_clear_soft(
 						peer, afi, safi,
 						BGP_CLEAR_SOFT_IN_ORF_PREFIX);
