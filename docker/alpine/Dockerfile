# syntax=docker/dockerfile:1

# Create a basic stage set up to build APKs
FROM alpine:3.15 as alpine-builder
RUN apk add \
		--update-cache \
		abuild \
		alpine-conf \
		alpine-sdk \
	&& setup-apkcache /var/cache/apk \
	&& mkdir -p /pkgs/apk \
	&& echo 'builder ALL=(ALL) NOPASSWD:ALL' >> /etc/sudoers
RUN adduser -D -G abuild builder && su builder -c 'abuild-keygen -a -n'

# This stage builds a libyang APK from source
FROM alpine-builder as libyang-builder
RUN mkdir -p /libyang && chown -R builder /pkgs /libyang
COPY docker/alpine/libyang/ /libyang
USER builder
RUN cd /libyang \
	&& abuild checksum \
	&& abuild -r -P /pkgs/apk

# This stage builds a dist tarball from the source
FROM alpine:3.15 as source-builder

RUN mkdir -p /src/alpine
COPY alpine/APKBUILD.in /src/alpine
RUN source /src/alpine/APKBUILD.in \
	&& apk add \
		--no-cache \
		--update-cache \
		$makedepends \
		gzip \
		py-pip \
<<<<<<< HEAD
		protobuf-c-dev \
=======
		rtrlib \
>>>>>>> 23a12208
	&& pip install pytest

RUN mkdir -p /pkgs/apk
COPY --from=libyang-builder /pkgs/apk/ /pkgs/apk/
RUN apk add \
		--no-cache \
		--allow-untrusted /pkgs/apk/*/*.apk

COPY . /src
ARG PKGVER
RUN cd /src \
	&& ./bootstrap.sh \
	&& ./configure \
		--enable-numeric-version \
		--with-pkg-extra-version="_git$PKGVER" \
	&& make dist

# This stage builds an APK from the dist tarball
FROM alpine-builder as frr-apk-builder
COPY --from=libyang-builder /pkgs/apk/ /pkgs/apk/
COPY --from=source-builder /src/frr-*.tar.gz /src/alpine/* /dist/
RUN find /pkgs/apk -type f -name APKINDEX.tar.gz -delete
RUN apk add \
		--no-cache \
		--allow-untrusted /pkgs/apk/*/*.apk
RUN chown -R builder /dist /pkgs
USER builder
RUN cd /dist \
	&& abuild checksum \
	&& git init \
	&& abuild -r -P /pkgs/apk

# This stage installs frr from the apk
FROM alpine:3.15
RUN mkdir -p /pkgs/apk
COPY --from=frr-apk-builder /pkgs/apk/ /pkgs/apk/
RUN apk add \
		--no-cache \
		--update-cache \
		tini \
	&& apk add \
		--no-cache \
		--allow-untrusted /pkgs/apk/*/*.apk \
	&& rm -rf /pkgs

# Own the config / PID files
RUN mkdir -p /var/run/frr
RUN chown -R frr:frr /etc/frr /var/run/frr

# Simple init manager for reaping processes and forwarding signals
ENTRYPOINT ["/sbin/tini", "--"]

# Default CMD starts watchfrr
COPY docker/alpine/docker-start /usr/lib/frr/docker-start
CMD ["/usr/lib/frr/docker-start"]<|MERGE_RESOLUTION|>--- conflicted
+++ resolved
@@ -33,11 +33,8 @@
 		$makedepends \
 		gzip \
 		py-pip \
-<<<<<<< HEAD
 		protobuf-c-dev \
-=======
 		rtrlib \
->>>>>>> 23a12208
 	&& pip install pytest
 
 RUN mkdir -p /pkgs/apk
