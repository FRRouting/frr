// SPDX-License-Identifier: MIT
/*
Copyright 2011 by Matthieu Boutier and Juliusz Chroboczek
*/

#include <zebra.h>
#include "memory.h"
#include "log.h"
#include "command.h"
#include "prefix.h"
#include "vector.h"
#include "distribute.h"
#include "lib_errors.h"
#include "network.h"

#include "babel_main.h"
#include "util.h"
#include "kernel.h"
#include "babel_interface.h"
#include "message.h"
#include "route.h"
#include "babel_zebra.h"
#include "neighbour.h"
#include "route.h"
#include "xroute.h"
#include "babel_errors.h"

#ifndef VTYSH_EXTRACT_PL
#include "babeld/babel_interface_clippy.c"
#endif

DEFINE_MTYPE_STATIC(BABELD, BABEL_IF, "Babel Interface");

#define IS_ENABLE(ifp) (babel_enable_if_lookup(ifp->name) >= 0)

static int babel_enable_if_lookup (const char *ifname);
static int babel_enable_if_add (const char *ifname);
static int babel_enable_if_delete (const char *ifname);
static int interface_recalculate(struct interface *ifp);
static int interface_reset(struct interface *ifp);
static int babel_if_new_hook    (struct interface *ifp);
static int babel_if_delete_hook (struct interface *ifp);
static int interface_config_write (struct vty *vty);
static babel_interface_nfo * babel_interface_allocate (void);
static void babel_interface_free (babel_interface_nfo *bi);


static vector babel_enable_if;                 /* enable interfaces (by cmd). */

int babel_ifp_up(struct interface *ifp)
{
    debugf(BABEL_DEBUG_IF, "receive an 'interface up'");

    interface_recalculate(ifp);
    return 0;
}

int
babel_ifp_down(struct interface *ifp)
{
    debugf(BABEL_DEBUG_IF, "receive an 'interface down'");

    if (ifp == NULL) {
        return 0;
    }

    interface_reset(ifp);
    return 0;
}

int babel_ifp_create (struct interface *ifp)
{
    debugf(BABEL_DEBUG_IF, "receive an 'interface add'");

    interface_recalculate(ifp);

     return 0;
 }

int
babel_ifp_destroy(struct interface *ifp)
{
    debugf(BABEL_DEBUG_IF, "receive an 'interface delete'");

    if (IS_ENABLE(ifp))
        interface_reset(ifp);

    return 0;
}

int
babel_interface_address_add (ZAPI_CALLBACK_ARGS)
{
    babel_interface_nfo *babel_ifp;
    struct connected *ifc;
    struct prefix *prefix;

    debugf(BABEL_DEBUG_IF, "receive an 'interface address add'");

    ifc = zebra_interface_address_read (ZEBRA_INTERFACE_ADDRESS_ADD,
                                        zclient->ibuf, vrf_id);

    if (ifc == NULL)
        return 0;

    prefix = ifc->address;

    if (prefix->family == AF_INET) {
        flush_interface_routes(ifc->ifp, 0);
        babel_ifp = babel_get_if_nfo(ifc->ifp);
        assert (babel_ifp != NULL);
        if (babel_ifp->ipv4 == NULL) {
            babel_ifp->ipv4 = malloc(4);
            if (babel_ifp->ipv4 == NULL) {
                flog_err(EC_BABEL_MEMORY, "not enough memory");
            } else {
                memcpy(babel_ifp->ipv4, &prefix->u.prefix4, 4);
            }
        }
    }

    send_request(ifc->ifp, NULL, 0);
    send_update(ifc->ifp, 0, NULL, 0);

    return 0;
}

int
babel_interface_address_delete (ZAPI_CALLBACK_ARGS)
{
    babel_interface_nfo *babel_ifp;
    struct connected *ifc;
    struct prefix *prefix;

    debugf(BABEL_DEBUG_IF, "receive an 'interface address delete'");

    ifc = zebra_interface_address_read (ZEBRA_INTERFACE_ADDRESS_DELETE,
                                        zclient->ibuf, vrf_id);

    if (ifc == NULL)
        return 0;

    prefix = ifc->address;

    if (prefix->family == AF_INET) {
        flush_interface_routes(ifc->ifp, 0);
        babel_ifp = babel_get_if_nfo(ifc->ifp);
	assert (babel_ifp != NULL);
	if (babel_ifp->ipv4 != NULL
	    && memcmp(babel_ifp->ipv4, &prefix->u.prefix4, IPV4_MAX_BYTELEN)
		       == 0) {
		free(babel_ifp->ipv4);
		babel_ifp->ipv4 = NULL;
        }
    }

    send_request(ifc->ifp, NULL, 0);
    send_update(ifc->ifp, 0, NULL, 0);

    connected_free(&ifc);
    return 0;
}

/* Lookup function. */
static int
babel_enable_if_lookup (const char *ifname)
{
    unsigned int i;
    char *str;

    for (i = 0; i < vector_active (babel_enable_if); i++)
        if ((str = vector_slot (babel_enable_if, i)) != NULL)
            if (strcmp (str, ifname) == 0)
                return i;
    return -1;
}

/* Add interface to babel_enable_if. */
static int
babel_enable_if_add (const char *ifname)
{
    int ret;
    struct interface *ifp = NULL;

    ret = babel_enable_if_lookup (ifname);
    if (ret >= 0)
        return -1;

    vector_set (babel_enable_if, strdup (ifname));

    ifp = if_lookup_by_name(ifname, VRF_DEFAULT);
    if (ifp != NULL)
        interface_recalculate(ifp);

    return 1;
}

/* Delete interface from babel_enable_if. */
static int
babel_enable_if_delete (const char *ifname)
{
    int babel_enable_if_index;
    char *str;
    struct interface *ifp = NULL;

    babel_enable_if_index = babel_enable_if_lookup (ifname);
    if (babel_enable_if_index < 0)
        return -1;

    str = vector_slot (babel_enable_if, babel_enable_if_index);
    free (str);
    vector_unset (babel_enable_if, babel_enable_if_index);

    ifp = if_lookup_by_name(ifname, VRF_DEFAULT);
    if (ifp != NULL)
        interface_reset(ifp);

    return 1;
}

/* [Babel Command] Babel enable on specified interface or matched network. */
DEFUN (babel_network,
       babel_network_cmd,
       "network IF_OR_ADDR",
       "Enable Babel protocol on specified interface or network.\n"
       "Interface or address\n")
{
    int ret;
    struct prefix p;

    ret = str2prefix (argv[1]->arg, &p);

    /* Given string is:               */
    if (ret) /* an IPv4 or v6 network */
        return CMD_ERR_NO_MATCH; /* not implemented yet */
    else     /* an interface name     */
        ret = babel_enable_if_add (argv[1]->arg);

    if (ret < 0) {
        vty_out (vty, "There is same network configuration %s\n",
                   argv[1]->arg);
        return CMD_WARNING;
    }

    return CMD_SUCCESS;
}

/* [Babel Command] Babel enable on specified interface or matched network. */
DEFUN (no_babel_network,
       no_babel_network_cmd,
       "no network IF_OR_ADDR",
       NO_STR
       "Disable Babel protocol on specified interface or network.\n"
       "Interface or address\n")
{
    int ret;
    struct prefix p;

    ret = str2prefix (argv[2]->arg, &p);

    /* Given string is:               */
    if (ret) /* an IPv4 or v6 network */
        return CMD_ERR_NO_MATCH; /* not implemented yet */
    else     /* an interface name     */
        ret = babel_enable_if_delete (argv[2]->arg);

    if (ret < 0) {
        vty_out (vty, "can't find network %s\n",argv[2]->arg);
        return CMD_WARNING_CONFIG_FAILED;
    }

    return CMD_SUCCESS;
}

/* There are a number of interface parameters that must be changed when
   an interface becomes wired/wireless.  In Quagga, they cannot be
   configured separately. */

static void
babel_set_wired_internal(babel_interface_nfo *babel_ifp, int wired)
{
    if(wired) {
        SET_FLAG(babel_ifp->flags, BABEL_IF_WIRED);
        SET_FLAG(babel_ifp->flags, BABEL_IF_SPLIT_HORIZON);
        babel_ifp->cost = BABEL_DEFAULT_RXCOST_WIRED;
        babel_ifp->channel = BABEL_IF_CHANNEL_NONINTERFERING;
        UNSET_FLAG(babel_ifp->flags, BABEL_IF_LQ);
    } 
    else {
        UNSET_FLAG(babel_ifp->flags, BABEL_IF_WIRED);
        UNSET_FLAG(babel_ifp->flags, BABEL_IF_SPLIT_HORIZON);
        babel_ifp->cost = BABEL_DEFAULT_RXCOST_WIRELESS;
        babel_ifp->channel = BABEL_IF_CHANNEL_INTERFERING;
        SET_FLAG(babel_ifp->flags, BABEL_IF_LQ);
    }

}

/* [Interface Command] Tell the interface is wire. */
DEFPY (babel_set_wired,
       babel_set_wired_cmd,
       "[no] babel wired",
       NO_STR
       "Babel interface commands\n"
       "Enable wired optimizations\n")
{
    VTY_DECLVAR_CONTEXT(interface, ifp);
    babel_interface_nfo *babel_ifp;

    babel_ifp = babel_get_if_nfo(ifp);

    assert (babel_ifp != NULL);
      babel_set_wired_internal(babel_ifp, no ? 0 : 1);
    return CMD_SUCCESS;
}

/* [Interface Command] Tell the interface is wireless (default). */
DEFPY (babel_set_wireless,
       babel_set_wireless_cmd,
       "[no] babel wireless",
       NO_STR
       "Babel interface commands\n"
       "Disable wired optimizations (assume wireless)\n")
{
    VTY_DECLVAR_CONTEXT(interface, ifp);
    babel_interface_nfo *babel_ifp;

    babel_ifp = babel_get_if_nfo(ifp);

    assert (babel_ifp != NULL);
    
    babel_set_wired_internal(babel_ifp, no ? 1 : 0);
    return CMD_SUCCESS;
}

/* [Interface Command] Enable split horizon. */
DEFPY (babel_split_horizon,
       babel_split_horizon_cmd,
       "[no] babel split-horizon",
       NO_STR
       "Babel interface commands\n"
       "Enable split horizon processing\n")
{
    VTY_DECLVAR_CONTEXT(interface, ifp);
    babel_interface_nfo *babel_ifp;

    babel_ifp = babel_get_if_nfo(ifp);

    assert (babel_ifp != NULL);
    if (!no)
        SET_FLAG(babel_ifp->flags, BABEL_IF_SPLIT_HORIZON);
    else
        UNSET_FLAG(babel_ifp->flags, BABEL_IF_SPLIT_HORIZON);
    return CMD_SUCCESS;
}

/* [Interface Command]. */
DEFPY (babel_set_hello_interval,
       babel_set_hello_interval_cmd,
       "[no] babel hello-interval (20-655340)",
       NO_STR
       "Babel interface commands\n"
       "Time between scheduled hellos\n"
       "Milliseconds\n")
{
    VTY_DECLVAR_CONTEXT(interface, ifp);
    babel_interface_nfo *babel_ifp;
    unsigned int old_interval;

    babel_ifp = babel_get_if_nfo(ifp);
    assert (babel_ifp != NULL);

    old_interval = babel_ifp->hello_interval;
    babel_ifp->hello_interval = no ?
        BABEL_DEFAULT_HELLO_INTERVAL : hello_interval;

    if (old_interval != babel_ifp->hello_interval){
<<<<<<< HEAD
        set_timeout(&babel_ifp->hello_timeout, babel_ifp->hello_interval);
        send_hello(ifp);
=======
        send_hello(ifp);
        set_timeout(&babel_ifp->hello_timeout, babel_ifp->hello_interval);
>>>>>>> 3ae4d064
    }
    return CMD_SUCCESS;
}

/* [Interface Command]. */
DEFPY (babel_set_update_interval,
       babel_set_update_interval_cmd,
       "[no] babel update-interval (20-655340)",
       NO_STR
       "Babel interface commands\n"
       "Time between scheduled updates\n"
       "Milliseconds\n")
{
    VTY_DECLVAR_CONTEXT(interface, ifp);
    babel_interface_nfo *babel_ifp;

    babel_ifp = babel_get_if_nfo(ifp);
    assert (babel_ifp != NULL);

    babel_ifp->update_interval = no ?
        BABEL_DEFAULT_UPDATE_INTERVAL : update_interval;
    return CMD_SUCCESS;
}

DEFPY (babel_set_rxcost,
       babel_set_rxcost_cmd,
       "[no] babel rxcost (1-65534)",
       NO_STR
       "Babel interface commands\n"
       "Rxcost multiplier\n"
       "Units\n")
{
    VTY_DECLVAR_CONTEXT(interface, ifp);
    babel_interface_nfo *babel_ifp;

    babel_ifp = babel_get_if_nfo(ifp);
    assert (babel_ifp != NULL);

    if (no)
        rxcost = CHECK_FLAG(babel_ifp->flags, BABEL_IF_WIRED) ?
            BABEL_DEFAULT_RXCOST_WIRED : BABEL_DEFAULT_RXCOST_WIRELESS;

    babel_ifp->cost = rxcost;
    return CMD_SUCCESS;
}

DEFPY (babel_set_rtt_decay,
       babel_set_rtt_decay_cmd,
       "[no] babel rtt-decay (1-256)",
       NO_STR
       "Babel interface commands\n"
       "Decay factor for exponential moving average of RTT samples\n"
       "Units of 1/256\n")
{
    VTY_DECLVAR_CONTEXT(interface, ifp);
    babel_interface_nfo *babel_ifp;

    babel_ifp = babel_get_if_nfo(ifp);
    assert (babel_ifp != NULL);

    babel_ifp->rtt_decay = no ? BABEL_DEFAULT_RTT_DECAY : rtt_decay;
    return CMD_SUCCESS;
}

DEFPY (babel_set_rtt_min,
       babel_set_rtt_min_cmd,
       "[no] babel rtt-min (1-65535)",
       NO_STR
       "Babel interface commands\n"
       "Minimum RTT starting for increasing cost\n"
       "Milliseconds\n")
{
    VTY_DECLVAR_CONTEXT(interface, ifp);
    babel_interface_nfo *babel_ifp;

    babel_ifp = babel_get_if_nfo(ifp);
    assert (babel_ifp != NULL);

    /* The value is entered in milliseconds but stored as microseconds. */
    babel_ifp->rtt_min = no ? BABEL_DEFAULT_RTT_MIN : rtt_min * 1000;
    return CMD_SUCCESS;
}

DEFPY (babel_set_rtt_max,
       babel_set_rtt_max_cmd,
       "[no] babel rtt-max (1-65535)",
       NO_STR
       "Babel interface commands\n"
       "Maximum RTT\n"
       "Milliseconds\n")
{
    VTY_DECLVAR_CONTEXT(interface, ifp);
    babel_interface_nfo *babel_ifp;

    babel_ifp = babel_get_if_nfo(ifp);
    assert (babel_ifp != NULL);

    /* The value is entered in milliseconds but stored as microseconds. */
    babel_ifp->rtt_max = no ? BABEL_DEFAULT_RTT_MAX : rtt_max * 1000;
    return CMD_SUCCESS;
}

DEFPY (babel_set_max_rtt_penalty,
       babel_set_max_rtt_penalty_cmd,
       "[no] babel max-rtt-penalty (0-65535)",
       NO_STR
       "Babel interface commands\n"
       "Maximum additional cost due to RTT\n"
       "Milliseconds\n")
{
  VTY_DECLVAR_CONTEXT(interface, ifp);
    babel_interface_nfo *babel_ifp;

    babel_ifp = babel_get_if_nfo(ifp);
    assert (babel_ifp != NULL);

    babel_ifp->max_rtt_penalty = no ?
        BABEL_DEFAULT_MAX_RTT_PENALTY : max_rtt_penalty;
    return CMD_SUCCESS;
}

DEFPY (babel_set_enable_timestamps,
       babel_set_enable_timestamps_cmd,
       "[no] babel enable-timestamps",
       NO_STR
       "Babel interface commands\n"
       "Enable timestamps\n")
{
    VTY_DECLVAR_CONTEXT(interface, ifp);
    babel_interface_nfo *babel_ifp;

    babel_ifp = babel_get_if_nfo(ifp);
    assert (babel_ifp != NULL);
    if (!no)
        SET_FLAG(babel_ifp->flags, BABEL_IF_TIMESTAMPS);
    else
        UNSET_FLAG(babel_ifp->flags, BABEL_IF_TIMESTAMPS);
    return CMD_SUCCESS;
}

DEFPY (babel_set_channel,
       babel_set_channel_cmd,
       "[no] babel channel <(1-254)$ch|interfering$interfering|"
       "noninterfering$noninterfering>",
       NO_STR
       "Babel interface commands\n"
       "Channel number for diversity routing\n"
       "Number\n"
       "Mark channel as interfering\n"
       "Mark channel as noninterfering\n"
       )
{
    VTY_DECLVAR_CONTEXT(interface, ifp);
    babel_interface_nfo *babel_ifp;

    babel_ifp = babel_get_if_nfo(ifp);
    assert (babel_ifp != NULL);

    if (no)
        ch = CHECK_FLAG(babel_ifp->flags, BABEL_IF_WIRED) ?
            BABEL_IF_CHANNEL_NONINTERFERING : BABEL_IF_CHANNEL_INTERFERING;
    else if (interfering)
        ch = BABEL_IF_CHANNEL_INTERFERING;
    else if (noninterfering)
        ch = BABEL_IF_CHANNEL_NONINTERFERING;

    babel_ifp->channel = ch;
    return CMD_SUCCESS;
}

/* This should be no more than half the hello interval, so that hellos
   aren't sent late.  The result is in milliseconds. */
unsigned
jitter(babel_interface_nfo *babel_ifp, int urgent)
{
    unsigned interval;

    assert (babel_ifp != NULL);
    interval = babel_ifp->hello_interval;
    if(urgent)
        interval = MIN(interval, 100);
    else
        interval = MIN(interval, 4000);
    return roughly(interval) / 4;
}

unsigned
update_jitter(babel_interface_nfo *babel_ifp, int urgent)
{
    unsigned interval;

    assert (babel_ifp != NULL);
    interval = babel_ifp->hello_interval;
    if(urgent)
        interval = MIN(interval, 100);
    else
        interval = MIN(interval, 4000);
    return roughly(interval);
}

/* calculate babeld's specific datas of an interface (change when the interface
 change) */
static int
interface_recalculate(struct interface *ifp)
{
    unsigned char *tmp = NULL;
    int mtu, rc;
    struct ipv6_mreq mreq;
    babel_interface_nfo *babel_ifp = babel_get_if_nfo(ifp);
    struct connected *connected;
    assert (babel_ifp != NULL);

    if (!IS_ENABLE(ifp))
        return -1;

    if (!if_is_operative(ifp) || !CHECK_FLAG(ifp->flags, IFF_RUNNING)) {
        interface_reset(ifp);
        return -1;
    }

    babel_ifp->ipv4 = malloc(4);
    frr_each (if_connected, ifp->connected, connected) {
	    if (connected->address->family == AF_INET) {
            memcpy(babel_ifp->ipv4, &connected->address->u.prefix4, 4);
            break;
        }
    }

    SET_FLAG(babel_ifp->flags, BABEL_IF_IS_UP);

    mtu = MIN(ifp->mtu, ifp->mtu6);

    /* We need to be able to fit at least two messages into a packet,
     so MTUs below 116 require lower layer fragmentation. */
    /* In IPv6, the minimum MTU is 1280, and every host must be able
     to reassemble up to 1500 bytes, but I'd rather not rely on this. */
    if(mtu < 128) {
        debugf(BABEL_DEBUG_IF, "Suspiciously low MTU %d on interface %s (%d).",
               mtu, ifp->name, ifp->ifindex);
        mtu = 128;
    }

    /* 4 for Babel header; 40 for IPv6 header, 8 for UDP header, 12 for good luck. */
    babel_ifp->bufsize = mtu - 4 - 60;
    tmp = babel_ifp->sendbuf;
    babel_ifp->sendbuf = realloc(babel_ifp->sendbuf, babel_ifp->bufsize);
    if(babel_ifp->sendbuf == NULL) {
        flog_err(EC_BABEL_MEMORY, "Couldn't reallocate sendbuf.");
        free(tmp);
        babel_ifp->bufsize = 0;
        return -1;
    }
    tmp = NULL;

    rc = resize_receive_buffer(mtu);
    if(rc < 0)
        zlog_warn("couldn't resize receive buffer for interface %s (%d) (%d bytes).",
                  ifp->name, ifp->ifindex, mtu);

    memset(&mreq, 0, sizeof(mreq));
    memcpy(&mreq.ipv6mr_multiaddr, protocol_group, 16);
    mreq.ipv6mr_interface = ifp->ifindex;

    rc = setsockopt(protocol_socket, IPPROTO_IPV6, IPV6_JOIN_GROUP,
                    (char*)&mreq, sizeof(mreq));
    if (rc < 0 && errno != EADDRINUSE) {
	    flog_err_sys(EC_LIB_SOCKET,
			 "setsockopt(IPV6_JOIN_GROUP) on interface '%s': %s",
			 ifp->name, safe_strerror(errno));
	    /* This is probably due to a missing link-local address,
	     so down this interface, and wait until the main loop
	     tries to up it again. */
	    interface_reset(ifp);
	    return -1;
    }

    set_timeout(&babel_ifp->hello_timeout, babel_ifp->hello_interval);
    set_timeout(&babel_ifp->update_timeout, babel_ifp->update_interval);
    send_hello(ifp);
    send_request(ifp, NULL, 0);

    update_interface_metric(ifp);

    debugf(BABEL_DEBUG_COMMON,
           "Upped interface %s (%s, cost=%d, channel=%d%s).",
           ifp->name,
           CHECK_FLAG(babel_ifp->flags, BABEL_IF_WIRED) ? "wired" : "wireless",
           babel_ifp->cost,
           babel_ifp->channel,
           babel_ifp->ipv4 ? ", IPv4" : "");

    if(rc > 0)
        send_update(ifp, 0, NULL, 0);

    return 1;
}

/* Reset the interface as it was new: it's not removed from the interface list,
 and may be considered as a upped interface. */
static int
interface_reset(struct interface *ifp)
{
    int rc;
    struct ipv6_mreq mreq;
    babel_interface_nfo *babel_ifp = babel_get_if_nfo(ifp);
    assert (babel_ifp != NULL);

    if (!CHECK_FLAG(babel_ifp->flags, BABEL_IF_IS_UP))
        return 0;

    debugf(BABEL_DEBUG_IF, "interface reset: %s", ifp->name);

    UNSET_FLAG(babel_ifp->flags, BABEL_IF_IS_UP);

    flush_interface_routes(ifp, 0);
    babel_ifp->buffered = 0;
    babel_ifp->bufsize = 0;
    free(babel_ifp->sendbuf);
    babel_ifp->num_buffered_updates = 0;
    babel_ifp->update_bufsize = 0;
    if(babel_ifp->buffered_updates)
        free(babel_ifp->buffered_updates);
    babel_ifp->buffered_updates = NULL;
    babel_ifp->sendbuf = NULL;

    if(ifp->ifindex > 0) {
        memset(&mreq, 0, sizeof(mreq));
        memcpy(&mreq.ipv6mr_multiaddr, protocol_group, 16);
        mreq.ipv6mr_interface = ifp->ifindex;
        rc = setsockopt(protocol_socket, IPPROTO_IPV6, IPV6_LEAVE_GROUP,
                        (char*)&mreq, sizeof(mreq));
        if(rc < 0)
            flog_err_sys(EC_LIB_SOCKET,
		      "setsockopt(IPV6_LEAVE_GROUP) on interface '%s': %s",
                      ifp->name, safe_strerror(errno));
    }

    update_interface_metric(ifp);

    debugf(BABEL_DEBUG_COMMON,"Upped network %s (%s, cost=%d%s).",
           ifp->name,
           CHECK_FLAG(babel_ifp->flags, BABEL_IF_WIRED) ? "wired" : "wireless",
           babel_ifp->cost,
           babel_ifp->ipv4 ? ", IPv4" : "");

    if (babel_ifp->ipv4 != NULL){
		free(babel_ifp->ipv4);
		babel_ifp->ipv4 = NULL;
    }

    return 1;
}

/* Send retraction to all, and reset all interfaces statistics. */
void
babel_interface_close_all(void)
{
    struct vrf *vrf = vrf_lookup_by_id(VRF_DEFAULT);
    struct interface *ifp = NULL;
    int type;

    FOR_ALL_INTERFACES(vrf, ifp) {
        if(!if_up(ifp))
            continue;
        send_wildcard_retraction(ifp);
        /* Make sure that we expire quickly from our neighbours'
         association caches. */
        send_hello_noupdate(ifp, 10);
        flushbuf(ifp);
        usleep(roughly(1000));
        gettime(&babel_now);
    }
    FOR_ALL_INTERFACES(vrf, ifp) {
        if(!if_up(ifp))
            continue;
        /* Make sure they got it. */
        send_wildcard_retraction(ifp);
        send_hello_noupdate(ifp, 1);
        flushbuf(ifp);
        usleep(roughly(10000));
        gettime(&babel_now);
        babel_enable_if_delete(ifp->name);
        interface_reset(ifp);
    }
    /* Disable babel redistribution */
    for (type = 0; type < ZEBRA_ROUTE_MAX; type++) {
        zclient_redistribute (ZEBRA_REDISTRIBUTE_DELETE, zclient, AFI_IP, type, 0, VRF_DEFAULT);
        zclient_redistribute (ZEBRA_REDISTRIBUTE_DELETE, zclient, AFI_IP6, type, 0, VRF_DEFAULT);
    }
}

/* return "true" if address is one of our ipv6 addresses */
int
is_interface_ll_address(struct interface *ifp, const unsigned char *address)
{
    struct connected *connected;

    if(!if_up(ifp))
        return 0;

    frr_each (if_connected, ifp->connected, connected) {
	    if (connected->address->family == AF_INET6
		&& memcmp(&connected->address->u.prefix6, address,
			  IPV6_MAX_BYTELEN)
			   == 0)
		    return 1;
    }

    return 0;
}

static void
show_babel_interface_sub (struct vty *vty, struct interface *ifp)
{
  int is_up;
  babel_interface_nfo *babel_ifp;

  vty_out (vty, "%s is %s\n", ifp->name,
    ((is_up = if_is_operative(ifp)) ? "up" : "down"));
  vty_out (vty, "  ifindex %u, MTU %u bytes %s\n",
    ifp->ifindex, MIN(ifp->mtu, ifp->mtu6), if_flag_dump(ifp->flags));

  if (!IS_ENABLE(ifp))
  {
    vty_out (vty, "  Babel protocol is not enabled on this interface\n");
    return;
  }
  if (!is_up)
  {
    vty_out (vty,
               "  Babel protocol is enabled, but not running on this interface\n");
    return;
  }
  babel_ifp = babel_get_if_nfo (ifp);
  assert (babel_ifp != NULL);
  vty_out (vty, "  Babel protocol is running on this interface\n");
  vty_out (vty, "  Operating mode is \"%s\"\n",
           CHECK_FLAG(babel_ifp->flags, BABEL_IF_WIRED) ? "wired" : "wireless");
  vty_out (vty, "  Split horizon mode is %s\n",
           CHECK_FLAG(babel_ifp->flags, BABEL_IF_SPLIT_HORIZON) ? "On" : "Off");
  vty_out (vty, "  Hello interval is %u ms\n", babel_ifp->hello_interval);
  vty_out (vty, "  Update interval is %u ms\n", babel_ifp->update_interval);
  vty_out (vty, "  Rxcost multiplier is %u\n", babel_ifp->cost);
}

DEFUN (show_babel_interface,
       show_babel_interface_cmd,
       "show babel interface [IFNAME]",
       SHOW_STR
       "Babel information\n"
       "Interface information\n"
       "Interface\n")
{
  struct vrf *vrf = vrf_lookup_by_id(VRF_DEFAULT);
  struct interface *ifp;

  if (argc == 3)
  {
    FOR_ALL_INTERFACES (vrf, ifp)
      show_babel_interface_sub (vty, ifp);
    return CMD_SUCCESS;
  }
  if ((ifp = if_lookup_by_name (argv[3]->arg, VRF_DEFAULT)) == NULL)
  {
    vty_out (vty, "No such interface name\n");
    return CMD_WARNING;
  }
  show_babel_interface_sub (vty, ifp);
  return CMD_SUCCESS;
}

static void
show_babel_neighbour_sub (struct vty *vty, struct neighbour *neigh)
{
    vty_out (vty,
             "Neighbour %s dev %s reach %04x rxcost %d txcost %d rtt %s rttcost %d%s.\n",
             format_address(neigh->address),
             neigh->ifp->name,
             neigh->reach,
             neighbour_rxcost(neigh),
             neigh->txcost,
             format_thousands(neigh->rtt),
             neighbour_rttcost(neigh),
             if_up(neigh->ifp) ? "" : " (down)");
}

DEFUN (show_babel_neighbour,
       show_babel_neighbour_cmd,
       "show babel neighbor [IFNAME]",
       SHOW_STR
       "Babel information\n"
       "Print neighbors\n"
       "Interface\n")
{
    struct neighbour *neigh;
    struct interface *ifp;

    if (argc == 3) {
        FOR_ALL_NEIGHBOURS(neigh) {
            show_babel_neighbour_sub(vty, neigh);
        }
        return CMD_SUCCESS;
    }
    if ((ifp = if_lookup_by_name (argv[3]->arg, VRF_DEFAULT)) == NULL)
    {
        vty_out (vty, "No such interface name\n");
        return CMD_WARNING;
    }
    FOR_ALL_NEIGHBOURS(neigh) {
        if(ifp->ifindex == neigh->ifp->ifindex) {
            show_babel_neighbour_sub(vty, neigh);
        }
    }
    return CMD_SUCCESS;
}

static int
babel_prefix_eq(struct prefix *prefix, unsigned char *p, int plen)
{
    if(prefix->family == AF_INET6) {
	    if (prefix->prefixlen != plen
		|| memcmp(&prefix->u.prefix6, p, IPV6_MAX_BYTELEN) != 0)
		    return 0;
    } else if(prefix->family == AF_INET) {
	    if (plen < 96 || !v4mapped(p) || prefix->prefixlen != plen - 96
		|| memcmp(&prefix->u.prefix4, p + 12, IPV4_MAX_BYTELEN) != 0)
		    return 0;
    } else {
        return 0;
    }

    return 1;
}

static void
show_babel_routes_sub(struct babel_route *route, struct vty *vty,
                      struct prefix *prefix)
{
	const unsigned char *nexthop =
		memcmp(route->nexthop, route->neigh->address, IPV6_MAX_BYTELEN)
				== 0
			? NULL
			: route->nexthop;
	char channels[100];

	if (prefix
	    && !babel_prefix_eq(prefix, route->src->prefix, route->src->plen))
		return;

	if (route->channels[0] == 0)
		channels[0] = '\0';
	else {
		int k, j = 0;
		snprintf(channels, sizeof(channels), " chan (");
		j = strlen(channels);
		for (k = 0; k < DIVERSITY_HOPS; k++) {
			if (route->channels[k] == 0)
				break;
			if (k > 0)
				channels[j++] = ',';
			snprintf(channels + j, 100 - j, "%u",
				 route->channels[k]);
			j = strlen(channels);
		}
		snprintf(channels + j, 100 - j, ")");
		if (k == 0)
			channels[0] = '\0';
    }

    vty_out (vty,
            "%s metric %d refmetric %d id %s seqno %d%s age %d via %s neigh %s%s%s%s\n",
            format_prefix(route->src->prefix, route->src->plen),
            route_metric(route), route->refmetric,
            format_eui64(route->src->id),
            (int)route->seqno,
            channels,
            (int)(babel_now.tv_sec - route->time),
            route->neigh->ifp->name,
            format_address(route->neigh->address),
            nexthop ? " nexthop " : "",
            nexthop ? format_address(nexthop) : "",
            route->installed ? " (installed)" : route_feasible(route) ? " (feasible)" : "");
}

static void
show_babel_xroutes_sub (struct xroute *xroute, struct vty *vty,
                        struct prefix *prefix)
{
    if(prefix && !babel_prefix_eq(prefix, xroute->prefix, xroute->plen))
        return;

    vty_out (vty, "%s metric %d (exported)\n",
            format_prefix(xroute->prefix, xroute->plen),
            xroute->metric);
}

DEFUN (show_babel_route,
       show_babel_route_cmd,
       "show babel route",
       SHOW_STR
       "Babel information\n"
       "Babel internal routing table\n")
{
    struct route_stream *routes = NULL;
    struct xroute_stream *xroutes = NULL;
    routes = route_stream(0);
    if(routes) {
        while(1) {
            struct babel_route *route = route_stream_next(routes);
            if(route == NULL)
                break;
            show_babel_routes_sub(route, vty, NULL);
        }
        route_stream_done(routes);
    } else {
        flog_err(EC_BABEL_MEMORY, "Couldn't allocate route stream.");
    }
    xroutes = xroute_stream();
    if(xroutes) {
        while(1) {
            struct xroute *xroute = xroute_stream_next(xroutes);
            if(xroute == NULL)
                break;
            show_babel_xroutes_sub(xroute, vty, NULL);
        }
        xroute_stream_done(xroutes);
    } else {
        flog_err(EC_BABEL_MEMORY, "Couldn't allocate route stream.");
    }
    return CMD_SUCCESS;
}

DEFUN (show_babel_route_prefix,
       show_babel_route_prefix_cmd,
       "show babel route <A.B.C.D/M|X:X::X:X/M>",
       SHOW_STR
       "Babel information\n"
       "Babel internal routing table\n"
       "IPv4 prefix <network>/<length>\n"
       "IPv6 prefix <network>/<length>\n")
{
    struct route_stream *routes = NULL;
    struct xroute_stream *xroutes = NULL;
    struct prefix prefix;
    int ret;

    ret = str2prefix(argv[3]->arg, &prefix);
    if(ret == 0) {
      vty_out (vty, "%% Malformed address\n");
      return CMD_WARNING;
    }

    routes = route_stream(0);
    if(routes) {
        while(1) {
            struct babel_route *route = route_stream_next(routes);
            if(route == NULL)
                break;
            show_babel_routes_sub(route, vty, &prefix);
        }
        route_stream_done(routes);
    } else {
        flog_err(EC_BABEL_MEMORY, "Couldn't allocate route stream.");
    }
    xroutes = xroute_stream();
    if(xroutes) {
        while(1) {
            struct xroute *xroute = xroute_stream_next(xroutes);
            if(xroute == NULL)
                break;
            show_babel_xroutes_sub(xroute, vty, &prefix);
        }
        xroute_stream_done(xroutes);
    } else {
        flog_err(EC_BABEL_MEMORY, "Couldn't allocate route stream.");
    }
    return CMD_SUCCESS;
}


DEFUN (show_babel_route_addr,
       show_babel_route_addr_cmd,
       "show babel route A.B.C.D",
       SHOW_STR
       "Babel information\n"
       "Babel internal routing table\n"
       "IPv4 address <network>/<length>\n")
{
    struct in_addr addr;
    char buf[INET_ADDRSTRLEN + 8];
    char buf1[INET_ADDRSTRLEN + 8];
    struct route_stream *routes = NULL;
    struct xroute_stream *xroutes = NULL;
    struct prefix prefix;
    int ret;

    ret = inet_aton (argv[3]->arg, &addr);
    if (ret <= 0) {
        vty_out (vty, "%% Malformed address\n");
        return CMD_WARNING;
    }

    /* Quagga has no convenient prefix constructors. */
    snprintf(buf, sizeof(buf), "%s/%d",
	     inet_ntop(AF_INET, &addr, buf1, sizeof(buf1)), 32);

    ret = str2prefix(buf, &prefix);
    if (ret == 0) {
        vty_out (vty, "%% Parse error -- this shouldn't happen\n");
        return CMD_WARNING;
    }

    routes = route_stream(0);
    if(routes) {
        while(1) {
            struct babel_route *route = route_stream_next(routes);
            if(route == NULL)
                break;
            show_babel_routes_sub(route, vty, &prefix);
        }
        route_stream_done(routes);
    } else {
        flog_err(EC_BABEL_MEMORY, "Couldn't allocate route stream.");
    }
    xroutes = xroute_stream();
    if(xroutes) {
        while(1) {
            struct xroute *xroute = xroute_stream_next(xroutes);
            if(xroute == NULL)
                break;
            show_babel_xroutes_sub(xroute, vty, &prefix);
        }
        xroute_stream_done(xroutes);
    } else {
        flog_err(EC_BABEL_MEMORY, "Couldn't allocate route stream.");
    }
    return CMD_SUCCESS;
}

DEFUN (show_babel_route_addr6,
       show_babel_route_addr6_cmd,
       "show babel route X:X::X:X",
       SHOW_STR
       "Babel information\n"
       "Babel internal routing table\n"
       "IPv6 address <network>/<length>\n")
{
    struct in6_addr addr;
    char buf1[INET6_ADDRSTRLEN];
    char buf[INET6_ADDRSTRLEN + 8];
    struct route_stream *routes = NULL;
    struct xroute_stream *xroutes = NULL;
    struct prefix prefix;
    int ret;

    ret = inet_pton (AF_INET6, argv[3]->arg, &addr);
    if (ret <= 0) {
        vty_out (vty, "%% Malformed address\n");
        return CMD_WARNING;
    }

    /* Quagga has no convenient prefix constructors. */
    snprintf(buf, sizeof(buf), "%s/%d",
             inet_ntop(AF_INET6, &addr, buf1, sizeof(buf1)), 128);

    ret = str2prefix(buf, &prefix);
    if (ret == 0) {
        vty_out (vty, "%% Parse error -- this shouldn't happen\n");
        return CMD_WARNING;
    }

    routes = route_stream(0);
    if(routes) {
        while(1) {
            struct babel_route *route = route_stream_next(routes);
            if(route == NULL)
                break;
            show_babel_routes_sub(route, vty, &prefix);
        }
        route_stream_done(routes);
    } else {
        flog_err(EC_BABEL_MEMORY, "Couldn't allocate route stream.");
    }
    xroutes = xroute_stream();
    if(xroutes) {
        while(1) {
            struct xroute *xroute = xroute_stream_next(xroutes);
            if(xroute == NULL)
                break;
            show_babel_xroutes_sub(xroute, vty, &prefix);
        }
        xroute_stream_done(xroutes);
    } else {
        flog_err(EC_BABEL_MEMORY, "Couldn't allocate route stream.");
    }
    return CMD_SUCCESS;
}

DEFUN (show_babel_parameters,
       show_babel_parameters_cmd,
       "show babel parameters",
       SHOW_STR
       "Babel information\n"
       "Configuration information\n")
{
    struct babel *babel_ctx;

    vty_out (vty, "    -- Babel running configuration --\n");
    show_babel_main_configuration(vty);

    babel_ctx = babel_lookup();
    if (babel_ctx) {
        vty_out (vty, "    -- distribution lists --\n");
        config_show_distribute(vty, babel_ctx->distribute_ctx);
    }
    return CMD_SUCCESS;
}

void babel_if_terminate(void)
{
	vector_free(babel_enable_if);
}

void
babel_if_init(void)
{
    /* initialize interface list */
    hook_register_prio(if_add, 0, babel_if_new_hook);
    hook_register_prio(if_del, 0, babel_if_delete_hook);

    babel_enable_if = vector_init (1);

    /* install interface node and commands */
    if_cmd_init(interface_config_write);

    install_element(BABEL_NODE, &babel_network_cmd);
    install_element(BABEL_NODE, &no_babel_network_cmd);
    install_element(INTERFACE_NODE, &babel_split_horizon_cmd);
    install_element(INTERFACE_NODE, &babel_set_wired_cmd);
    install_element(INTERFACE_NODE, &babel_set_wireless_cmd);
    install_element(INTERFACE_NODE, &babel_set_hello_interval_cmd);
    install_element(INTERFACE_NODE, &babel_set_update_interval_cmd);
    install_element(INTERFACE_NODE, &babel_set_rxcost_cmd);
    install_element(INTERFACE_NODE, &babel_set_channel_cmd);
    install_element(INTERFACE_NODE, &babel_set_rtt_decay_cmd);
    install_element(INTERFACE_NODE, &babel_set_rtt_min_cmd);
    install_element(INTERFACE_NODE, &babel_set_rtt_max_cmd);
    install_element(INTERFACE_NODE, &babel_set_max_rtt_penalty_cmd);
    install_element(INTERFACE_NODE, &babel_set_enable_timestamps_cmd);

    /* "show babel ..." commands */
    install_element(VIEW_NODE, &show_babel_interface_cmd);
    install_element(VIEW_NODE, &show_babel_neighbour_cmd);
    install_element(VIEW_NODE, &show_babel_route_cmd);
    install_element(VIEW_NODE, &show_babel_route_prefix_cmd);
    install_element(VIEW_NODE, &show_babel_route_addr_cmd);
    install_element(VIEW_NODE, &show_babel_route_addr6_cmd);
    install_element(VIEW_NODE, &show_babel_parameters_cmd);
}

/* hooks: functions called respectively when struct interface is
 created or deleted. */
static int
babel_if_new_hook (struct interface *ifp)
{
    ifp->info = babel_interface_allocate();
    return 0;
}

static int
babel_if_delete_hook (struct interface *ifp)
{
    babel_interface_free(ifp->info);
    ifp->info = NULL;
    return 0;
}

/* Output an "interface" section for each of the known interfaces with
babeld-specific statement lines where appropriate. */
static int
interface_config_write (struct vty *vty)
{
    struct vrf *vrf = vrf_lookup_by_id(VRF_DEFAULT);
    struct interface *ifp;
    int write = 0;

    FOR_ALL_INTERFACES (vrf, ifp) {
        if_vty_config_start(vty, ifp);
        if (ifp->desc)
            vty_out (vty, " description %s\n",ifp->desc);
        babel_interface_nfo *babel_ifp = babel_get_if_nfo (ifp);
	assert (babel_ifp != NULL);
        /* wireless is the default*/
        if (CHECK_FLAG (babel_ifp->flags, BABEL_IF_WIRED))
        {
            vty_out (vty, " babel wired\n");
            write++;
        }
        if (babel_ifp->hello_interval != BABEL_DEFAULT_HELLO_INTERVAL)
        {
            vty_out (vty, " babel hello-interval %u\n",
                       babel_ifp->hello_interval);
            write++;
        }
        if (babel_ifp->update_interval != BABEL_DEFAULT_UPDATE_INTERVAL)
        {
            vty_out (vty, " babel update-interval %u\n",
                       babel_ifp->update_interval);
            write++;
        }
	if (CHECK_FLAG(babel_ifp->flags, BABEL_IF_TIMESTAMPS)) {
		vty_out(vty, " babel enable-timestamps\n");
		write++;
	}
	if (babel_ifp->max_rtt_penalty != BABEL_DEFAULT_MAX_RTT_PENALTY) {
		vty_out(vty, " babel max-rtt-penalty %u\n",
			babel_ifp->max_rtt_penalty);
		write++;
	}
	if (babel_ifp->rtt_decay != BABEL_DEFAULT_RTT_DECAY) {
		vty_out(vty, " babel rtt-decay %u\n", babel_ifp->rtt_decay);
		write++;
	}
	if (babel_ifp->rtt_min != BABEL_DEFAULT_RTT_MIN) {
		vty_out(vty, " babel rtt-min %u\n", babel_ifp->rtt_min / 1000);
		write++;
	}
	if (babel_ifp->rtt_max != BABEL_DEFAULT_RTT_MAX) {
		vty_out(vty, " babel rtt-max %u\n", babel_ifp->rtt_max / 1000);
		write++;
	}
	/* Some parameters have different defaults for wired/wireless. */
	if (CHECK_FLAG (babel_ifp->flags, BABEL_IF_WIRED)) {
            if (!CHECK_FLAG (babel_ifp->flags, BABEL_IF_SPLIT_HORIZON)) {
                vty_out (vty, " no babel split-horizon\n");
                write++;
            }
            if (babel_ifp->cost != BABEL_DEFAULT_RXCOST_WIRED) {
                vty_out (vty, " babel rxcost %u\n", babel_ifp->cost);
                write++;
            }
            if (babel_ifp->channel == BABEL_IF_CHANNEL_INTERFERING) {
                vty_out (vty, " babel channel interfering\n");
                write++;
            } else if(babel_ifp->channel != BABEL_IF_CHANNEL_NONINTERFERING) {
                vty_out (vty, " babel channel %d\n",babel_ifp->channel);
                write++;
            }
        } else {
            if (CHECK_FLAG (babel_ifp->flags, BABEL_IF_SPLIT_HORIZON)) {
                vty_out (vty, " babel split-horizon\n");
                write++;
            }
            if (babel_ifp->cost != BABEL_DEFAULT_RXCOST_WIRELESS) {
                vty_out (vty, " babel rxcost %u\n", babel_ifp->cost);
                write++;
            }
            if (babel_ifp->channel == BABEL_IF_CHANNEL_NONINTERFERING) {
                vty_out (vty, " babel channel noninterfering\n");
                write++;
            } else if(babel_ifp->channel != BABEL_IF_CHANNEL_INTERFERING) {
                vty_out (vty, " babel channel %d\n",babel_ifp->channel);
                write++;
            }
        }
        if_vty_config_end(vty);
        write++;
    }
    return write;
}

/* Output a "network" statement line for each of the enabled interfaces. */
int
babel_enable_if_config_write (struct vty * vty)
{
    unsigned int i, lines = 0;
    char *str;

    for (i = 0; i < vector_active (babel_enable_if); i++)
        if ((str = vector_slot (babel_enable_if, i)) != NULL)
        {
            vty_out (vty, " network %s\n", str);
            lines++;
        }
    return lines;
}

/* functions to allocate or free memory for a babel_interface_nfo, filling
 needed fields */
static babel_interface_nfo *
babel_interface_allocate (void)
{
    babel_interface_nfo *babel_ifp;
    babel_ifp = XCALLOC(MTYPE_BABEL_IF, sizeof(babel_interface_nfo));
    assert (babel_ifp != NULL);
    /* All flags are unset */
    babel_ifp->bucket_time = babel_now.tv_sec;
    babel_ifp->bucket = BUCKET_TOKENS_MAX;
    babel_ifp->hello_seqno = CHECK_FLAG(frr_weak_random(), 0xFFFF);
    babel_ifp->rtt_decay = BABEL_DEFAULT_RTT_DECAY;
    babel_ifp->rtt_min = BABEL_DEFAULT_RTT_MIN;
    babel_ifp->rtt_max = BABEL_DEFAULT_RTT_MAX;
    babel_ifp->max_rtt_penalty = BABEL_DEFAULT_MAX_RTT_PENALTY;
    babel_ifp->hello_interval = BABEL_DEFAULT_HELLO_INTERVAL;
    babel_ifp->update_interval = BABEL_DEFAULT_UPDATE_INTERVAL;
    babel_ifp->channel = BABEL_IF_CHANNEL_INTERFERING;
    babel_set_wired_internal(babel_ifp, 0);

    return babel_ifp;
}

static void
babel_interface_free (babel_interface_nfo *babel_ifp)
{
    assert (babel_ifp != NULL);

    if (babel_ifp->ipv4){
        free(babel_ifp->ipv4);
        babel_ifp->ipv4 = NULL;
    }
    XFREE(MTYPE_BABEL_IF, babel_ifp);
}<|MERGE_RESOLUTION|>--- conflicted
+++ resolved
@@ -375,13 +375,8 @@
         BABEL_DEFAULT_HELLO_INTERVAL : hello_interval;
 
     if (old_interval != babel_ifp->hello_interval){
-<<<<<<< HEAD
         set_timeout(&babel_ifp->hello_timeout, babel_ifp->hello_interval);
         send_hello(ifp);
-=======
-        send_hello(ifp);
-        set_timeout(&babel_ifp->hello_timeout, babel_ifp->hello_interval);
->>>>>>> 3ae4d064
     }
     return CMD_SUCCESS;
 }
