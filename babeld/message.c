--- conflicted
+++ resolved
@@ -27,14 +27,10 @@
 unsigned short myseqno = 0;
 
 #define UNICAST_BUFSIZE 1024
-<<<<<<< HEAD
 #define PARSE_OK         1     // Successfully parsed and processed
 #define PARSE_IGNORED    0     // Ignored TLV or no action needed
 #define PARSE_MALFORMED -1     // Malformed packet or serious error
-
-=======
 #define RESERVED 0
->>>>>>> d22414dd
 static int unicast_buffered = 0;
 static unsigned char *unicast_buffer = NULL;
 struct neighbour *unicast_neighbour = NULL;
@@ -287,7 +283,6 @@
             return PARSE_MALFORMED;
         }
 
-<<<<<<< HEAD
         if (type & SUBTLV_MANDATORY) {
             /*
              * RFC 8966 4.4
@@ -300,15 +295,11 @@
                    "Ignoring subtlv with Mandatory bit: Not supported");
             return PARSE_IGNORED;
         } else if(type == SUBTLV_PADN) {
-            /* Nothing to do. */
-=======
-        if(type == SUBTLV_PADN) {
             if (!is_all_zero(a + i + 2, len)) {
                 debugf(BABEL_DEBUG_COMMON,
                     "Received pad%d with non zero MBZ field.",
                     len);
             }
->>>>>>> d22414dd
         } else if(type == SUBTLV_TIMESTAMP) {
             if(len >= 8) {
                 DO_NTOHL(*hello_send_us, a + i + 2);
