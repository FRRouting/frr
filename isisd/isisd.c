--- conflicted
+++ resolved
@@ -1972,11 +1972,7 @@
        "A Network IS Base for this topology\n"
        "XXXX.XXXX.XXXX Network entity title (NET)\n")
 {
-<<<<<<< HEAD
   int idx_word = 2;
-  struct isis_area *area;
-=======
->>>>>>> 3d3c3cbd
   u_char buff[ISIS_SYS_ID_LEN];
   VTY_DECLVAR_CONTEXT (isis_area, area);
 
@@ -2008,15 +2004,8 @@
        "Dynamic hostname base for this topology\n"
        "Dynamic hostname base\n")
 {
-<<<<<<< HEAD
   int idx_word = 2;
-  struct isis_area *area;
-
-  area = vty->index;
-  assert (area);
-=======
   VTY_DECLVAR_CONTEXT (isis_area, area);
->>>>>>> 3d3c3cbd
 
   /* I hope that it's enough. */
   area->topology_basedynh = strndup (argv[idx_word]->arg, 16); 
