// SPDX-License-Identifier: GPL-2.0-or-later
/*
 * Copyright (C) 2003 Yasuhiro Ohara
 */

/* Shortest Path First calculation for OSPFv3 */

#include <zebra.h>

#include "log.h"
#include "memory.h"
#include "command.h"
#include "vty.h"
#include "prefix.h"
#include "linklist.h"
#include "frrevent.h"
#include "lib_errors.h"

#include "ospf6_lsa.h"
#include "ospf6_lsdb.h"
#include "ospf6_route.h"
#include "ospf6_area.h"
#include "ospf6_proto.h"
#include "ospf6_abr.h"
#include "ospf6_asbr.h"
#include "ospf6_spf.h"
#include "ospf6_intra.h"
#include "ospf6_interface.h"
#include "ospf6d.h"
#include "ospf6_abr.h"
#include "ospf6_nssa.h"
#include "ospf6_zebra.h"

DEFINE_MTYPE_STATIC(OSPF6D, OSPF6_VERTEX, "OSPF6 vertex");

unsigned char conf_debug_ospf6_spf = 0;

static void ospf6_spf_copy_nexthops_to_route(struct ospf6_route *rt,
					     struct ospf6_vertex *v)
{
	if (rt && v)
		ospf6_copy_nexthops(rt->nh_list, v->nh_list);
}

static void ospf6_spf_merge_nexthops_to_route(struct ospf6_route *rt,
					      struct ospf6_vertex *v)
{
	if (rt && v)
		ospf6_merge_nexthops(rt->nh_list, v->nh_list);
}

static unsigned int ospf6_spf_get_ifindex_from_nh(struct ospf6_vertex *v)
{
	struct ospf6_nexthop *nh;
	struct listnode *node;

	if (v) {
		node = listhead(v->nh_list);
		if (node) {
			nh = listgetdata(node);
			if (nh)
				return (nh->ifindex);
		}
	}
	return 0;
}

static int ospf6_vertex_cmp(const struct ospf6_vertex *va,
		const struct ospf6_vertex *vb)
{
	/* ascending order */
	if (va->cost != vb->cost)
		return (va->cost - vb->cost);
	if (va->hops != vb->hops)
		return (va->hops - vb->hops);
	return 0;
}
DECLARE_SKIPLIST_NONUNIQ(vertex_pqueue, struct ospf6_vertex, pqi,
		ospf6_vertex_cmp);

static int ospf6_vertex_id_cmp(void *a, void *b)
{
	struct ospf6_vertex *va = (struct ospf6_vertex *)a;
	struct ospf6_vertex *vb = (struct ospf6_vertex *)b;
	int ret = 0;

	ret = ntohl(ospf6_linkstate_prefix_adv_router(&va->vertex_id))
	      - ntohl(ospf6_linkstate_prefix_adv_router(&vb->vertex_id));
	if (ret)
		return ret;

	ret = ntohl(ospf6_linkstate_prefix_id(&va->vertex_id))
	      - ntohl(ospf6_linkstate_prefix_id(&vb->vertex_id));
	return ret;
}

static struct ospf6_vertex *ospf6_vertex_create(struct ospf6_lsa *lsa)
{
	struct ospf6_vertex *v;

	v = XMALLOC(MTYPE_OSPF6_VERTEX, sizeof(struct ospf6_vertex));

	/* type */
	if (ntohs(lsa->header->type) == OSPF6_LSTYPE_ROUTER) {
		v->type = OSPF6_VERTEX_TYPE_ROUTER;
		/* Router LSA use Link ID 0 as base in vertex_id */
		ospf6_linkstate_prefix(lsa->header->adv_router, htonl(0),
				       &v->vertex_id);
	} else if (ntohs(lsa->header->type) == OSPF6_LSTYPE_NETWORK) {
		v->type = OSPF6_VERTEX_TYPE_NETWORK;
		/* vertex_id */
		ospf6_linkstate_prefix(lsa->header->adv_router, lsa->header->id,
				       &v->vertex_id);
	} else
		assert(0);

	/* name */
	ospf6_linkstate_prefix2str(&v->vertex_id, v->name, sizeof(v->name));

	if (IS_OSPF6_DEBUG_SPF(PROCESS))
		zlog_debug("%s: Creating vertex %s of type %s (0x%04hx) lsa %s",
			   __func__, v->name,
			   ((ntohs(lsa->header->type) == OSPF6_LSTYPE_ROUTER)
				    ? "Router"
				    : "N/W"),
			   ntohs(lsa->header->type), lsa->name);


	/* Associated LSA */
	v->lsa = lsa;

	/* capability bits + options */
	v->capability = *(uint8_t *)(OSPF6_LSA_HEADER_END(lsa->header));
	v->options[0] = *(uint8_t *)(OSPF6_LSA_HEADER_END(lsa->header) + 1);
	v->options[1] = *(uint8_t *)(OSPF6_LSA_HEADER_END(lsa->header) + 2);
	v->options[2] = *(uint8_t *)(OSPF6_LSA_HEADER_END(lsa->header) + 3);

	v->nh_list = list_new();
	v->nh_list->cmp = (int (*)(void *, void *))ospf6_nexthop_cmp;
	v->nh_list->del = (void (*)(void *))ospf6_nexthop_delete;

	v->parent = NULL;
	v->child_list = list_new();
	v->child_list->cmp = ospf6_vertex_id_cmp;

	return v;
}

static void ospf6_vertex_delete(struct ospf6_vertex *v)
{
	list_delete(&v->nh_list);
	list_delete(&v->child_list);
	XFREE(MTYPE_OSPF6_VERTEX, v);
}

static struct ospf6_lsa *ospf6_lsdesc_lsa(caddr_t lsdesc,
					  struct ospf6_vertex *v)
{
	struct ospf6_lsa *lsa = NULL;
	uint16_t type = 0;
	uint32_t id = 0, adv_router = 0;

	if (VERTEX_IS_TYPE(NETWORK, v)) {
		type = htons(OSPF6_LSTYPE_ROUTER);
		id = htonl(0);
		adv_router = NETWORK_LSDESC_GET_NBR_ROUTERID(lsdesc);
	} else {
		if (ROUTER_LSDESC_IS_TYPE(POINTTOPOINT, lsdesc)) {
			type = htons(OSPF6_LSTYPE_ROUTER);
			id = htonl(0);
			adv_router = ROUTER_LSDESC_GET_NBR_ROUTERID(lsdesc);
		} else if (ROUTER_LSDESC_IS_TYPE(TRANSIT_NETWORK, lsdesc)) {
			type = htons(OSPF6_LSTYPE_NETWORK);
			id = htonl(ROUTER_LSDESC_GET_NBR_IFID(lsdesc));
			adv_router = ROUTER_LSDESC_GET_NBR_ROUTERID(lsdesc);
		}
	}

	if (type == htons(OSPF6_LSTYPE_NETWORK))
		lsa = ospf6_lsdb_lookup(type, id, adv_router, v->area->lsdb);
	else
		lsa = ospf6_create_single_router_lsa(v->area, v->area->lsdb,
						     adv_router);
	if (IS_OSPF6_DEBUG_SPF(PROCESS)) {
		char ibuf[16], abuf[16];
		inet_ntop(AF_INET, &id, ibuf, sizeof(ibuf));
		inet_ntop(AF_INET, &adv_router, abuf, sizeof(abuf));
		if (lsa)
			zlog_debug("  Link to: %s len %u, V %s", lsa->name,
				   ntohs(lsa->header->length), v->name);
		else
			zlog_debug("  Link to: [%s Id:%s Adv:%s] No LSA , V %s",
				   ospf6_lstype_name(type), ibuf, abuf,
				   v->name);
	}

	return lsa;
}

static char *ospf6_lsdesc_backlink(struct ospf6_lsa *lsa, caddr_t lsdesc,
				   struct ospf6_vertex *v)
{
	caddr_t backlink, found = NULL;
	int size;

	size = (OSPF6_LSA_IS_TYPE(ROUTER, lsa)
			? sizeof(struct ospf6_router_lsdesc)
			: sizeof(struct ospf6_network_lsdesc));
	for (backlink = OSPF6_LSA_HEADER_END(lsa->header) + 4;
	     backlink + size <= OSPF6_LSA_END(lsa->header); backlink += size) {
		assert(!(OSPF6_LSA_IS_TYPE(NETWORK, lsa)
			 && VERTEX_IS_TYPE(NETWORK, v)));

		if (OSPF6_LSA_IS_TYPE(NETWORK, lsa)) {
			if (NETWORK_LSDESC_GET_NBR_ROUTERID(backlink)
			    == v->lsa->header->adv_router)
				found = backlink;
		} else if (VERTEX_IS_TYPE(NETWORK, v)) {
			if (ROUTER_LSDESC_IS_TYPE(TRANSIT_NETWORK, backlink)
			    && ROUTER_LSDESC_GET_NBR_ROUTERID(backlink)
				       == v->lsa->header->adv_router
			    && ROUTER_LSDESC_GET_NBR_IFID(backlink)
				       == ntohl(v->lsa->header->id))
				found = backlink;
		} else {
			assert(OSPF6_LSA_IS_TYPE(ROUTER, lsa)
			       && VERTEX_IS_TYPE(ROUTER, v));

			if (!ROUTER_LSDESC_IS_TYPE(POINTTOPOINT, backlink)
			    || !ROUTER_LSDESC_IS_TYPE(POINTTOPOINT, lsdesc))
				continue;

			if (ROUTER_LSDESC_GET_NBR_IFID(backlink)
				    != ROUTER_LSDESC_GET_IFID(lsdesc)
			    || ROUTER_LSDESC_GET_NBR_IFID(lsdesc)
				       != ROUTER_LSDESC_GET_IFID(backlink))
				continue;
			if (ROUTER_LSDESC_GET_NBR_ROUTERID(backlink)
				    != v->lsa->header->adv_router
			    || ROUTER_LSDESC_GET_NBR_ROUTERID(lsdesc)
				       != lsa->header->adv_router)
				continue;
			found = backlink;
		}
	}

	if (IS_OSPF6_DEBUG_SPF(PROCESS))
		zlog_debug("Vertex %s Lsa %s Backlink %s", v->name, lsa->name,
			   (found ? "OK" : "FAIL"));

	return found;
}

static void ospf6_nexthop_calc(struct ospf6_vertex *w, struct ospf6_vertex *v,
			       caddr_t lsdesc, struct ospf6 *ospf6)
{
	int i;
	ifindex_t ifindex;
	struct ospf6_interface *oi;
	uint16_t type;
	uint32_t adv_router;
	struct ospf6_lsa *lsa;
	struct ospf6_link_lsa *link_lsa;
	char buf[64];

	assert(VERTEX_IS_TYPE(ROUTER, w));
	ifindex = (VERTEX_IS_TYPE(NETWORK, v) ? ospf6_spf_get_ifindex_from_nh(v)
					      : ROUTER_LSDESC_GET_IFID(lsdesc));
	if (ifindex == 0) {
		flog_err(EC_LIB_DEVELOPMENT, "No nexthop ifindex at vertex %s",
			 v->name);
		return;
	}

	oi = ospf6_interface_lookup_by_ifindex(ifindex, ospf6->vrf_id);
	if (oi == NULL) {
		zlog_warn("Can't find interface in SPF: ifindex %d", ifindex);
		return;
	}

	type = htons(OSPF6_LSTYPE_LINK);
	adv_router = (VERTEX_IS_TYPE(NETWORK, v)
			      ? NETWORK_LSDESC_GET_NBR_ROUTERID(lsdesc)
			      : ROUTER_LSDESC_GET_NBR_ROUTERID(lsdesc));

	i = 0;
	for (ALL_LSDB_TYPED_ADVRTR(oi->lsdb, type, adv_router, lsa)) {
		if (VERTEX_IS_TYPE(ROUTER, v)
		    && htonl(ROUTER_LSDESC_GET_NBR_IFID(lsdesc))
			       != lsa->header->id)
			continue;

		link_lsa = (struct ospf6_link_lsa *)OSPF6_LSA_HEADER_END(
			lsa->header);
		if (IS_OSPF6_DEBUG_SPF(PROCESS)) {
			inet_ntop(AF_INET6, &link_lsa->linklocal_addr, buf,
				  sizeof(buf));
			zlog_debug("  nexthop %s from %s", buf, lsa->name);
		}

		ospf6_add_nexthop(w->nh_list, ifindex,
				  &link_lsa->linklocal_addr);
		i++;
	}

	if (i == 0 && IS_OSPF6_DEBUG_SPF(PROCESS))
		zlog_debug("No nexthop for %s found", w->name);
}

static int ospf6_spf_install(struct ospf6_vertex *v,
			     struct ospf6_route_table *result_table)
{
	struct ospf6_route *route;
	struct ospf6_vertex *prev;

	if (IS_OSPF6_DEBUG_SPF(PROCESS))
		zlog_debug("SPF install %s (lsa %s) hops %d cost %d", v->name,
			   v->lsa->name, v->hops, v->cost);

	route = ospf6_route_lookup(&v->vertex_id, result_table);
	if (route && route->path.cost < v->cost) {
		if (IS_OSPF6_DEBUG_SPF(PROCESS))
			zlog_debug(
				"  already installed with lower cost (%d), ignore",
				route->path.cost);
		ospf6_vertex_delete(v);
		return -1;
	} else if (route && route->path.cost == v->cost) {
		if (IS_OSPF6_DEBUG_SPF(PROCESS))
			zlog_debug(
				"  another path found to route %pFX lsa %s, merge",
				&route->prefix, v->lsa->name);

		/* merging the parent's nexthop information to the child's
		 * if the parent is not the root of the tree.
		 */
		if (!ospf6_merge_parents_nh_to_child(v, route, result_table))
			ospf6_spf_merge_nexthops_to_route(route, v);

		prev = (struct ospf6_vertex *)route->route_option;
		assert(prev->hops <= v->hops);

		if ((VERTEX_IS_TYPE(ROUTER, v)
		     && route->path.origin.id != v->lsa->header->id)) {
			if (IS_OSPF6_DEBUG_SPF(PROCESS)) {
				zlog_debug(
					"%s: V lsa %s id %u, route id %u are different",
					__func__, v->lsa->name,
					ntohl(v->lsa->header->id),
					ntohl(route->path.origin.id));
			}
			return 0;
		}

		ospf6_vertex_delete(v);
		return -1;
	}

	/* There should be no case where candidate being installed (variable
	   "v") is closer than the one in the SPF tree (variable "route").
	   In the case something has gone wrong with the behavior of
	   Priority-Queue. */

	/* the case where the route exists already is handled and returned
	   up to here. */
	assert(route == NULL);

	route = ospf6_route_create(v->area->ospf6);
	memcpy(&route->prefix, &v->vertex_id, sizeof(struct prefix));
	route->type = OSPF6_DEST_TYPE_LINKSTATE;
	route->path.type = OSPF6_PATH_TYPE_INTRA;
	route->path.origin.type = v->lsa->header->type;
	route->path.origin.id = v->lsa->header->id;
	route->path.origin.adv_router = v->lsa->header->adv_router;
	route->path.metric_type = 1;
	route->path.cost = v->cost;
	route->path.u.cost_e2 = v->hops;
	route->path.router_bits = v->capability;
	route->path.options[0] = v->options[0];
	route->path.options[1] = v->options[1];
	route->path.options[2] = v->options[2];

	ospf6_spf_copy_nexthops_to_route(route, v);

	/*
	 * The SPF logic implementation does not transfer the multipathing
	 * properties
	 * of a parent to a child node. Thus if there was a 3-way multipath to a
	 * node's parent and a single hop from the parent to the child, the
	 * logic of
	 * creating new vertices and computing next hops prevents there from
	 * being 3
	 * paths to the child node. This is primarily because the resolution of
	 * multipath is done in this routine, not in the main spf loop.
	 *
	 * The following logic addresses that problem by merging the parent's
	 * nexthop
	 * information with the child's, if the parent is not the root of the
	 * tree.
	 * This is based on the assumption that before a node's route is
	 * installed,
	 * its parent's route's nexthops have already been installed.
	 */
	ospf6_merge_parents_nh_to_child(v, route, result_table);

	if (v->parent)
		listnode_add_sort(v->parent->child_list, v);
	route->route_option = v;

	ospf6_route_add(route, result_table);
	return 0;
}

void ospf6_spf_table_finish(struct ospf6_route_table *result_table)
{
	struct ospf6_route *route, *nroute;
	struct ospf6_vertex *v;
	for (route = ospf6_route_head(result_table); route; route = nroute) {
		nroute = ospf6_route_next(route);
		v = (struct ospf6_vertex *)route->route_option;
		ospf6_vertex_delete(v);
		ospf6_route_remove(route, result_table);
	}
}

static const char *const ospf6_spf_reason_str[] = {
	"R+", /* OSPF6_SPF_FLAGS_ROUTER_LSA_ADDED */
	"R-", /* OSPF6_SPF_FLAGS_ROUTER_LSA_REMOVED */
	"N+", /* OSPF6_SPF_FLAGS_NETWORK_LSA_ADDED */
	"N-", /* OSPF6_SPF_FLAGS_NETWORK_LSA_REMOVED */
	"L+", /* OSPF6_SPF_FLAGS_NETWORK_LINK_LSA_ADDED */
	"L-", /* OSPF6_SPF_FLAGS_NETWORK_LINK_LSA_REMOVED */
	"R*", /* OSPF6_SPF_FLAGS_ROUTER_LSA_ORIGINATED */
	"N*", /* OSPF6_SPF_FLAGS_NETWORK_LSA_ORIGINATED */
	"C",  /* OSPF6_SPF_FLAGS_CONFIG_CHANGE */
	"A",  /* OSPF6_SPF_FLAGS_ASBR_STATUS_CHANGE */
	"GR", /* OSPF6_SPF_FLAGS_GR_FINISH */
};

void ospf6_spf_reason_string(uint32_t reason, char *buf, int size)
{
	uint32_t bit;
	int len = 0;

	if (!buf)
		return;

	if (!reason) {
		buf[0] = '\0';
		return;
	}
	for (bit = 0; bit < array_size(ospf6_spf_reason_str); bit++) {
		if ((reason & (1 << bit)) && (len < size)) {
			len += snprintf((buf + len), (size - len), "%s%s",
					(len > 0) ? ", " : "",
					ospf6_spf_reason_str[bit]);
		}
	}
}

/* RFC2328 16.1.  Calculating the shortest-path tree for an area */
/* RFC2740 3.8.1.  Calculating the shortest path tree for an area */
void ospf6_spf_calculation(uint32_t router_id,
			   struct ospf6_route_table *result_table,
			   struct ospf6_area *oa)
{
	struct vertex_pqueue_head candidate_list;
	struct ospf6_vertex *root, *v, *w;
	int size;
	caddr_t lsdesc;
	struct ospf6_lsa *lsa;
	struct in6_addr address;

	ospf6_spf_table_finish(result_table);

	/* Install the calculating router itself as the root of the SPF tree */
	/* construct root vertex */
	lsa = ospf6_create_single_router_lsa(oa, oa->lsdb_self, router_id);
	if (lsa == NULL) {
		zlog_warn("%s: No router LSA for area %s", __func__, oa->name);
		return;
	}

	/* initialize */
	vertex_pqueue_init(&candidate_list);

	root = ospf6_vertex_create(lsa);
	root->area = oa;
	root->cost = 0;
	root->hops = 0;
	root->link_id = lsa->header->id;
	inet_pton(AF_INET6, "::1", &address);

	/* Actually insert root to the candidate-list as the only candidate */
	vertex_pqueue_add(&candidate_list, root);

	/* Iterate until candidate-list becomes empty */
	while ((v = vertex_pqueue_pop(&candidate_list))) {
		/* installing may result in merging or rejecting of the vertex
		 */
		if (ospf6_spf_install(v, result_table) < 0)
			continue;

		/* Skip overloaded routers */
		if ((OSPF6_LSA_IS_TYPE(ROUTER, v->lsa)
		     && ospf6_router_is_stub_router(v->lsa)))
			continue;

		/* For each LS description in the just-added vertex V's LSA */
		size = (VERTEX_IS_TYPE(ROUTER, v)
				? sizeof(struct ospf6_router_lsdesc)
				: sizeof(struct ospf6_network_lsdesc));
		for (lsdesc = OSPF6_LSA_HEADER_END(v->lsa->header) + 4;
		     lsdesc + size <= OSPF6_LSA_END(v->lsa->header);
		     lsdesc += size) {
			lsa = ospf6_lsdesc_lsa(lsdesc, v);
			if (lsa == NULL)
				continue;

			if (OSPF6_LSA_IS_MAXAGE(lsa))
				continue;

			if (!ospf6_lsdesc_backlink(lsa, lsdesc, v))
				continue;

			w = ospf6_vertex_create(lsa);
			w->area = oa;
			w->parent = v;
			if (VERTEX_IS_TYPE(ROUTER, v)) {
				w->cost = v->cost
					  + ROUTER_LSDESC_GET_METRIC(lsdesc);
				w->hops =
					v->hops
					+ (VERTEX_IS_TYPE(NETWORK, w) ? 0 : 1);
			} else {
				/* NETWORK */
				w->cost = v->cost;
				w->hops = v->hops + 1;
			}

			/* nexthop calculation */
			if (w->hops == 0)
				ospf6_add_nexthop(
					w->nh_list,
					ROUTER_LSDESC_GET_IFID(lsdesc), NULL);
			else if (w->hops == 1 && v->hops == 0)
				ospf6_nexthop_calc(w, v, lsdesc, oa->ospf6);
			else
				ospf6_copy_nexthops(w->nh_list, v->nh_list);


			/* add new candidate to the candidate_list */
			if (IS_OSPF6_DEBUG_SPF(PROCESS))
				zlog_debug(
					"  New candidate: %s hops %d cost %d",
					w->name, w->hops, w->cost);
			vertex_pqueue_add(&candidate_list, w);
		}
	}

	//vertex_pqueue_fini(&candidate_list);

	ospf6_remove_temp_router_lsa(oa);

	oa->spf_calculation++;
}

static void ospf6_spf_log_database(struct ospf6_area *oa)
{
	char *p, *end, buffer[256];
	struct listnode *node;
	struct ospf6_interface *oi;

	p = buffer;
	end = buffer + sizeof(buffer);

	snprintf(p, end - p, "SPF on DB (#LSAs):");
	p = (buffer + strlen(buffer) < end ? buffer + strlen(buffer) : end);
	snprintf(p, end - p, " Area %s: %d", oa->name, oa->lsdb->count);
	p = (buffer + strlen(buffer) < end ? buffer + strlen(buffer) : end);

	for (ALL_LIST_ELEMENTS_RO(oa->if_list, node, oi)) {
		snprintf(p, end - p, " I/F %s: %d", oi->interface->name,
			 oi->lsdb->count);
		p = (buffer + strlen(buffer) < end ? buffer + strlen(buffer)
						   : end);
	}

	zlog_debug("%s", buffer);
}

static void ospf6_spf_calculation_thread(struct event *t)
{
	struct ospf6_area *oa;
	struct ospf6 *ospf6;
	struct timeval start, end, runtime;
	struct listnode *node;
	int areas_processed = 0;
	char rbuf[32];

	ospf6 = (struct ospf6 *)EVENT_ARG(t);

	/* execute SPF calculation */
	monotime(&start);
	ospf6->ts_spf = start;

	if (ospf6_check_and_set_router_abr(ospf6))
		ospf6_abr_range_reset_cost(ospf6);

	for (ALL_LIST_ELEMENTS_RO(ospf6->area_list, node, oa)) {

		if (oa == ospf6->backbone)
			continue;

		monotime(&oa->ts_spf);
		if (IS_OSPF6_DEBUG_SPF(PROCESS))
			zlog_debug("SPF calculation for Area %s", oa->name);
		if (IS_OSPF6_DEBUG_SPF(DATABASE))
			ospf6_spf_log_database(oa);

		ospf6_spf_calculation(ospf6->router_id, oa->spf_table, oa);
		ospf6_intra_route_calculation(oa);
		ospf6_intra_brouter_calculation(oa);

		areas_processed++;
	}

	if (ospf6->backbone) {
		monotime(&ospf6->backbone->ts_spf);
		if (IS_OSPF6_DEBUG_SPF(PROCESS))
			zlog_debug("SPF calculation for Backbone area %s",
				   ospf6->backbone->name);
		if (IS_OSPF6_DEBUG_SPF(DATABASE))
			ospf6_spf_log_database(ospf6->backbone);

		ospf6_spf_calculation(ospf6->router_id,
				      ospf6->backbone->spf_table,
				      ospf6->backbone);
		ospf6_intra_route_calculation(ospf6->backbone);
		ospf6_intra_brouter_calculation(ospf6->backbone);
		areas_processed++;
	}

	/* External LSA calculation */
	ospf6_ase_calculate_timer_add(ospf6);

	if (ospf6_check_and_set_router_abr(ospf6)) {
		ospf6_abr_defaults_to_stub(ospf6);
		ospf6_abr_nssa_type_7_defaults(ospf6);
	}

	monotime(&end);
	timersub(&end, &start, &runtime);

	ospf6->ts_spf_duration = runtime;

	ospf6_spf_reason_string(ospf6->spf_reason, rbuf, sizeof(rbuf));

	if (IS_OSPF6_DEBUG_SPF(PROCESS) || IS_OSPF6_DEBUG_SPF(TIME))
		zlog_debug(
			"SPF processing: # Areas: %d, SPF runtime: %lld sec %lld usec, Reason: %s",
			areas_processed, (long long)runtime.tv_sec,
			(long long)runtime.tv_usec, rbuf);

	ospf6->last_spf_reason = ospf6->spf_reason;
	ospf6_reset_spf_reason(ospf6);
}

/* Add schedule for SPF calculation.  To avoid frequenst SPF calc, we
   set timer for SPF calc. */
void ospf6_spf_schedule(struct ospf6 *ospf6, unsigned int reason)
{
	unsigned long delay, elapsed, ht;

	/* OSPF instance does not exist. */
	if (ospf6 == NULL)
		return;

	ospf6_set_spf_reason(ospf6, reason);

	if (IS_OSPF6_DEBUG_SPF(PROCESS) || IS_OSPF6_DEBUG_SPF(TIME)) {
		char rbuf[32];
		ospf6_spf_reason_string(reason, rbuf, sizeof(rbuf));
		zlog_debug("SPF: calculation timer scheduled (reason %s)",
			   rbuf);
	}

	/* SPF calculation timer is already scheduled. */
	if (event_is_scheduled(ospf6->t_spf_calc)) {
		if (IS_OSPF6_DEBUG_SPF(PROCESS) || IS_OSPF6_DEBUG_SPF(TIME))
			zlog_debug(
				"SPF: calculation timer is already scheduled: %p",
				(void *)ospf6->t_spf_calc);
		return;
	}

	elapsed = monotime_since(&ospf6->ts_spf, NULL) / 1000LL;
	ht = ospf6->spf_holdtime * ospf6->spf_hold_multiplier;

	if (ht > ospf6->spf_max_holdtime)
		ht = ospf6->spf_max_holdtime;

	/* Get SPF calculation delay time. */
	if (elapsed < ht) {
		/* Got an event within the hold time of last SPF. We need to
		 * increase the hold_multiplier, if it's not already at/past
		 * maximum value, and wasn't already increased..
		 */
		if (ht < ospf6->spf_max_holdtime)
			ospf6->spf_hold_multiplier++;

		/* always honour the SPF initial delay */
		if ((ht - elapsed) < ospf6->spf_delay)
			delay = ospf6->spf_delay;
		else
			delay = ht - elapsed;
	} else {
		/* Event is past required hold-time of last SPF */
		delay = ospf6->spf_delay;
		ospf6->spf_hold_multiplier = 1;
	}

	if (IS_OSPF6_DEBUG_SPF(PROCESS) || IS_OSPF6_DEBUG_SPF(TIME))
		zlog_debug("SPF: Rescheduling in %ld msec", delay);

	EVENT_OFF(ospf6->t_spf_calc);
	event_add_timer_msec(master, ospf6_spf_calculation_thread, ospf6, delay,
			     &ospf6->t_spf_calc);
}

void ospf6_spf_display_subtree(struct vty *vty, const char *prefix, int rest,
			       struct ospf6_vertex *v, json_object *json_obj,
			       bool use_json)
{
	struct listnode *node, *nnode;
	struct ospf6_vertex *c;
	char *next_prefix;
	int len;
	int restnum;
	json_object *json_childs = NULL;
	json_object *json_child = NULL;

	if (use_json) {
		json_childs = json_object_new_object();
		json_object_int_add(json_obj, "cost", v->cost);
	} else {
		/* "prefix" is the space prefix of the display line */
		vty_out(vty, "%s+-%s [%d]\n", prefix, v->name, v->cost);
	}

	len = strlen(prefix) + 4;
	next_prefix = (char *)malloc(len);
	if (next_prefix == NULL) {
		vty_out(vty, "malloc failed\n");
		return;
	}
	snprintf(next_prefix, len, "%s%s", prefix, (rest ? "|  " : "   "));

	restnum = listcount(v->child_list);
	for (ALL_LIST_ELEMENTS(v->child_list, node, nnode, c)) {
		if (use_json)
			json_child = json_object_new_object();
		else
			restnum--;

		ospf6_spf_display_subtree(vty, next_prefix, restnum, c,
					  json_child, use_json);

		if (use_json)
			json_object_object_add(json_childs, c->name,
					       json_child);
	}
	if (use_json) {
		json_object_boolean_add(json_obj, "isLeafNode",
					!listcount(v->child_list));
		if (listcount(v->child_list))
			json_object_object_add(json_obj, "children",
					       json_childs);
		else
			json_object_free(json_childs);
	}
	free(next_prefix);
}

DEFUN (debug_ospf6_spf_process,
       debug_ospf6_spf_process_cmd,
       "debug ospf6 spf process",
       DEBUG_STR
       OSPF6_STR
       "Debug SPF Calculation\n"
       "Debug Detailed SPF Process\n"
      )
{
	unsigned char level = 0;
	level = OSPF6_DEBUG_SPF_PROCESS;
	OSPF6_DEBUG_SPF_ON(level);
	return CMD_SUCCESS;
}

DEFUN (debug_ospf6_spf_time,
       debug_ospf6_spf_time_cmd,
       "debug ospf6 spf time",
       DEBUG_STR
       OSPF6_STR
       "Debug SPF Calculation\n"
       "Measure time taken by SPF Calculation\n"
      )
{
	unsigned char level = 0;
	level = OSPF6_DEBUG_SPF_TIME;
	OSPF6_DEBUG_SPF_ON(level);
	return CMD_SUCCESS;
}

DEFUN (debug_ospf6_spf_database,
       debug_ospf6_spf_database_cmd,
       "debug ospf6 spf database",
       DEBUG_STR
       OSPF6_STR
       "Debug SPF Calculation\n"
       "Log number of LSAs at SPF Calculation time\n"
      )
{
	unsigned char level = 0;
	level = OSPF6_DEBUG_SPF_DATABASE;
	OSPF6_DEBUG_SPF_ON(level);
	return CMD_SUCCESS;
}

DEFUN (no_debug_ospf6_spf_process,
       no_debug_ospf6_spf_process_cmd,
       "no debug ospf6 spf process",
       NO_STR
       DEBUG_STR
       OSPF6_STR
       "Quit Debugging SPF Calculation\n"
       "Quit Debugging Detailed SPF Process\n"
      )
{
	unsigned char level = 0;
	level = OSPF6_DEBUG_SPF_PROCESS;
	OSPF6_DEBUG_SPF_OFF(level);
	return CMD_SUCCESS;
}

DEFUN (no_debug_ospf6_spf_time,
       no_debug_ospf6_spf_time_cmd,
       "no debug ospf6 spf time",
       NO_STR
       DEBUG_STR
       OSPF6_STR
       "Quit Debugging SPF Calculation\n"
       "Quit Measuring time taken by SPF Calculation\n"
      )
{
	unsigned char level = 0;
	level = OSPF6_DEBUG_SPF_TIME;
	OSPF6_DEBUG_SPF_OFF(level);
	return CMD_SUCCESS;
}

DEFUN (no_debug_ospf6_spf_database,
       no_debug_ospf6_spf_database_cmd,
       "no debug ospf6 spf database",
       NO_STR
       DEBUG_STR
       OSPF6_STR
       "Debug SPF Calculation\n"
       "Quit Logging number of LSAs at SPF Calculation time\n"
      )
{
	unsigned char level = 0;
	level = OSPF6_DEBUG_SPF_DATABASE;
	OSPF6_DEBUG_SPF_OFF(level);
	return CMD_SUCCESS;
}

static int ospf6_timers_spf_set(struct vty *vty, unsigned int delay,
				unsigned int hold, unsigned int max)
{
	VTY_DECLVAR_CONTEXT(ospf6, ospf);

	ospf->spf_delay = delay;
	ospf->spf_holdtime = hold;
	ospf->spf_max_holdtime = max;

	return CMD_SUCCESS;
}

DEFUN (ospf6_timers_throttle_spf,
       ospf6_timers_throttle_spf_cmd,
       "timers throttle spf (0-600000) (0-600000) (0-600000)",
       "Adjust routing timers\n"
       "Throttling adaptive timer\n"
       "OSPF6 SPF timers\n"
       "Delay (msec) from first change received till SPF calculation\n"
       "Initial hold time (msec) between consecutive SPF calculations\n"
       "Maximum hold time (msec)\n")
{
	int idx_number = 3;
	int idx_number_2 = 4;
	int idx_number_3 = 5;
	unsigned int delay, hold, max;

	delay = strtoul(argv[idx_number]->arg, NULL, 10);
	hold = strtoul(argv[idx_number_2]->arg, NULL, 10);
	max = strtoul(argv[idx_number_3]->arg, NULL, 10);

	return ospf6_timers_spf_set(vty, delay, hold, max);
}

DEFUN (no_ospf6_timers_throttle_spf,
       no_ospf6_timers_throttle_spf_cmd,
       "no timers throttle spf [(0-600000) (0-600000) (0-600000)]",
       NO_STR
       "Adjust routing timers\n"
       "Throttling adaptive timer\n"
       "OSPF6 SPF timers\n"
       "Delay (msec) from first change received till SPF calculation\n"
       "Initial hold time (msec) between consecutive SPF calculations\n"
       "Maximum hold time (msec)\n")
{
	return ospf6_timers_spf_set(vty, OSPF_SPF_DELAY_DEFAULT,
				    OSPF_SPF_HOLDTIME_DEFAULT,
				    OSPF_SPF_MAX_HOLDTIME_DEFAULT);
}


int config_write_ospf6_debug_spf(struct vty *vty)
{
	if (IS_OSPF6_DEBUG_SPF(PROCESS))
		vty_out(vty, "debug ospf6 spf process\n");
	if (IS_OSPF6_DEBUG_SPF(TIME))
		vty_out(vty, "debug ospf6 spf time\n");
	if (IS_OSPF6_DEBUG_SPF(DATABASE))
		vty_out(vty, "debug ospf6 spf database\n");
	return 0;
}

void ospf6_spf_config_write(struct vty *vty, struct ospf6 *ospf6)
{

	if (ospf6->spf_delay != OSPF_SPF_DELAY_DEFAULT
	    || ospf6->spf_holdtime != OSPF_SPF_HOLDTIME_DEFAULT
	    || ospf6->spf_max_holdtime != OSPF_SPF_MAX_HOLDTIME_DEFAULT)
		vty_out(vty, " timers throttle spf %d %d %d\n",
			ospf6->spf_delay, ospf6->spf_holdtime,
			ospf6->spf_max_holdtime);
}

void install_element_ospf6_debug_spf(void)
{
	install_element(ENABLE_NODE, &debug_ospf6_spf_process_cmd);
	install_element(ENABLE_NODE, &debug_ospf6_spf_time_cmd);
	install_element(ENABLE_NODE, &debug_ospf6_spf_database_cmd);
	install_element(ENABLE_NODE, &no_debug_ospf6_spf_process_cmd);
	install_element(ENABLE_NODE, &no_debug_ospf6_spf_time_cmd);
	install_element(ENABLE_NODE, &no_debug_ospf6_spf_database_cmd);
	install_element(CONFIG_NODE, &debug_ospf6_spf_process_cmd);
	install_element(CONFIG_NODE, &debug_ospf6_spf_time_cmd);
	install_element(CONFIG_NODE, &debug_ospf6_spf_database_cmd);
	install_element(CONFIG_NODE, &no_debug_ospf6_spf_process_cmd);
	install_element(CONFIG_NODE, &no_debug_ospf6_spf_time_cmd);
	install_element(CONFIG_NODE, &no_debug_ospf6_spf_database_cmd);
}

void ospf6_spf_init(void)
{
	install_element(OSPF6_NODE, &ospf6_timers_throttle_spf_cmd);
	install_element(OSPF6_NODE, &no_ospf6_timers_throttle_spf_cmd);
}

/* Create Aggregated Large Router-LSA from multiple Link-State IDs
 * RFC 5340 A 4.3:
 * When more than one router-LSA is received from a single router,
 * the links are processed as if concatenated into a single LSA.*/
struct ospf6_lsa *ospf6_create_single_router_lsa(struct ospf6_area *area,
						 struct ospf6_lsdb *lsdb,
						 uint32_t adv_router)
{
	struct ospf6_lsa *lsa = NULL;
	struct ospf6_lsa *rtr_lsa = NULL;
	struct ospf6_lsa_header *lsa_header = NULL;
	uint8_t *new_header = NULL;
	const struct route_node *end = NULL;
	uint16_t lsa_length, total_lsa_length = 0, num_lsa = 0;
	uint16_t type = 0;
	char ifbuf[16];
	uint32_t interface_id;
	caddr_t lsd;

	lsa_length = sizeof(struct ospf6_lsa_header)
		     + sizeof(struct ospf6_router_lsa);
	total_lsa_length = lsa_length;
	type = htons(OSPF6_LSTYPE_ROUTER);

	/* First check Aggregated LSA formed earlier in Cache */
	lsa = ospf6_lsdb_lookup(type, htonl(0), adv_router,
				area->temp_router_lsa_lsdb);
	if (lsa)
		return lsa;

	inet_ntop(AF_INET, &adv_router, ifbuf, sizeof(ifbuf));

	/* Determine total LSA length from all link state ids */
	end = ospf6_lsdb_head(lsdb, 2, type, adv_router, &rtr_lsa);
	while (rtr_lsa) {
		lsa = rtr_lsa;
		if (OSPF6_LSA_IS_MAXAGE(rtr_lsa)) {
			rtr_lsa = ospf6_lsdb_next(end, rtr_lsa);
			continue;
		}
		lsa_header = rtr_lsa->header;
		total_lsa_length += (ntohs(lsa_header->length) - lsa_length);
		num_lsa++;
		rtr_lsa = ospf6_lsdb_next(end, rtr_lsa);
	}
	if (IS_OSPF6_DEBUG_SPF(PROCESS))
		zlog_debug("%s: adv_router %s num_lsa %u to convert.", __func__,
			   ifbuf, num_lsa);
	if (num_lsa == 1)
		return lsa;

	if (num_lsa == 0) {
		if (IS_OSPF6_DEBUG_SPF(PROCESS))
			zlog_debug("%s: adv_router %s not found in LSDB.",
				   __func__, ifbuf);
		return NULL;
	}

	lsa = ospf6_lsa_alloc(total_lsa_length);
	new_header = (uint8_t *)lsa->header;

	lsa->lsdb = area->temp_router_lsa_lsdb;

	/* Fill Larger LSA Payload */
	end = ospf6_lsdb_head(lsdb, 2, type, adv_router, &rtr_lsa);

	/*
	 * We assume at this point in time that rtr_lsa is
	 * a valid pointer.
	 */
	assert(rtr_lsa);
	if (!OSPF6_LSA_IS_MAXAGE(rtr_lsa)) {
		/* Append first Link State ID LSA */
		lsa_header = rtr_lsa->header;
		memcpy(new_header, lsa_header, ntohs(lsa_header->length));
		/* Assign new lsa length as aggregated length. */
		((struct ospf6_lsa_header *)new_header)->length =
			htons(total_lsa_length);
		new_header += ntohs(lsa_header->length);
		num_lsa--;
	}

	/* Print LSA Name */
	ospf6_lsa_printbuf(lsa, lsa->name, sizeof(lsa->name));

	rtr_lsa = ospf6_lsdb_next(end, rtr_lsa);
	while (rtr_lsa) {
		if (OSPF6_LSA_IS_MAXAGE(rtr_lsa)) {
			rtr_lsa = ospf6_lsdb_next(end, rtr_lsa);
			continue;
		}

		if (IS_OSPF6_DEBUG_SPF(PROCESS)) {
			lsd = OSPF6_LSA_HEADER_END(rtr_lsa->header) + 4;
			interface_id = ROUTER_LSDESC_GET_IFID(lsd);
			inet_ntop(AF_INET, &interface_id, ifbuf, sizeof(ifbuf));
			zlog_debug(
				"%s: Next Router LSA %s to aggreat with len %u interface_id %s",
				__func__, rtr_lsa->name,
				ntohs(lsa_header->length), ifbuf);
		}

		/* Append Next Link State ID LSA */
		lsa_header = rtr_lsa->header;
		memcpy(new_header, (OSPF6_LSA_HEADER_END(rtr_lsa->header) + 4),
		       (ntohs(lsa_header->length) - lsa_length));
		new_header += (ntohs(lsa_header->length) - lsa_length);
		num_lsa--;

		rtr_lsa = ospf6_lsdb_next(end, rtr_lsa);
	}

	/* Calculate birth of this lsa */
	ospf6_lsa_age_set(lsa);

	/* Store Aggregated LSA into area temp lsdb */
	ospf6_lsdb_add(lsa, area->temp_router_lsa_lsdb);

	if (IS_OSPF6_DEBUG_SPF(PROCESS))
		zlog_debug("%s: LSA %s id %u type 0%x len %u num_lsa %u",
			   __func__, lsa->name, ntohl(lsa->header->id),
			   ntohs(lsa->header->type), ntohs(lsa->header->length),
			   num_lsa);

	return lsa;
}

void ospf6_remove_temp_router_lsa(struct ospf6_area *area)
{
	struct ospf6_lsa *lsa = NULL, *lsanext;

	for (ALL_LSDB(area->temp_router_lsa_lsdb, lsa, lsanext)) {
		if (IS_OSPF6_DEBUG_SPF(PROCESS))
			zlog_debug(
				"%s Remove LSA %s lsa->lock %u lsdb count %u",
				__func__, lsa->name, lsa->lock,
				area->temp_router_lsa_lsdb->count);
		ospf6_lsdb_remove(lsa, area->temp_router_lsa_lsdb);
	}
}

int ospf6_ase_calculate_route(struct ospf6 *ospf6, struct ospf6_lsa *lsa,
			      struct ospf6_area *area)
{
	struct ospf6_route *route;
	struct ospf6_as_external_lsa *external;
	struct prefix prefix;
	void (*hook_add)(struct ospf6_route *) = NULL;
	void (*hook_remove)(struct ospf6_route *) = NULL;

	assert(lsa);

	if (IS_OSPF6_DEBUG_SPF(PROCESS))
		zlog_debug("%s :  start", __func__);

	if (ntohs(lsa->header->type) == OSPF6_LSTYPE_TYPE_7)
		if (IS_OSPF6_DEBUG_SPF(PROCESS))
			zlog_debug("%s: Processing Type-7", __func__);

	/* Stay away from any Local Translated Type-7 LSAs */
	if (CHECK_FLAG(lsa->flag, OSPF6_LSA_LOCAL_XLT)) {
		if (IS_OSPF6_DEBUG_SPF(PROCESS))
			zlog_debug("%s: Rejecting Local translated LSA",
				   __func__);
		return 0;
	}

	external = (struct ospf6_as_external_lsa *)OSPF6_LSA_HEADER_END(
		lsa->header);
	prefix.family = AF_INET6;
	prefix.prefixlen = external->prefix.prefix_length;
	ospf6_prefix_in6_addr(&prefix.u.prefix6, external, &external->prefix);

	if (ntohs(lsa->header->type) == OSPF6_LSTYPE_AS_EXTERNAL) {
		hook_add = ospf6->route_table->hook_add;
		hook_remove = ospf6->route_table->hook_remove;
		ospf6->route_table->hook_add = NULL;
		ospf6->route_table->hook_remove = NULL;

		if (!OSPF6_LSA_IS_MAXAGE(lsa))
			ospf6_asbr_lsa_add(lsa);

		ospf6->route_table->hook_add = hook_add;
		ospf6->route_table->hook_remove = hook_remove;

		route = ospf6_route_lookup(&prefix, ospf6->route_table);
		if (route == NULL) {
			if (IS_OSPF6_DEBUG_SPF(PROCESS))
				zlog_debug("%s: no external route %pFX",
					   __func__, &prefix);
			return 0;
		}

		if (CHECK_FLAG(route->flag, OSPF6_ROUTE_REMOVE)
		    && CHECK_FLAG(route->flag, OSPF6_ROUTE_ADD)) {
			UNSET_FLAG(route->flag, OSPF6_ROUTE_REMOVE);
			UNSET_FLAG(route->flag, OSPF6_ROUTE_ADD);
		}

		if (CHECK_FLAG(route->flag, OSPF6_ROUTE_REMOVE))
			ospf6_route_remove(route, ospf6->route_table);
		else if (CHECK_FLAG(route->flag, OSPF6_ROUTE_ADD)
			 || CHECK_FLAG(route->flag, OSPF6_ROUTE_CHANGE)) {
			if (hook_add) {
				if (IS_OSPF6_DEBUG_SPF(PROCESS))
					zlog_debug(
						"%s: add external route %pFX",
						__func__, &prefix);
				(*hook_add)(route);
			}
		}
	} else if (ntohs(lsa->header->type) == OSPF6_LSTYPE_TYPE_7) {
		hook_add = area->route_table->hook_add;
		hook_remove = area->route_table->hook_remove;
		area->route_table->hook_add = NULL;
		area->route_table->hook_remove = NULL;

		if (!OSPF6_LSA_IS_MAXAGE(lsa))
			ospf6_asbr_lsa_add(lsa);

		area->route_table->hook_add = hook_add;
		area->route_table->hook_remove = hook_remove;

		route = ospf6_route_lookup(&prefix, area->route_table);
		if (route == NULL) {
			if (IS_OSPF6_DEBUG_SPF(PROCESS))
				zlog_debug("%s: no route %pFX, area %s",
					   __func__, &prefix, area->name);
			return 0;
		}

		if (CHECK_FLAG(route->flag, OSPF6_ROUTE_REMOVE)
		    && CHECK_FLAG(route->flag, OSPF6_ROUTE_ADD)) {
			UNSET_FLAG(route->flag, OSPF6_ROUTE_REMOVE);
			UNSET_FLAG(route->flag, OSPF6_ROUTE_ADD);
		}

		if (CHECK_FLAG(route->flag, OSPF6_ROUTE_REMOVE)) {
			if (IS_OSPF6_DEBUG_SPF(PROCESS))
				zlog_debug("%s : remove route %pFX, area %s",
					   __func__, &prefix, area->name);
			ospf6_route_remove(route, area->route_table);
		} else if (CHECK_FLAG(route->flag, OSPF6_ROUTE_ADD)
			   || CHECK_FLAG(route->flag, OSPF6_ROUTE_CHANGE)) {
			if (hook_add) {
				if (IS_OSPF6_DEBUG_SPF(PROCESS))
					zlog_debug(
						"%s: add nssa route %pFX, area %s",
						__func__, &prefix, area->name);
				(*hook_add)(route);
			}
			ospf6_abr_check_translate_nssa(area, lsa);
		}
	}
	return 0;
}

static void ospf6_ase_calculate_timer(struct event *t)
{
	struct ospf6 *ospf6;
	struct ospf6_lsa *lsa;
	struct listnode *node, *nnode;
	struct ospf6_area *area;
	uint16_t type;

	ospf6 = EVENT_ARG(t);

	/* Calculate external route for each AS-external-LSA */
	type = htons(OSPF6_LSTYPE_AS_EXTERNAL);
	for (ALL_LSDB_TYPED(ospf6->lsdb, type, lsa))
		ospf6_ase_calculate_route(ospf6, lsa, NULL);

	/*  This version simple adds to the table all NSSA areas  */
	if (ospf6->anyNSSA) {
		for (ALL_LIST_ELEMENTS(ospf6->area_list, node, nnode, area)) {
			if (IS_OSPF6_DEBUG_SPF(PROCESS))
				zlog_debug("%s : looking at area %s", __func__,
					   area->name);

			type = htons(OSPF6_LSTYPE_TYPE_7);
			for (ALL_LSDB_TYPED(area->lsdb, type, lsa))
				ospf6_ase_calculate_route(ospf6, lsa, area);
		}
	}

	if (ospf6->gr_info.finishing_restart) {
		/*
		 * The routing table computation is complete. Uninstall remnant
		 * routes that were installed before the restart, but that are
		 * no longer valid.
		 */
		ospf6_zebra_gr_disable(ospf6);
		ospf6_zebra_gr_enable(ospf6, ospf6->gr_info.grace_period);
		ospf6->gr_info.finishing_restart = false;
	}
}

void ospf6_ase_calculate_timer_add(struct ospf6 *ospf6)
{
	if (ospf6 == NULL)
		return;

<<<<<<< HEAD
	thread_add_timer(master, ospf6_ase_calculate_timer, ospf6,
			 OSPF6_ASE_CALC_INTERVAL, &ospf6->t_ase_calc);
=======
	event_add_timer(master, ospf6_ase_calculate_timer, ospf6,
			OSPF6_ASE_CALC_INTERVAL, &ospf6->t_ase_calc);
>>>>>>> 03a143cd
}

bool ospf6_merge_parents_nh_to_child(struct ospf6_vertex *v,
				     struct ospf6_route *route,
				     struct ospf6_route_table *result_table)
{
	struct ospf6_route *parent_route;

	if (v->parent && v->parent->hops) {
		parent_route =
			ospf6_route_lookup(&v->parent->vertex_id, result_table);
		if (parent_route) {
			ospf6_route_merge_nexthops(route, parent_route);
			return true;
		}
	}
	return false;
}<|MERGE_RESOLUTION|>--- conflicted
+++ resolved
@@ -1272,13 +1272,8 @@
 	if (ospf6 == NULL)
 		return;
 
-<<<<<<< HEAD
-	thread_add_timer(master, ospf6_ase_calculate_timer, ospf6,
-			 OSPF6_ASE_CALC_INTERVAL, &ospf6->t_ase_calc);
-=======
 	event_add_timer(master, ospf6_ase_calculate_timer, ospf6,
 			OSPF6_ASE_CALC_INTERVAL, &ospf6->t_ase_calc);
->>>>>>> 03a143cd
 }
 
 bool ospf6_merge_parents_nh_to_child(struct ospf6_vertex *v,
