--- conflicted
+++ resolved
@@ -403,28 +403,10 @@
 	if (cp->discrs.remote_discr)
 		return bfd_find_disc(peer, ntohl(cp->discrs.remote_discr));
 
-<<<<<<< HEAD
-	/*
-	 * Search for session without using discriminator.
-	 *
-	 * XXX: we can't trust `vrfid` because the VRF handling is not
-	 * properly implemented. Meanwhile we should use the interface
-	 * VRF to find out which one it belongs.
-	 */
-	ifp = if_lookup_by_index_all_vrf(ifindex);
-	if (ifp == NULL) {
-		if (vrfid != VRF_DEFAULT)
-			vrf = vrf_lookup_by_id(vrfid);
-		else
-			vrf = NULL;
-	} else
-		vrf = vrf_lookup_by_id(ifp->vrf_id);
-=======
 	/* Search for session without using discriminator. */
 	ifp = if_lookup_by_index(ifindex, vrfid);
 
 	vrf = vrf_lookup_by_id(vrfid);
->>>>>>> c0038fca
 
 	gen_bfd_key(&key, peer, local, is_mhop, ifp ? ifp->name : NULL,
 		    vrf ? vrf->name : VRF_DEFAULT_NAME);
