/*********************************************************************
 * Copyright 2013 Cumulus Networks, LLC.  All rights reserved.
 * Copyright 2014,2015,2016,2017 Cumulus Networks, Inc.  All rights reserved.
 *
 * This program is free software; you can redistribute it and/or modify it
 * under the terms of the GNU General Public License as published by the Free
 * Software Foundation; either version 2 of the License, or (at your option)
 * any later version.
 *
 * This program is distributed in the hope that it will be useful, but WITHOUT
 * ANY WARRANTY; without even the implied warranty of MERCHANTABILITY or
 * FITNESS FOR A PARTICULAR PURPOSE.  See the GNU General Public License for
 * more details.
 *
 * You should have received a copy of the GNU General Public License along
 * with this program; see the file COPYING; if not, write to the Free Software
 * Foundation, Inc., 51 Franklin St, Fifth Floor, Boston, MA 02110-1301 USA
 *
 * bfd.c: implements the BFD protocol.
 *
 * Authors
 * -------
 * Shrijeet Mukherjee [shm@cumulusnetworks.com]
 * Kanna Rajagopal [kanna@cumulusnetworks.com]
 * Radhika Mahankali [Radhika@cumulusnetworks.com]
 */

#include <zebra.h>

#include "lib/jhash.h"

#include "bfd.h"

DEFINE_MTYPE_STATIC(BFDD, BFDD_CONFIG, "long-lived configuration memory")
DEFINE_MTYPE_STATIC(BFDD, BFDD_SESSION_OBSERVER, "Session observer")
DEFINE_MTYPE_STATIC(BFDD, BFDD_VRF, "BFD VRF")

/*
 * Prototypes
 */
static uint32_t ptm_bfd_gen_ID(void);
static void ptm_bfd_echo_xmt_TO(struct bfd_session *bfd);
static struct bfd_session *bfd_find_disc(struct sockaddr_any *sa,
					 uint32_t ldisc);
static int bfd_session_update(struct bfd_session *bs, struct bfd_peer_cfg *bpc);
static const char *get_diag_str(int diag);

static void bs_admin_down_handler(struct bfd_session *bs, int nstate);
static void bs_down_handler(struct bfd_session *bs, int nstate);
static void bs_init_handler(struct bfd_session *bs, int nstate);
static void bs_up_handler(struct bfd_session *bs, int nstate);

/* Zeroed array with the size of an IPv6 address. */
struct in6_addr zero_addr;

/*
 * Functions
 */
void gen_bfd_key(struct bfd_key *key, struct sockaddr_any *peer,
		 struct sockaddr_any *local, bool mhop, const char *ifname,
		 const char *vrfname)
{
	memset(key, 0, sizeof(*key));

	switch (peer->sa_sin.sin_family) {
	case AF_INET:
		key->family = AF_INET;
		memcpy(&key->peer, &peer->sa_sin.sin_addr,
		       sizeof(peer->sa_sin.sin_addr));
		memcpy(&key->local, &local->sa_sin.sin_addr,
		       sizeof(local->sa_sin.sin_addr));
		break;
	case AF_INET6:
		key->family = AF_INET6;
		memcpy(&key->peer, &peer->sa_sin6.sin6_addr,
		       sizeof(peer->sa_sin6.sin6_addr));
		memcpy(&key->local, &local->sa_sin6.sin6_addr,
		       sizeof(local->sa_sin6.sin6_addr));
		break;
	}

	key->mhop = mhop;
	if (ifname && ifname[0])
		strlcpy(key->ifname, ifname, sizeof(key->ifname));
	if (vrfname && vrfname[0])
		strlcpy(key->vrfname, vrfname, sizeof(key->vrfname));
	else
		strlcpy(key->vrfname, VRF_DEFAULT_NAME, sizeof(key->vrfname));
}

struct bfd_session *bs_peer_find(struct bfd_peer_cfg *bpc)
{
	struct bfd_session *bs;
	struct peer_label *pl;
	struct bfd_key key;

	/* Try to find label first. */
	if (bpc->bpc_has_label) {
		pl = pl_find(bpc->bpc_label);
		if (pl != NULL) {
			bs = pl->pl_bs;
			return bs;
		}
	}

	/* Otherwise fallback to peer/local hash lookup. */
	gen_bfd_key(&key, &bpc->bpc_peer, &bpc->bpc_local, bpc->bpc_mhop,
		    bpc->bpc_localif, bpc->bpc_vrfname);

	return bfd_key_lookup(key);
}

/*
 * Starts a disabled BFD session.
 *
 * A session is disabled when the specified interface/VRF doesn't exist
 * yet. It might happen on FRR boot or with virtual interfaces.
 */
int bfd_session_enable(struct bfd_session *bs)
{
	struct interface *ifp = NULL;
	struct vrf *vrf = NULL;
	int psock;

	/*
	 * If the interface or VRF doesn't exist, then we must register
	 * the session but delay its start.
	 */
	if (bs->key.vrfname[0]) {
		vrf = vrf_lookup_by_name(bs->key.vrfname);
		if (vrf == NULL) {
			log_error(
				"session-enable: specified VRF doesn't exists.");
			return 0;
		}
	}

	if (bs->key.ifname[0]) {
		if (vrf)
			ifp = if_lookup_by_name(bs->key.ifname, vrf->vrf_id);
		else
			ifp = if_lookup_by_name_all_vrf(bs->key.ifname);
		if (ifp == NULL) {
			log_error(
				  "session-enable: specified interface doesn't exists.");
			return 0;
		}
		if (bs->key.ifname[0] && !vrf) {
			vrf = vrf_lookup_by_id(ifp->vrf_id);
			if (vrf == NULL) {
				log_error(
					  "session-enable: specified VRF doesn't exists.");
				return 0;
			}
		}
	}

	/* Assign interface/VRF pointers. */
	bs->vrf = vrf;
	if (bs->vrf == NULL)
		bs->vrf = vrf_lookup_by_id(VRF_DEFAULT);

	if (bs->key.ifname[0]
	    && BFD_CHECK_FLAG(bs->flags, BFD_SESS_FLAG_MH) == 0)
		bs->ifp = ifp;

	/* Sanity check: don't leak open sockets. */
	if (bs->sock != -1) {
		log_debug("session-enable: previous socket open");
		close(bs->sock);
		bs->sock = -1;
	}

	/*
	 * Get socket for transmitting control packets.  Note that if we
	 * could use the destination port (3784) for the source
	 * port we wouldn't need a socket per session.
	 */
	if (BFD_CHECK_FLAG(bs->flags, BFD_SESS_FLAG_IPV6) == 0) {
		psock = bp_peer_socket(bs);
		if (psock == -1)
			return 0;
	} else {
		psock = bp_peer_socketv6(bs);
		if (psock == -1)
			return 0;
	}

	/*
	 * We've got a valid socket, lets start the timers and the
	 * protocol.
	 */
	bs->sock = psock;
	bfd_recvtimer_update(bs);
	ptm_bfd_start_xmt_timer(bs, false);

	return 0;
}

/*
 * Disabled a running BFD session.
 *
 * A session is disabled when the specified interface/VRF gets removed
 * (e.g. virtual interfaces).
 */
void bfd_session_disable(struct bfd_session *bs)
{
	/* Free up socket resources. */
	if (bs->sock != -1) {
		close(bs->sock);
		bs->sock = -1;
	}

	/* Disable all timers. */
	bfd_recvtimer_delete(bs);
	bfd_xmttimer_delete(bs);
	ptm_bfd_echo_stop(bs);
	bs->vrf = NULL;
	bs->ifp = NULL;

	/* Set session down so it doesn't report UP and disabled. */
	ptm_bfd_sess_dn(bs, BD_PATH_DOWN);
}

static uint32_t ptm_bfd_gen_ID(void)
{
	uint32_t session_id;

	/*
	 * RFC 5880, Section 6.8.1. recommends that we should generate
	 * random session identification numbers.
	 */
	do {
		session_id = ((random() << 16) & 0xFFFF0000)
			     | (random() & 0x0000FFFF);
	} while (session_id == 0 || bfd_id_lookup(session_id) != NULL);

	return session_id;
}

void bfd_clear_stored_pkt(struct bfd_session *bs)
{
	if (bs->bfd_tx_pkt_stored) {
		memset(&(bs->bfd_tx_pkt), 0, sizeof(struct bfd_pkt));
		bs->bfd_tx_pkt_stored = false;

		log_debug_info("clear-packet: session-id: %d",
						bs->discrs.my_discr);
	}
}

void ptm_bfd_start_xmt_timer(struct bfd_session *bfd, bool is_echo)
{
	uint64_t jitter, xmt_TO;
	int maxpercent;

	xmt_TO = is_echo ? bfd->echo_xmt_TO : bfd->xmt_TO;

	/*
	 * From section 6.5.2: trasmit interval should be randomly jittered
	 * between
	 * 75% and 100% of nominal value, unless detect_mult is 1, then should
	 * be
	 * between 75% and 90%.
	 */
	maxpercent = (bfd->detect_mult == 1) ? 16 : 26;
	jitter = (xmt_TO * (75 + (random() % maxpercent))) / 100;
	/* XXX remove that division above */

	if (is_echo)
		bfd_echo_xmttimer_update(bfd, jitter);
	else
		bfd_xmttimer_update(bfd, jitter);
}

static void ptm_bfd_echo_xmt_TO(struct bfd_session *bfd)
{
	/* Send the scheduled echo  packet */
	ptm_bfd_echo_snd(bfd);

	/* Restart the timer for next time */
	ptm_bfd_start_xmt_timer(bfd, true);
}

void ptm_bfd_xmt_TO(struct bfd_session *bfd, int fbit)
{
	if (fbit)
		bfd_clear_stored_pkt(bfd);

	/* Send the scheduled control packet */
	ptm_bfd_snd(bfd, fbit);

	/* Restart the timer for next time */
	ptm_bfd_start_xmt_timer(bfd, false);
}

void ptm_bfd_echo_stop(struct bfd_session *bfd)
{
	bfd->echo_xmt_TO = 0;
	bfd->echo_detect_TO = 0;
	BFD_UNSET_FLAG(bfd->flags, BFD_SESS_FLAG_ECHO_ACTIVE);

	bfd_echo_xmttimer_delete(bfd);
	bfd_echo_recvtimer_delete(bfd);
}

void ptm_bfd_echo_start(struct bfd_session *bfd)
{
	bfd->echo_detect_TO = (bfd->remote_detect_mult * bfd->echo_xmt_TO);
	if (bfd->echo_detect_TO > 0)
		ptm_bfd_echo_xmt_TO(bfd);
}

void ptm_bfd_sess_up(struct bfd_session *bfd)
{
	int old_state = bfd->ses_state;

	bfd->local_diag = 0;
	bfd->ses_state = PTM_BFD_UP;
	monotime(&bfd->uptime);

	/* Connection is up, lets negotiate timers. */
	bfd_set_polling(bfd);

	/* Start sending control packets with poll bit immediately. */
	ptm_bfd_snd(bfd, 0);

	control_notify(bfd, bfd->ses_state);

	if (old_state != bfd->ses_state) {
		bfd->stats.session_up++;
		log_info("state-change: [%s] %s -> %s", bs_to_string(bfd),
			 state_list[old_state].str,
			 state_list[bfd->ses_state].str);
	}
}

void ptm_bfd_sess_dn(struct bfd_session *bfd, uint8_t diag, uint8_t peer_state)
{
	uint8_t notify_state = PTM_BFD_DOWN;
	int old_state = bfd->ses_state;

	bfd->local_diag = diag;
	bfd->discrs.remote_discr = 0;
	bfd->ses_state = PTM_BFD_DOWN;
	bfd->polling = 0;
	bfd->demand_mode = 0;
	monotime(&bfd->downtime);

<<<<<<< HEAD
	bfd_clear_stored_pkt(bfd);

	ptm_bfd_snd(bfd, 0);
=======
	/*
	 * Only attempt to send if we have a valid socket:
	 * this function might be called by session disablers and in
	 * this case we won't have a valid socket (i.e. interface was
	 * removed or VRF doesn't exist anymore).
	 */
	if (bfd->sock != -1)
		ptm_bfd_snd(bfd, 0);
>>>>>>> dfd7b62d

	/* Slow down the control packets, the connection is down. */
	bs_set_slow_timers(bfd);

	/* only signal clients when going from up->down state */
	if (old_state == PTM_BFD_UP) {
		if (peer_state == PTM_BFD_ADM_DOWN)
			notify_state = peer_state;

		control_notify(bfd, notify_state);
	}

	/* Stop echo packet transmission if they are active */
	if (BFD_CHECK_FLAG(bfd->flags, BFD_SESS_FLAG_ECHO_ACTIVE))
		ptm_bfd_echo_stop(bfd);

	if (old_state != bfd->ses_state) {
		bfd->stats.session_down++;
		log_info("state-change: [%s] %s -> %s reason:%s",
			 bs_to_string(bfd), state_list[old_state].str,
			 state_list[bfd->ses_state].str,
			 get_diag_str(bfd->local_diag));
	}
}

static struct bfd_session *bfd_find_disc(struct sockaddr_any *sa,
					 uint32_t ldisc)
{
	struct bfd_session *bs;

	bs = bfd_id_lookup(ldisc);
	if (bs == NULL)
		return NULL;

	switch (bs->key.family) {
	case AF_INET:
		if (memcmp(&sa->sa_sin.sin_addr, &bs->key.peer,
			   sizeof(sa->sa_sin.sin_addr)))
			return NULL;
		break;
	case AF_INET6:
		if (memcmp(&sa->sa_sin6.sin6_addr, &bs->key.peer,
			   sizeof(sa->sa_sin6.sin6_addr)))
			return NULL;
		break;
	}

	return bs;
}

struct bfd_session *ptm_bfd_sess_find(struct bfd_pkt *cp,
				      struct sockaddr_any *peer,
				      struct sockaddr_any *local,
				      ifindex_t ifindex, vrf_id_t vrfid,
				      bool is_mhop)
{
	struct interface *ifp;
	struct vrf *vrf;
	struct bfd_key key;

	/* Find our session using the ID signaled by the remote end. */
	if (cp->discrs.remote_discr)
		return bfd_find_disc(peer, ntohl(cp->discrs.remote_discr));

	/* Search for session without using discriminator. */
	ifp = if_lookup_by_index(ifindex, vrfid);

	vrf = vrf_lookup_by_id(vrfid);

	gen_bfd_key(&key, peer, local, is_mhop, ifp ? ifp->name : NULL,
		    vrf ? vrf->name : VRF_DEFAULT_NAME);

	/* XXX maybe remoteDiscr should be checked for remoteHeard cases. */
	return bfd_key_lookup(key);
}

int bfd_xmt_cb(struct thread *t)
{
	struct bfd_session *bs = THREAD_ARG(t);

	ptm_bfd_xmt_TO(bs, 0);

	return 0;
}

int bfd_echo_xmt_cb(struct thread *t)
{
	struct bfd_session *bs = THREAD_ARG(t);

	if (bs->echo_xmt_TO > 0)
		ptm_bfd_echo_xmt_TO(bs);

	return 0;
}

/* Was ptm_bfd_detect_TO() */
int bfd_recvtimer_cb(struct thread *t)
{
	struct bfd_session *bs = THREAD_ARG(t);

	switch (bs->ses_state) {
	case PTM_BFD_INIT:
	case PTM_BFD_UP:
		ptm_bfd_sess_dn(bs, BD_CONTROL_EXPIRED, PTM_BFD_UP);
		bfd_recvtimer_update(bs);
		break;

	default:
		/* Second detect time expiration, zero remote discr (section
		 * 6.5.1)
		 */
		bs->discrs.remote_discr = 0;
		break;
	}

	return 0;
}

/* Was ptm_bfd_echo_detect_TO() */
int bfd_echo_recvtimer_cb(struct thread *t)
{
	struct bfd_session *bs = THREAD_ARG(t);

	switch (bs->ses_state) {
	case PTM_BFD_INIT:
	case PTM_BFD_UP:
		ptm_bfd_sess_dn(bs, BD_ECHO_FAILED, PTM_BFD_UP);
		break;
	}

	return 0;
}

struct bfd_session *bfd_session_new(void)
{
	struct bfd_session *bs;

	bs = XCALLOC(MTYPE_BFDD_CONFIG, sizeof(*bs));

	bs->timers.desired_min_tx = BFD_DEFDESIREDMINTX;
	bs->timers.required_min_rx = BFD_DEFREQUIREDMINRX;
	bs->timers.required_min_echo = BFD_DEF_REQ_MIN_ECHO;
	bs->detect_mult = BFD_DEFDETECTMULT;
	bs->mh_ttl = BFD_DEF_MHOP_TTL;
	bs->ses_state = PTM_BFD_DOWN;

	/* Initiate connection with slow timers. */
	bs_set_slow_timers(bs);

	/* Initiate remote settings as well. */
	bs->remote_timers = bs->cur_timers;
	bs->remote_detect_mult = BFD_DEFDETECTMULT;

	bs->sock = -1;
	monotime(&bs->uptime);
	bs->downtime = bs->uptime;

	bs->bfd_tx_pkt_stored = false;

	return bs;
}

int bfd_session_update_label(struct bfd_session *bs, const char *nlabel)
{
	/* New label treatment:
	 * - Check if the label is taken;
	 * - Try to allocate the memory for it and register;
	 */
	if (bs->pl == NULL) {
		if (pl_find(nlabel) != NULL) {
			/* Someone is already using it. */
			return -1;
		}

		if (pl_new(nlabel, bs) == NULL)
			return -1;

		return 0;
	}

	/*
	 * Test label change consistency:
	 * - Do nothing if it's the same label;
	 * - Check if the future label is already taken;
	 * - Change label;
	 */
	if (strcmp(nlabel, bs->pl->pl_label) == 0)
		return -1;
	if (pl_find(nlabel) != NULL)
		return -1;

	strlcpy(bs->pl->pl_label, nlabel, sizeof(bs->pl->pl_label));
	return 0;
}

static void _bfd_session_update(struct bfd_session *bs,
				struct bfd_peer_cfg *bpc)
{
	if (bpc->bpc_echo) {
		/* Check if echo mode is already active. */
		if (BFD_CHECK_FLAG(bs->flags, BFD_SESS_FLAG_ECHO))
			goto skip_echo;

		BFD_SET_FLAG(bs->flags, BFD_SESS_FLAG_ECHO);

		/* Activate/update echo receive timeout timer. */
		bs_echo_timer_handler(bs);
	} else {
		/* Check if echo mode is already disabled. */
		if (!BFD_CHECK_FLAG(bs->flags, BFD_SESS_FLAG_ECHO))
			goto skip_echo;

		BFD_UNSET_FLAG(bs->flags, BFD_SESS_FLAG_ECHO);
		ptm_bfd_echo_stop(bs);
	}

skip_echo:
	if (bpc->bpc_has_txinterval)
		bs->timers.desired_min_tx = bpc->bpc_txinterval * 1000;

	if (bpc->bpc_has_recvinterval)
		bs->timers.required_min_rx = bpc->bpc_recvinterval * 1000;

	if (bpc->bpc_has_detectmultiplier)
		bs->detect_mult = bpc->bpc_detectmultiplier;

	if (bpc->bpc_has_echointerval)
		bs->timers.required_min_echo = bpc->bpc_echointerval * 1000;

	if (bpc->bpc_has_label)
		bfd_session_update_label(bs, bpc->bpc_label);

	if (bpc->bpc_shutdown) {
		/* Check if already shutdown. */
		if (BFD_CHECK_FLAG(bs->flags, BFD_SESS_FLAG_SHUTDOWN))
			return;

		BFD_SET_FLAG(bs->flags, BFD_SESS_FLAG_SHUTDOWN);

		/* Disable all events. */
		bfd_recvtimer_delete(bs);
		bfd_echo_recvtimer_delete(bs);
		bfd_xmttimer_delete(bs);
		bfd_echo_xmttimer_delete(bs);

		/* Change and notify state change. */
		bs->ses_state = PTM_BFD_ADM_DOWN;
		control_notify(bs, bs->ses_state);

		/* Don't try to send packets with a disabled session. */
		if (bs->sock != -1)
			ptm_bfd_snd(bs, 0);
	} else {
		/* Check if already working. */
		if (!BFD_CHECK_FLAG(bs->flags, BFD_SESS_FLAG_SHUTDOWN))
			return;

		BFD_UNSET_FLAG(bs->flags, BFD_SESS_FLAG_SHUTDOWN);

		/* Change and notify state change. */
		bs->ses_state = PTM_BFD_DOWN;
		control_notify(bs, bs->ses_state);

		/* Enable all timers. */
		bfd_recvtimer_update(bs);
		bfd_xmttimer_update(bs, bs->xmt_TO);
	}
	if (bpc->bpc_cbit) {
		if (BFD_CHECK_FLAG(bs->flags, BFD_SESS_FLAG_CBIT))
			return;

		BFD_SET_FLAG(bs->flags, BFD_SESS_FLAG_CBIT);
	} else {
		if (!BFD_CHECK_FLAG(bs->flags, BFD_SESS_FLAG_CBIT))
			return;

		BFD_UNSET_FLAG(bs->flags, BFD_SESS_FLAG_CBIT);
	}
}

static int bfd_session_update(struct bfd_session *bs, struct bfd_peer_cfg *bpc)
{
	/* User didn't want to update, return failure. */
	if (bpc->bpc_createonly)
		return -1;

	_bfd_session_update(bs, bpc);

	control_notify_config(BCM_NOTIFY_CONFIG_UPDATE, bs);

	return 0;
}

void bfd_session_free(struct bfd_session *bs)
{
	struct bfd_session_observer *bso;

	bfd_session_disable(bs);

	bfd_key_delete(bs->key);
	bfd_id_delete(bs->discrs.my_discr);

	/* Remove observer if any. */
	TAILQ_FOREACH(bso, &bglobal.bg_obslist, bso_entry) {
		if (bso->bso_bs != bs)
			continue;

		break;
	}
	if (bso != NULL)
		bs_observer_del(bso);

	pl_free(bs->pl);

	XFREE(MTYPE_BFDD_CONFIG, bs);
}

struct bfd_session *ptm_bfd_sess_new(struct bfd_peer_cfg *bpc)
{
	struct bfd_session *bfd, *l_bfd;

	/* check to see if this needs a new session */
	l_bfd = bs_peer_find(bpc);
	if (l_bfd) {
		/* Requesting a duplicated peer means update configuration. */
		if (bfd_session_update(l_bfd, bpc) == 0)
			return l_bfd;
		else
			return NULL;
	}

	/* Get BFD session storage with its defaults. */
	bfd = bfd_session_new();
	if (bfd == NULL) {
		log_error("session-new: allocation failed");
		return NULL;
	}

	/*
	 * Store interface/VRF name in case we need to delay session
	 * start. See `bfd_session_enable` for more information.
	 */
	if (bpc->bpc_has_localif)
		strlcpy(bfd->key.ifname, bpc->bpc_localif,
			sizeof(bfd->key.ifname));

	if (bpc->bpc_has_vrfname)
		strlcpy(bfd->key.vrfname, bpc->bpc_vrfname,
			sizeof(bfd->key.vrfname));
	else
		strlcpy(bfd->key.vrfname, VRF_DEFAULT_NAME,
			sizeof(bfd->key.vrfname));

	/* Copy remaining data. */
	if (bpc->bpc_ipv4 == false)
		BFD_SET_FLAG(bfd->flags, BFD_SESS_FLAG_IPV6);

	bfd->key.family = (bpc->bpc_ipv4) ? AF_INET : AF_INET6;
	switch (bfd->key.family) {
	case AF_INET:
		memcpy(&bfd->key.peer, &bpc->bpc_peer.sa_sin.sin_addr,
		       sizeof(bpc->bpc_peer.sa_sin.sin_addr));
		memcpy(&bfd->key.local, &bpc->bpc_local.sa_sin.sin_addr,
		       sizeof(bpc->bpc_local.sa_sin.sin_addr));
		break;

	case AF_INET6:
		memcpy(&bfd->key.peer, &bpc->bpc_peer.sa_sin6.sin6_addr,
		       sizeof(bpc->bpc_peer.sa_sin6.sin6_addr));
		memcpy(&bfd->key.local, &bpc->bpc_local.sa_sin6.sin6_addr,
		       sizeof(bpc->bpc_local.sa_sin6.sin6_addr));
		break;

	default:
		assert(1);
		break;
	}

	if (bpc->bpc_mhop)
		BFD_SET_FLAG(bfd->flags, BFD_SESS_FLAG_MH);

	bfd->key.mhop = bpc->bpc_mhop;

	if (bs_registrate(bfd) == NULL)
		return NULL;

	/* Apply other configurations. */
	_bfd_session_update(bfd, bpc);

	return bfd;
}

struct bfd_session *bs_registrate(struct bfd_session *bfd)
{
	/* Registrate session into data structures. */
	bfd_key_insert(bfd);
	bfd->discrs.my_discr = ptm_bfd_gen_ID();
	bfd_id_insert(bfd);

	/* Try to enable session and schedule for packet receive/send. */
	if (bfd_session_enable(bfd) == -1) {
		/* Unrecoverable failure, remove the session/peer. */
		bfd_session_free(bfd);
		return NULL;
	}

	/* Add observer if we have moving parts. */
	if (bfd->key.ifname[0] || bfd->key.vrfname[0] || bfd->sock == -1)
		bs_observer_add(bfd);

	log_info("session-new: %s", bs_to_string(bfd));

	control_notify_config(BCM_NOTIFY_CONFIG_ADD, bfd);

	return bfd;
}

int ptm_bfd_sess_del(struct bfd_peer_cfg *bpc)
{
	struct bfd_session *bs;

	/* Find session and call free(). */
	bs = bs_peer_find(bpc);
	if (bs == NULL)
		return -1;

	/* This pointer is being referenced, don't let it be deleted. */
	if (bs->refcount > 0) {
		log_error("session-delete: refcount failure: %" PRIu64
			  " references",
			  bs->refcount);
		return -1;
	}

	log_info("session-delete: %s", bs_to_string(bs));

	control_notify_config(BCM_NOTIFY_CONFIG_DELETE, bs);

	bfd_session_free(bs);

	return 0;
}

void bfd_set_polling(struct bfd_session *bs)
{
	/*
	 * Start polling procedure: the only timers that require polling
	 * to change value without losing connection are:
	 *
	 *   - Desired minimum transmission interval;
	 *   - Required minimum receive interval;
	 *
	 * RFC 5880, Section 6.8.3.
	 */
	bs->polling = 1;

	bfd_clear_stored_pkt(bs);
}

/*
 * bs_<state>_handler() functions implement the BFD state machine
 * transition mechanism. `<state>` is the current session state and
 * the parameter `nstate` is the peer new state.
 */
static void bs_admin_down_handler(struct bfd_session *bs
				  __attribute__((__unused__)),
				  int nstate __attribute__((__unused__)))
{
	/*
	 * We are administratively down, there is no state machine
	 * handling.
	 */
}

static void bs_down_handler(struct bfd_session *bs, int nstate)
{
	switch (nstate) {
	case PTM_BFD_ADM_DOWN:
		/*
		 * Remote peer doesn't want to talk, so lets keep the
		 * connection down.
		 */
	case PTM_BFD_UP:
		/* Peer can't be up yet, wait it go to 'init' or 'down'. */
		break;

	case PTM_BFD_DOWN:
		/*
		 * Remote peer agreed that the path is down, lets try to
		 * bring it up.
		 */
		bs->ses_state = PTM_BFD_INIT;
		break;

	case PTM_BFD_INIT:
		/*
		 * Remote peer told us his path is up, lets turn
		 * activate the session.
		 */
		ptm_bfd_sess_up(bs);
		break;

	default:
		log_debug("state-change: unhandled neighbor state: %d", nstate);
		break;
	}
}

static void bs_init_handler(struct bfd_session *bs, int nstate)
{
	switch (nstate) {
	case PTM_BFD_ADM_DOWN:
		/*
		 * Remote peer doesn't want to talk, so lets make the
		 * connection down.
		 */
		bs->ses_state = PTM_BFD_DOWN;
		break;

	case PTM_BFD_DOWN:
		/* Remote peer hasn't moved to first stage yet. */
		break;

	case PTM_BFD_INIT:
	case PTM_BFD_UP:
		/* We agreed on the settings and the path is up. */
		ptm_bfd_sess_up(bs);
		break;

	default:
		log_debug("state-change: unhandled neighbor state: %d", nstate);
		break;
	}
}

static void bs_up_handler(struct bfd_session *bs, int nstate)
{
	switch (nstate) {
	case PTM_BFD_ADM_DOWN:
	case PTM_BFD_DOWN:
		/* Peer lost or asked to shutdown connection. */
		ptm_bfd_sess_dn(bs, BD_NEIGHBOR_DOWN, nstate);
		break;

	case PTM_BFD_INIT:
	case PTM_BFD_UP:
		/* Path is up and working. */
		break;

	default:
		log_debug("state-change: unhandled neighbor state: %d", nstate);
		break;
	}
}

void bs_state_handler(struct bfd_session *bs, int nstate)
{
	switch (bs->ses_state) {
	case PTM_BFD_ADM_DOWN:
		bs_admin_down_handler(bs, nstate);
		break;
	case PTM_BFD_DOWN:
		bs_down_handler(bs, nstate);
		break;
	case PTM_BFD_INIT:
		bs_init_handler(bs, nstate);
		break;
	case PTM_BFD_UP:
		bs_up_handler(bs, nstate);
		break;

	default:
		log_debug("state-change: [%s] is in invalid state: %d",
			  bs_to_string(bs), nstate);
		break;
	}
}

/*
 * Handles echo timer manipulation after updating timer.
 */
void bs_echo_timer_handler(struct bfd_session *bs)
{
	uint32_t old_timer;

	/*
	 * Before doing any echo handling, check if it is possible to
	 * use it.
	 *
	 *   - Check for `echo-mode` configuration.
	 *   - Check that we are not using multi hop (RFC 5883,
	 *     Section 3).
	 *   - Check that we are already at the up state.
	 */
	if (BFD_CHECK_FLAG(bs->flags, BFD_SESS_FLAG_ECHO) == 0
	    || BFD_CHECK_FLAG(bs->flags, BFD_SESS_FLAG_MH)
	    || bs->ses_state != PTM_BFD_UP)
		return;

	/* Remote peer asked to stop echo. */
	if (bs->remote_timers.required_min_echo == 0) {
		if (BFD_CHECK_FLAG(bs->flags, BFD_SESS_FLAG_ECHO_ACTIVE))
			ptm_bfd_echo_stop(bs);

		return;
	}

	/*
	 * Calculate the echo transmission timer: we must not send
	 * echo packets faster than the minimum required time
	 * announced by the remote system.
	 *
	 * RFC 5880, Section 6.8.9.
	 */
	old_timer = bs->echo_xmt_TO;
	if (bs->remote_timers.required_min_echo > bs->timers.required_min_echo)
		bs->echo_xmt_TO = bs->remote_timers.required_min_echo;
	else
		bs->echo_xmt_TO = bs->timers.required_min_echo;

	if (BFD_CHECK_FLAG(bs->flags, BFD_SESS_FLAG_ECHO_ACTIVE) == 0
	    || old_timer != bs->echo_xmt_TO)
		ptm_bfd_echo_start(bs);
}

/*
 * RFC 5880 Section 6.5.
 *
 * When a BFD control packet with the final bit is received, we must
 * update the session parameters.
 */
void bs_final_handler(struct bfd_session *bs)
{
	/* Start using our new timers. */
	bs->cur_timers.desired_min_tx = bs->timers.desired_min_tx;
	bs->cur_timers.required_min_rx = bs->timers.required_min_rx;

	/*
	 * TODO: demand mode. See RFC 5880 Section 6.1.
	 *
	 * When using demand mode we must disable the detection timer
	 * for lost control packets.
	 */
	if (bs->demand_mode) {
		/* Notify watchers about changed timers. */
		control_notify_config(BCM_NOTIFY_CONFIG_UPDATE, bs);
		return;
	}

	/*
	 * Calculate detection time based on new timers.
	 *
	 * Transmission calculation:
	 * We must respect the RequiredMinRxInterval from the remote
	 * system: if our desired transmission timer is more than the
	 * minimum receive rate, then we must lower it to at least the
	 * minimum receive interval.
	 *
	 * RFC 5880, Section 6.8.3.
	 */
	if (bs->timers.desired_min_tx > bs->remote_timers.required_min_rx)
		bs->xmt_TO = bs->remote_timers.required_min_rx;
	else
		bs->xmt_TO = bs->timers.desired_min_tx;

	/* Apply new transmission timer immediately. */
	ptm_bfd_start_xmt_timer(bs, false);

	/*
	 * Detection timeout calculation:
	 * The minimum detection timeout is the remote detection
	 * multipler (number of packets to be missed) times the agreed
	 * transmission interval.
	 *
	 * RFC 5880, Section 6.8.4.
	 *
	 * TODO: support sending/counting more packets inside detection
	 * timeout.
	 */
	if (bs->remote_timers.required_min_rx > bs->timers.desired_min_tx)
		bs->detect_TO = bs->remote_detect_mult
				* bs->remote_timers.required_min_rx;
	else
		bs->detect_TO = bs->remote_detect_mult
				* bs->timers.desired_min_tx;

	/* Apply new receive timer immediately. */
	bfd_recvtimer_update(bs);

	/* Notify watchers about changed timers. */
	control_notify_config(BCM_NOTIFY_CONFIG_UPDATE, bs);
}

void bs_set_slow_timers(struct bfd_session *bs)
{
	/*
	 * BFD connection must use slow timers before going up or after
	 * losing connectivity to avoid wasting bandwidth.
	 *
	 * RFC 5880, Section 6.8.3.
	 */
	bs->cur_timers.desired_min_tx = BFD_DEF_SLOWTX;
	bs->cur_timers.required_min_rx = BFD_DEF_SLOWTX;
	bs->cur_timers.required_min_echo = 0;

	/* Set the appropriated timeouts for slow connection. */
	bs->detect_TO = (BFD_DEFDETECTMULT * BFD_DEF_SLOWTX);
	bs->xmt_TO = BFD_DEF_SLOWTX;
}

/*
 * Helper functions.
 */
static const char *get_diag_str(int diag)
{
	for (int i = 0; diag_list[i].str; i++) {
		if (diag_list[i].type == diag)
			return diag_list[i].str;
	}
	return "N/A";
}

const char *satostr(struct sockaddr_any *sa)
{
#define INETSTR_BUFCOUNT 8
	static char buf[INETSTR_BUFCOUNT][INET6_ADDRSTRLEN];
	static int bufidx;
	struct sockaddr_in *sin = &sa->sa_sin;
	struct sockaddr_in6 *sin6 = &sa->sa_sin6;

	bufidx += (bufidx + 1) % INETSTR_BUFCOUNT;
	buf[bufidx][0] = 0;

	switch (sin->sin_family) {
	case AF_INET:
		inet_ntop(AF_INET, &sin->sin_addr, buf[bufidx],
			  sizeof(buf[bufidx]));
		break;
	case AF_INET6:
		inet_ntop(AF_INET6, &sin6->sin6_addr, buf[bufidx],
			  sizeof(buf[bufidx]));
		break;

	default:
		strlcpy(buf[bufidx], "unknown", sizeof(buf[bufidx]));
		break;
	}

	return buf[bufidx];
}

const char *diag2str(uint8_t diag)
{
	switch (diag) {
	case 0:
		return "ok";
	case 1:
		return "control detection time expired";
	case 2:
		return "echo function failed";
	case 3:
		return "neighbor signaled session down";
	case 4:
		return "forwarding plane reset";
	case 5:
		return "path down";
	case 6:
		return "concatenated path down";
	case 7:
		return "administratively down";
	case 8:
		return "reverse concatenated path down";
	default:
		return "unknown";
	}
}

int strtosa(const char *addr, struct sockaddr_any *sa)
{
	memset(sa, 0, sizeof(*sa));

	if (inet_pton(AF_INET, addr, &sa->sa_sin.sin_addr) == 1) {
		sa->sa_sin.sin_family = AF_INET;
#ifdef HAVE_STRUCT_SOCKADDR_SA_LEN
		sa->sa_sin.sin_len = sizeof(sa->sa_sin);
#endif /* HAVE_STRUCT_SOCKADDR_SA_LEN */
		return 0;
	}

	if (inet_pton(AF_INET6, addr, &sa->sa_sin6.sin6_addr) == 1) {
		sa->sa_sin6.sin6_family = AF_INET6;
#ifdef HAVE_STRUCT_SOCKADDR_SA_LEN
		sa->sa_sin6.sin6_len = sizeof(sa->sa_sin6);
#endif /* HAVE_STRUCT_SOCKADDR_SA_LEN */
		return 0;
	}

	return -1;
}

void integer2timestr(uint64_t time, char *buf, size_t buflen)
{
	unsigned int year, month, day, hour, minute, second;
	int rv;

#define MINUTES (60)
#define HOURS (60 * MINUTES)
#define DAYS (24 * HOURS)
#define MONTHS (30 * DAYS)
#define YEARS (12 * MONTHS)
	if (time >= YEARS) {
		year = time / YEARS;
		time -= year * YEARS;

		rv = snprintf(buf, buflen, "%u year(s), ", year);
		buf += rv;
		buflen -= rv;
	}
	if (time >= MONTHS) {
		month = time / MONTHS;
		time -= month * MONTHS;

		rv = snprintf(buf, buflen, "%u month(s), ", month);
		buf += rv;
		buflen -= rv;
	}
	if (time >= DAYS) {
		day = time / DAYS;
		time -= day * DAYS;

		rv = snprintf(buf, buflen, "%u day(s), ", day);
		buf += rv;
		buflen -= rv;
	}
	if (time >= HOURS) {
		hour = time / HOURS;
		time -= hour * HOURS;

		rv = snprintf(buf, buflen, "%u hour(s), ", hour);
		buf += rv;
		buflen -= rv;
	}
	if (time >= MINUTES) {
		minute = time / MINUTES;
		time -= minute * MINUTES;

		rv = snprintf(buf, buflen, "%u minute(s), ", minute);
		buf += rv;
		buflen -= rv;
	}
	second = time % MINUTES;
	snprintf(buf, buflen, "%u second(s)", second);
}

const char *bs_to_string(const struct bfd_session *bs)
{
	static char buf[256];
	char addr_buf[INET6_ADDRSTRLEN];
	int pos;
	bool is_mhop = BFD_CHECK_FLAG(bs->flags, BFD_SESS_FLAG_MH);

	pos = snprintf(buf, sizeof(buf), "mhop:%s", is_mhop ? "yes" : "no");
	pos += snprintf(buf + pos, sizeof(buf) - pos, " peer:%s",
			inet_ntop(bs->key.family, &bs->key.peer, addr_buf,
				  sizeof(addr_buf)));
	pos += snprintf(buf + pos, sizeof(buf) - pos, " local:%s",
			inet_ntop(bs->key.family, &bs->key.local, addr_buf,
				  sizeof(addr_buf)));
	if (bs->key.vrfname[0])
		pos += snprintf(buf + pos, sizeof(buf) - pos, " vrf:%s",
				bs->key.vrfname);
	if (bs->key.ifname[0])
		pos += snprintf(buf + pos, sizeof(buf) - pos, " ifname:%s",
				bs->key.ifname);

	(void)pos;

	return buf;
}

int bs_observer_add(struct bfd_session *bs)
{
	struct bfd_session_observer *bso;

	bso = XCALLOC(MTYPE_BFDD_SESSION_OBSERVER, sizeof(*bso));
	bso->bso_bs = bs;
	bso->bso_addr.family = bs->key.family;
	memcpy(&bso->bso_addr.u.prefix, &bs->key.local,
	       sizeof(bs->key.local));

	TAILQ_INSERT_TAIL(&bglobal.bg_obslist, bso, bso_entry);

	return 0;
}

void bs_observer_del(struct bfd_session_observer *bso)
{
	TAILQ_REMOVE(&bglobal.bg_obslist, bso, bso_entry);
	XFREE(MTYPE_BFDD_SESSION_OBSERVER, bso);
}

void bs_to_bpc(struct bfd_session *bs, struct bfd_peer_cfg *bpc)
{
	memset(bpc, 0, sizeof(*bpc));

	bpc->bpc_ipv4 = (bs->key.family == AF_INET);
	bpc->bpc_mhop = bs->key.mhop;

	switch (bs->key.family) {
	case AF_INET:
		bpc->bpc_peer.sa_sin.sin_family = AF_INET;
		memcpy(&bpc->bpc_peer.sa_sin.sin_addr, &bs->key.peer,
		       sizeof(bpc->bpc_peer.sa_sin.sin_addr));

		if (memcmp(&bs->key.local, &zero_addr, sizeof(bs->key.local))) {
			bpc->bpc_local.sa_sin.sin_family = AF_INET6;
			memcpy(&bpc->bpc_local.sa_sin.sin_addr, &bs->key.local,
			       sizeof(bpc->bpc_local.sa_sin.sin_addr));
		}
		break;

	case AF_INET6:
		bpc->bpc_peer.sa_sin.sin_family = AF_INET6;
		memcpy(&bpc->bpc_peer.sa_sin6.sin6_addr, &bs->key.peer,
		       sizeof(bpc->bpc_peer.sa_sin6.sin6_addr));

		bpc->bpc_local.sa_sin6.sin6_family = AF_INET6;
		memcpy(&bpc->bpc_local.sa_sin6.sin6_addr, &bs->key.local,
		       sizeof(bpc->bpc_local.sa_sin6.sin6_addr));
		break;
	}

	if (bs->key.ifname[0]) {
		bpc->bpc_has_localif = true;
		strlcpy(bpc->bpc_localif, bs->key.ifname,
			sizeof(bpc->bpc_localif));
	}

	if (bs->key.vrfname[0]) {
		bpc->bpc_has_vrfname = true;
		strlcpy(bpc->bpc_vrfname, bs->key.vrfname,
			sizeof(bpc->bpc_vrfname));
	}
}


/*
 * BFD hash data structures to find sessions.
 */
static struct hash *bfd_id_hash;
static struct hash *bfd_key_hash;

static unsigned int bfd_id_hash_do(const void *p);
static unsigned int bfd_key_hash_do(const void *p);

static void _bfd_free(struct hash_bucket *hb,
		      void *arg __attribute__((__unused__)));

/* BFD hash for our discriminator. */
static unsigned int bfd_id_hash_do(const void *p)
{
	const struct bfd_session *bs = p;

	return jhash_1word(bs->discrs.my_discr, 0);
}

static bool bfd_id_hash_cmp(const void *n1, const void *n2)
{
	const struct bfd_session *bs1 = n1, *bs2 = n2;

	return bs1->discrs.my_discr == bs2->discrs.my_discr;
}

/* BFD hash for single hop. */
static unsigned int bfd_key_hash_do(const void *p)
{
	const struct bfd_session *bs = p;

	return jhash(&bs->key, sizeof(bs->key), 0);
}

static bool bfd_key_hash_cmp(const void *n1, const void *n2)
{
	const struct bfd_session *bs1 = n1, *bs2 = n2;

	return memcmp(&bs1->key, &bs2->key, sizeof(bs1->key)) == 0;
}


/*
 * Hash public interface / exported functions.
 */

/* Lookup functions. */
struct bfd_session *bfd_id_lookup(uint32_t id)
{
	struct bfd_session bs;

	bs.discrs.my_discr = id;

	return hash_lookup(bfd_id_hash, &bs);
}

struct bfd_key_walk_partial_lookup {
	struct bfd_session *given;
	struct bfd_session *result;
};

/* ignore some parameters */
static int bfd_key_lookup_ignore_partial_walker(struct hash_bucket *b,
						void *data)
{
	struct bfd_key_walk_partial_lookup *ctx =
		(struct bfd_key_walk_partial_lookup *)data;
	struct bfd_session *given = ctx->given;
	struct bfd_session *parsed = b->data;

	if (given->key.family != parsed->key.family)
		return HASHWALK_CONTINUE;
	if (given->key.mhop != parsed->key.mhop)
		return HASHWALK_CONTINUE;
	if (memcmp(&given->key.peer, &parsed->key.peer,
		   sizeof(struct in6_addr)))
		return HASHWALK_CONTINUE;
	if (memcmp(given->key.vrfname, parsed->key.vrfname, MAXNAMELEN))
		return HASHWALK_CONTINUE;
	ctx->result = parsed;
	/* ignore localaddr or interface */
	return HASHWALK_ABORT;
}

struct bfd_session *bfd_key_lookup(struct bfd_key key)
{
	struct bfd_session bs, *bsp;
	struct bfd_key_walk_partial_lookup ctx;
	char peer_buf[INET6_ADDRSTRLEN];

	bs.key = key;
	bsp = hash_lookup(bfd_key_hash, &bs);
	if (bsp)
		return bsp;

	inet_ntop(bs.key.family, &bs.key.peer, peer_buf,
		  sizeof(peer_buf));
	/* Handle cases where local-address is optional. */
	if (bs.key.family == AF_INET) {
		memset(&bs.key.local, 0, sizeof(bs.key.local));
		bsp = hash_lookup(bfd_key_hash, &bs);
		if (bsp) {
			char addr_buf[INET6_ADDRSTRLEN];

			inet_ntop(bs.key.family, &key.local, addr_buf,
				  sizeof(addr_buf));
			log_debug(" peer %s found, but loc-addr %s ignored",
				  peer_buf, addr_buf);
			return bsp;
		}
	}

	bs.key = key;
	/* Handle cases where ifname is optional. */
	if (bs.key.ifname[0]) {
		memset(bs.key.ifname, 0, sizeof(bs.key.ifname));
		bsp = hash_lookup(bfd_key_hash, &bs);
		if (bsp) {
			log_debug(" peer %s found, but ifp %s ignored",
				  peer_buf, key.ifname);
			return bsp;
		}
	}

	/* Handle cases where local-address and ifname are optional. */
	if (bs.key.family == AF_INET) {
		memset(&bs.key.local, 0, sizeof(bs.key.local));
		bsp = hash_lookup(bfd_key_hash, &bs);
		if (bsp) {
			char addr_buf[INET6_ADDRSTRLEN];

			inet_ntop(bs.key.family, &bs.key.local, addr_buf,
				  sizeof(addr_buf));
			log_debug(" peer %s found, but ifp %s"
				  " and loc-addr %s ignored",
				  peer_buf, key.ifname,
				  addr_buf);
			return bsp;
		}
	}
	bs.key = key;

	/* Handle case where a context more complex ctx is present.
	 * input has no iface nor local-address, but a context may
	 * exist
	 */
	ctx.result = NULL;
	ctx.given = &bs;
	hash_walk(bfd_key_hash,
		  &bfd_key_lookup_ignore_partial_walker,
		  &ctx);
	/* change key */
	if (ctx.result) {
		bsp = ctx.result;
		log_debug(" peer %s found, but ifp"
			  " and/or loc-addr params ignored", peer_buf);
	}
	return bsp;
}

/*
 * Delete functions.
 *
 * Delete functions searches and remove the item from the hash and
 * returns a pointer to the removed item data. If the item was not found
 * then it returns NULL.
 *
 * The data stored inside the hash is not free()ed, so you must do it
 * manually after getting the pointer back.
 */
struct bfd_session *bfd_id_delete(uint32_t id)
{
	struct bfd_session bs;

	bs.discrs.my_discr = id;

	return hash_release(bfd_id_hash, &bs);
}

struct bfd_session *bfd_key_delete(struct bfd_key key)
{
	struct bfd_session bs, *bsp;

	bs.key = key;
	bsp = hash_lookup(bfd_key_hash, &bs);
	if (bsp == NULL && key.ifname[0]) {
		memset(bs.key.ifname, 0, sizeof(bs.key.ifname));
		bsp = hash_lookup(bfd_key_hash, &bs);
	}

	return hash_release(bfd_key_hash, bsp);
}

/* Iteration functions. */
void bfd_id_iterate(hash_iter_func hif, void *arg)
{
	hash_iterate(bfd_id_hash, hif, arg);
}

void bfd_key_iterate(hash_iter_func hif, void *arg)
{
	hash_iterate(bfd_key_hash, hif, arg);
}

/*
 * Insert functions.
 *
 * Inserts session into hash and returns `true` on success, otherwise
 * `false`.
 */
bool bfd_id_insert(struct bfd_session *bs)
{
	return (hash_get(bfd_id_hash, bs, hash_alloc_intern) == bs);
}

bool bfd_key_insert(struct bfd_session *bs)
{
	return (hash_get(bfd_key_hash, bs, hash_alloc_intern) == bs);
}

void bfd_initialize(void)
{
	bfd_id_hash = hash_create(bfd_id_hash_do, bfd_id_hash_cmp,
				  "BFD session discriminator hash");
	bfd_key_hash = hash_create(bfd_key_hash_do, bfd_key_hash_cmp,
				   "BFD session hash");
}

static void _bfd_free(struct hash_bucket *hb,
		      void *arg __attribute__((__unused__)))
{
	struct bfd_session *bs = hb->data;

	bfd_session_free(bs);
}

void bfd_shutdown(void)
{
	/*
	 * Close and free all BFD sessions.
	 *
	 * _bfd_free() will call bfd_session_free() which will take care
	 * of removing the session from all hashes, so we just run an
	 * assert() here to make sure it really happened.
	 */
	bfd_id_iterate(_bfd_free, NULL);
	assert(bfd_key_hash->count == 0);

	/* Now free the hashes themselves. */
	hash_free(bfd_id_hash);
	hash_free(bfd_key_hash);
}

struct bfd_session_iterator {
	int bsi_stop;
	bool bsi_mhop;
	const struct bfd_session *bsi_bs;
};

static int _bfd_session_next(struct hash_bucket *hb, void *arg)
{
	struct bfd_session_iterator *bsi = arg;
	struct bfd_session *bs = hb->data;

	/* Previous entry signaled stop. */
	if (bsi->bsi_stop == 1) {
		/* Match the single/multi hop sessions. */
		if (bs->key.mhop != bsi->bsi_mhop)
			return HASHWALK_CONTINUE;

		bsi->bsi_bs = bs;
		return HASHWALK_ABORT;
	}

	/* We found the current item, stop in the next one. */
	if (bsi->bsi_bs == hb->data) {
		bsi->bsi_stop = 1;
		/* Set entry to NULL to signal end of list. */
		bsi->bsi_bs = NULL;
	} else if (bsi->bsi_bs == NULL && bsi->bsi_mhop == bs->key.mhop) {
		/* We want the first list item. */
		bsi->bsi_stop = 1;
		bsi->bsi_bs = hb->data;
		return HASHWALK_ABORT;
	}

	return HASHWALK_CONTINUE;
}

/*
 * bfd_session_next: uses the current session to find the next.
 *
 * `bs` might point to NULL to get the first item of the data structure.
 */
const struct bfd_session *bfd_session_next(const struct bfd_session *bs,
					   bool mhop)
{
	struct bfd_session_iterator bsi;

	bsi.bsi_stop = 0;
	bsi.bsi_bs = bs;
	bsi.bsi_mhop = mhop;
	hash_walk(bfd_key_hash, _bfd_session_next, &bsi);
	if (bsi.bsi_stop == 0)
		return NULL;

	return bsi.bsi_bs;
}

static void _bfd_session_remove_manual(struct hash_bucket *hb,
				       void *arg __attribute__((__unused__)))
{
	struct bfd_session *bs = hb->data;

	/* Delete only manually configured sessions. */
	if (BFD_CHECK_FLAG(bs->flags, BFD_SESS_FLAG_CONFIG) == 0)
		return;

	bs->refcount--;
	BFD_UNSET_FLAG(bs->flags, BFD_SESS_FLAG_CONFIG);

	/* Don't delete sessions still in use. */
	if (bs->refcount != 0)
		return;

	bfd_session_free(bs);
}

/*
 * bfd_sessions_remove_manual: remove all manually configured sessions.
 *
 * NOTE: this function doesn't remove automatically created sessions.
 */
void bfd_sessions_remove_manual(void)
{
	hash_iterate(bfd_key_hash, _bfd_session_remove_manual, NULL);
}

/*
 * VRF related functions.
 */
static int bfd_vrf_new(struct vrf *vrf)
{
	log_debug("VRF Created: %s(%u)", vrf->name, vrf->vrf_id);
	return 0;
}

static int bfd_vrf_delete(struct vrf *vrf)
{
	log_debug("VRF Deletion: %s(%u)", vrf->name, vrf->vrf_id);
	return 0;
}

static int bfd_vrf_update(struct vrf *vrf)
{
	if (!vrf_is_enabled(vrf))
		return 0;
	log_debug("VRF update: %s(%u)", vrf->name, vrf->vrf_id);
	/* a different name is given; update bfd list */
	bfdd_sessions_enable_vrf(vrf);
	return 0;
}

static int bfd_vrf_enable(struct vrf *vrf)
{
	struct bfd_vrf_global *bvrf;

	/* a different name */
	if (!vrf->info) {
		bvrf = XCALLOC(MTYPE_BFDD_VRF, sizeof(struct bfd_vrf_global));
		bvrf->vrf = vrf;
		vrf->info = (void *)bvrf;
	} else
		bvrf = vrf->info;
	log_debug("VRF enable add %s id %u", vrf->name, vrf->vrf_id);
	if (vrf->vrf_id == VRF_DEFAULT ||
	    vrf_get_backend() == VRF_BACKEND_NETNS) {
		if (!bvrf->bg_shop)
			bvrf->bg_shop = bp_udp_shop(vrf->vrf_id);
		if (!bvrf->bg_mhop)
			bvrf->bg_mhop = bp_udp_mhop(vrf->vrf_id);
		if (!bvrf->bg_shop6)
			bvrf->bg_shop6 = bp_udp6_shop(vrf->vrf_id);
		if (!bvrf->bg_mhop6)
			bvrf->bg_mhop6 = bp_udp6_mhop(vrf->vrf_id);
		if (!bvrf->bg_echo)
			bvrf->bg_echo = bp_echo_socket(vrf->vrf_id);
		if (!bvrf->bg_echov6)
			bvrf->bg_echov6 = bp_echov6_socket(vrf->vrf_id);

		/* Add descriptors to the event loop. */
		if (!bvrf->bg_ev[0])
			thread_add_read(master, bfd_recv_cb, bvrf, bvrf->bg_shop,
					&bvrf->bg_ev[0]);
		if (!bvrf->bg_ev[1])
			thread_add_read(master, bfd_recv_cb, bvrf, bvrf->bg_mhop,
					&bvrf->bg_ev[1]);
		if (!bvrf->bg_ev[2])
			thread_add_read(master, bfd_recv_cb, bvrf, bvrf->bg_shop6,
					&bvrf->bg_ev[2]);
		if (!bvrf->bg_ev[3])
			thread_add_read(master, bfd_recv_cb, bvrf, bvrf->bg_mhop6,
					&bvrf->bg_ev[3]);
		if (!bvrf->bg_ev[4])
			thread_add_read(master, bfd_recv_cb, bvrf, bvrf->bg_echo,
					&bvrf->bg_ev[4]);
		if (!bvrf->bg_ev[5])
			thread_add_read(master, bfd_recv_cb, bvrf, bvrf->bg_echov6,
					&bvrf->bg_ev[5]);
	}
	if (vrf->vrf_id != VRF_DEFAULT) {
		bfdd_zclient_register(vrf->vrf_id);
		bfdd_sessions_enable_vrf(vrf);
	}
	return 0;
}

static int bfd_vrf_disable(struct vrf *vrf)
{
	struct bfd_vrf_global *bvrf;

	if (!vrf->info)
		return 0;
	bvrf = vrf->info;

	if (vrf->vrf_id != VRF_DEFAULT) {
		bfdd_sessions_disable_vrf(vrf);
		bfdd_zclient_unregister(vrf->vrf_id);
	}

	log_debug("VRF disable %s id %d", vrf->name, vrf->vrf_id);

	/* Disable read/write poll triggering. */
	THREAD_OFF(bvrf->bg_ev[0]);
	THREAD_OFF(bvrf->bg_ev[1]);
	THREAD_OFF(bvrf->bg_ev[2]);
	THREAD_OFF(bvrf->bg_ev[3]);
	THREAD_OFF(bvrf->bg_ev[4]);
	THREAD_OFF(bvrf->bg_ev[5]);

	/* Close all descriptors. */
	socket_close(&bvrf->bg_echo);
	socket_close(&bvrf->bg_shop);
	socket_close(&bvrf->bg_mhop);
	socket_close(&bvrf->bg_shop6);
	socket_close(&bvrf->bg_mhop6);
	socket_close(&bvrf->bg_echo);
	socket_close(&bvrf->bg_echov6);

	/* free context */
	XFREE(MTYPE_BFDD_VRF, bvrf);
	vrf->info = NULL;

	return 0;
}

void bfd_vrf_init(void)
{
	vrf_init(bfd_vrf_new, bfd_vrf_enable, bfd_vrf_disable,
		 bfd_vrf_delete, bfd_vrf_update);
}

void bfd_vrf_terminate(void)
{
	vrf_terminate();
}

struct bfd_vrf_global *bfd_vrf_look_by_session(struct bfd_session *bfd)
{
	struct vrf *vrf;

	if (!vrf_is_backend_netns()) {
		vrf = vrf_lookup_by_id(VRF_DEFAULT);
		if (vrf)
			return (struct bfd_vrf_global *)vrf->info;
		return NULL;
	}
	if (!bfd)
		return NULL;
	if (!bfd->vrf)
		return NULL;
	return bfd->vrf->info;
}

void bfd_session_update_vrf_name(struct bfd_session *bs, struct vrf *vrf)
{
	if (!vrf || !bs)
		return;
	/* update key */
	hash_release(bfd_key_hash, bs);
	/*
	 * HACK: Change the BFD VRF in the running configuration directly,
	 * bypassing the northbound layer. This is necessary to avoid deleting
	 * the BFD and readding it in the new VRF, which would have
	 * several implications.
	 */
	if (yang_module_find("frr-bfdd") && bs->key.vrfname[0]) {
		struct lyd_node *bfd_dnode;
		char xpath[XPATH_MAXLEN], xpath_srcaddr[XPATH_MAXLEN + 32];
		char addr_buf[INET6_ADDRSTRLEN];
		int slen;

		/* build xpath */
		if (bs->key.mhop) {
			inet_ntop(bs->key.family, &bs->key.local, addr_buf, sizeof(addr_buf));
			snprintf(xpath_srcaddr, sizeof(xpath_srcaddr), "[source-addr='%s']",
				 addr_buf);
		} else
			xpath_srcaddr[0] = 0;
		inet_ntop(bs->key.family, &bs->key.peer, addr_buf, sizeof(addr_buf));
		slen = snprintf(xpath, sizeof(xpath),
				"/frr-bfdd:bfdd/bfd/sessions/%s%s[dest-addr='%s']",
				bs->key.mhop ? "multi-hop" : "single-hop", xpath_srcaddr,
				addr_buf);
		if (bs->key.ifname[0])
			slen += snprintf(xpath + slen, sizeof(xpath) - slen,
					 "[interface='%s']", bs->key.ifname);
		else
			slen += snprintf(xpath + slen, sizeof(xpath) - slen,
					 "[interface='']");
		snprintf(xpath + slen, sizeof(xpath) - slen, "[vrf='%s']/vrf",
			 bs->key.vrfname);

		bfd_dnode = yang_dnode_get(running_config->dnode, xpath,
					   bs->key.vrfname);
		if (bfd_dnode) {
			yang_dnode_change_leaf(bfd_dnode, vrf->name);
			running_config->version++;
		}
	}
	memset(bs->key.vrfname, 0, sizeof(bs->key.vrfname));
	strlcpy(bs->key.vrfname, vrf->name, sizeof(bs->key.vrfname));
	hash_get(bfd_key_hash, bs, hash_alloc_intern);
}<|MERGE_RESOLUTION|>--- conflicted
+++ resolved
@@ -347,11 +347,8 @@
 	bfd->demand_mode = 0;
 	monotime(&bfd->downtime);
 
-<<<<<<< HEAD
 	bfd_clear_stored_pkt(bfd);
 
-	ptm_bfd_snd(bfd, 0);
-=======
 	/*
 	 * Only attempt to send if we have a valid socket:
 	 * this function might be called by session disablers and in
@@ -360,7 +357,6 @@
 	 */
 	if (bfd->sock != -1)
 		ptm_bfd_snd(bfd, 0);
->>>>>>> dfd7b62d
 
 	/* Slow down the control packets, the connection is down. */
 	bs_set_slow_timers(bfd);
