/*
 * BFD PTM adapter code
 * Copyright (C) 2018 Network Device Education Foundation, Inc. ("NetDEF")
 *
 * FRR is free software; you can redistribute it and/or modify it
 * under the terms of the GNU General Public License as published by the
 * Free Software Foundation; either version 2, or (at your option) any
 * later version.
 *
 * FRR is distributed in the hope that it will be useful, but
 * WITHOUT ANY WARRANTY; without even the implied warranty of
 * MERCHANTABILITY or FITNESS FOR A PARTICULAR PURPOSE.  See the GNU
 * General Public License for more details.
 *
 * You should have received a copy of the GNU General Public License
 * along with FRR; see the file COPYING.  If not, write to the Free
 * Software Foundation, Inc., 59 Temple Place - Suite 330, Boston, MA
 * 02111-1307, USA.
 */

#include <zebra.h>

#include "lib/libfrr.h"
#include "lib/queue.h"
#include "lib/stream.h"
#include "lib/zclient.h"

#include "lib/bfd.h"

#include "bfd.h"

/*
 * Data structures
 */
struct ptm_client_notification {
	struct bfd_session *pcn_bs;
	struct ptm_client *pcn_pc;

	TAILQ_ENTRY(ptm_client_notification) pcn_entry;
};
TAILQ_HEAD(pcnqueue, ptm_client_notification);

struct ptm_client {
	uint32_t pc_pid;
	struct pcnqueue pc_pcnqueue;

	TAILQ_ENTRY(ptm_client) pc_entry;
};
TAILQ_HEAD(pcqueue, ptm_client);

static struct pcqueue pcqueue;
static struct zclient *zclient;


/*
 * Prototypes
 */
static int _ptm_msg_address(struct stream *msg, int family, const void *addr);

static void _ptm_msg_read_address(struct stream *msg, struct sockaddr_any *sa);
static int _ptm_msg_read(struct stream *msg, int command, vrf_id_t vrf_id,
			 struct bfd_peer_cfg *bpc, struct ptm_client **pc);

static struct ptm_client *pc_lookup(uint32_t pid);
static struct ptm_client *pc_new(uint32_t pid);
static void pc_free(struct ptm_client *pc);
static void pc_free_all(void);
static struct ptm_client_notification *pcn_new(struct ptm_client *pc,
					       struct bfd_session *bs);
static struct ptm_client_notification *pcn_lookup(struct ptm_client *pc,
						  struct bfd_session *bs);
static void pcn_free(struct ptm_client_notification *pcn);


static void bfdd_dest_register(struct stream *msg, vrf_id_t vrf_id);
static void bfdd_dest_deregister(struct stream *msg, vrf_id_t vrf_id);
static void bfdd_client_register(struct stream *msg);
static void bfdd_client_deregister(struct stream *msg);

/*
 * Functions
 */
#ifdef BFD_DEBUG
static void debug_printbpc(const char *func, unsigned int line,
			   struct bfd_peer_cfg *bpc);

static void debug_printbpc(const char *func, unsigned int line,
			   struct bfd_peer_cfg *bpc)
{
	char addr[3][128];
	char timers[3][128];
	char cbit_str[10];

	addr[0][0] = addr[1][0] = addr[2][0] = timers[0][0] = timers[1][0] =
		timers[2][0] = 0;

	snprintf(addr[0], sizeof(addr[0]), "peer:%s", satostr(&bpc->bpc_peer));
	if (bpc->bpc_local.sa_sin.sin_family)
		snprintf(addr[1], sizeof(addr[1]), " local:%s",
			 satostr(&bpc->bpc_local));

	if (bpc->bpc_has_localif)
		snprintf(addr[2], sizeof(addr[2]), " ifname:%s",
			 bpc->bpc_localif);

	if (bpc->bpc_has_vrfname)
		snprintf(addr[2], sizeof(addr[2]), " vrf:%s", bpc->bpc_vrfname);

	if (bpc->bpc_has_recvinterval)
		snprintf(timers[0], sizeof(timers[0]), " rx:%llu",
			 bpc->bpc_recvinterval);

	if (bpc->bpc_has_txinterval)
		snprintf(timers[1], sizeof(timers[1]), " tx:%llu",
			 bpc->bpc_recvinterval);

	if (bpc->bpc_has_detectmultiplier)
		snprintf(timers[2], sizeof(timers[2]), " detect-multiplier:%d",
			 bpc->bpc_detectmultiplier);

	sprintf(cbit_str, "CB %x", bpc->bpc_cbit);

	log_debug("%s:%d: %s %s%s%s%s%s%s %s", func, line,
		  bpc->bpc_mhop ? "multi-hop" : "single-hop", addr[0], addr[1],
		  addr[2], timers[0], timers[1], timers[2], cbit_str);
}

#define DEBUG_PRINTBPC(bpc) debug_printbpc(__FILE__, __LINE__, (bpc))
#else
#define DEBUG_PRINTBPC(bpc)
#endif /* BFD_DEBUG */

static int _ptm_msg_address(struct stream *msg, int family, const void *addr)
{
	stream_putc(msg, family);

	switch (family) {
	case AF_INET:
		stream_put(msg, addr, sizeof(struct in_addr));
		stream_putc(msg, 32);
		break;

	case AF_INET6:
		stream_put(msg, addr, sizeof(struct in6_addr));
		stream_putc(msg, 128);
		break;

	default:
		assert(0);
		break;
	}

	return 0;
}

int ptm_bfd_notify(struct bfd_session *bs, uint8_t notify_state)
{
	struct stream *msg;

	bs->stats.znotification++;

	/*
	 * Message format:
	 * - header: command, vrf
	 * - l: interface index
	 * - c: family
	 *   - AF_INET:
	 *     - 4 bytes: ipv4
	 *   - AF_INET6:
	 *     - 16 bytes: ipv6
	 *   - c: prefix length
	 * - l: bfd status
	 * - c: family
	 *   - AF_INET:
	 *     - 4 bytes: ipv4
	 *   - AF_INET6:
	 *     - 16 bytes: ipv6
	 *   - c: prefix length
	 * - c: cbit
	 *
	 * Commands: ZEBRA_BFD_DEST_REPLAY
	 *
	 * q(64), l(32), w(16), c(8)
	 */
	msg = zclient->obuf;
	stream_reset(msg);

	/* TODO: VRF handling */
	if (bs->vrf)
		zclient_create_header(msg, ZEBRA_BFD_DEST_REPLAY, bs->vrf->vrf_id);
	else
		zclient_create_header(msg, ZEBRA_BFD_DEST_REPLAY, VRF_DEFAULT);

	/* This header will be handled by `zebra_ptm.c`. */
	stream_putl(msg, ZEBRA_INTERFACE_BFD_DEST_UPDATE);

	/* NOTE: Interface is a shortcut to avoid comparing source address. */
	if (bs->ifp != NULL)
		stream_putl(msg, bs->ifp->ifindex);
	else
		stream_putl(msg, IFINDEX_INTERNAL);

	/* BFD destination prefix information. */
	_ptm_msg_address(msg, bs->key.family, &bs->key.peer);

	/* BFD status */
	switch (notify_state) {
	case PTM_BFD_UP:
		stream_putl(msg, BFD_STATUS_UP);
		break;

	case PTM_BFD_ADM_DOWN:
		stream_putl(msg, BFD_STATUS_ADMIN_DOWN);
		break;

	case PTM_BFD_DOWN:
	case PTM_BFD_INIT:
		stream_putl(msg, BFD_STATUS_DOWN);
		break;

	default:
		stream_putl(msg, BFD_STATUS_UNKNOWN);
		break;
	}

	/* BFD source prefix information. */
	_ptm_msg_address(msg, bs->key.family, &bs->key.local);

	stream_putc(msg, bs->remote_cbit);

	/* Write packet size. */
	stream_putw_at(msg, 0, stream_get_endp(msg));

	return zclient_send_message(zclient);
}

static void _ptm_msg_read_address(struct stream *msg, struct sockaddr_any *sa)
{
	uint16_t family;

	STREAM_GETW(msg, family);

	switch (family) {
	case AF_INET:
		sa->sa_sin.sin_family = family;
		STREAM_GET(&sa->sa_sin.sin_addr, msg,
			   sizeof(sa->sa_sin.sin_addr));
#ifdef HAVE_STRUCT_SOCKADDR_SA_LEN
		sa->sa_sin.sin_len = sizeof(sa->sa_sin);
#endif /* HAVE_STRUCT_SOCKADDR_SA_LEN */
		return;

	case AF_INET6:
		sa->sa_sin6.sin6_family = family;
		STREAM_GET(&sa->sa_sin6.sin6_addr, msg,
			   sizeof(sa->sa_sin6.sin6_addr));
#ifdef HAVE_STRUCT_SOCKADDR_SA_LEN
		sa->sa_sin6.sin6_len = sizeof(sa->sa_sin6);
#endif /* HAVE_STRUCT_SOCKADDR_SA_LEN */
		return;

	default:
		log_warning("ptm-read-address: invalid family: %d", family);
		break;
	}

stream_failure:
	memset(sa, 0, sizeof(*sa));
}

static int _ptm_msg_read(struct stream *msg, int command, vrf_id_t vrf_id,
			 struct bfd_peer_cfg *bpc, struct ptm_client **pc)
{
	uint32_t pid;
	uint8_t ttl __attribute__((unused));
	size_t ifnamelen;

	/*
	 * Register/Deregister/Update Message format:
	 * - header: Command, VRF
	 * - l: pid
	 * - w: family
	 *   - AF_INET:
	 *     - l: destination ipv4
	 *   - AF_INET6:
	 *     - 16 bytes: destination IPv6
	 * - command != ZEBRA_BFD_DEST_DEREGISTER
	 *   - l: min_rx
	 *   - l: min_tx
	 *   - c: detect multiplier
	 * - c: is_multihop?
	 *   - multihop:
	 *     - w: family
	 *       - AF_INET:
	 *         - l: destination ipv4
	 *       - AF_INET6:
	 *         - 16 bytes: destination IPv6
	 *     - c: ttl
	 *   - no multihop
	 *     - AF_INET6:
	 *       - w: family
	 *       - 16 bytes: ipv6 address
	 *     - c: ifname length
	 *     - X bytes: interface name
	 * - c: bfd_cbit
	 *
	 * q(64), l(32), w(16), c(8)
	 */

	/* Initialize parameters return values. */
	memset(bpc, 0, sizeof(*bpc));
	*pc = NULL;

	/* Find or allocate process context data. */
	STREAM_GETL(msg, pid);

	*pc = pc_new(pid);
	if (*pc == NULL) {
		log_debug("ptm-read: failed to allocate memory");
		return -1;
	}

	/* Register/update peer information. */
	_ptm_msg_read_address(msg, &bpc->bpc_peer);

	/* Determine IP type from peer destination. */
	bpc->bpc_ipv4 = (bpc->bpc_peer.sa_sin.sin_family == AF_INET);

	/* Get peer configuration. */
	if (command != ZEBRA_BFD_DEST_DEREGISTER) {
		STREAM_GETL(msg, bpc->bpc_recvinterval);
		bpc->bpc_has_recvinterval =
			(bpc->bpc_recvinterval != BPC_DEF_RECEIVEINTERVAL);

		STREAM_GETL(msg, bpc->bpc_txinterval);
		bpc->bpc_has_txinterval =
			(bpc->bpc_txinterval != BPC_DEF_TRANSMITINTERVAL);

		STREAM_GETC(msg, bpc->bpc_detectmultiplier);
		bpc->bpc_has_detectmultiplier =
			(bpc->bpc_detectmultiplier != BPC_DEF_DETECTMULTIPLIER);
	}

	/* Read (single|multi)hop and its options. */
	STREAM_GETC(msg, bpc->bpc_mhop);
	if (bpc->bpc_mhop) {
		/* Read multihop source address and TTL. */
		_ptm_msg_read_address(msg, &bpc->bpc_local);
		STREAM_GETC(msg, ttl);
	} else {
		/* If target is IPv6, then we must obtain local address. */
		if (bpc->bpc_ipv4 == false)
			_ptm_msg_read_address(msg, &bpc->bpc_local);

		/*
		 * Read interface name and make sure it fits our data
		 * structure, otherwise fail.
		 */
		STREAM_GETC(msg, ifnamelen);
		if (ifnamelen >= sizeof(bpc->bpc_localif)) {
			log_error("ptm-read: interface name is too big");
			return -1;
		}

		bpc->bpc_has_localif = ifnamelen > 0;
		if (bpc->bpc_has_localif) {
			STREAM_GET(bpc->bpc_localif, msg, ifnamelen);
			bpc->bpc_localif[ifnamelen] = 0;
		}
	}
	if (vrf_id != VRF_DEFAULT) {
		struct vrf *vrf;

		vrf = vrf_lookup_by_id(vrf_id);
		if (vrf) {
			bpc->bpc_has_vrfname = true;
			strlcpy(bpc->bpc_vrfname, vrf->name, sizeof(bpc->bpc_vrfname));
		} else {
			log_error("ptm-read: vrf id %u could not be identified", vrf_id);
			return -1;
		}
	} else {
		bpc->bpc_has_vrfname = true;
		strlcpy(bpc->bpc_vrfname, VRF_DEFAULT_NAME, sizeof(bpc->bpc_vrfname));
	}

	STREAM_GETC(msg, bpc->bpc_cbit);

	/* Sanity check: peer and local address must match IP types. */
	if (bpc->bpc_local.sa_sin.sin_family != 0
	    && (bpc->bpc_local.sa_sin.sin_family
		!= bpc->bpc_peer.sa_sin.sin_family)) {
		log_warning("ptm-read: peer family doesn't match local type");
		return -1;
	}

	return 0;

stream_failure:
	return -1;
}

static void bfdd_dest_register(struct stream *msg, vrf_id_t vrf_id)
{
	struct ptm_client *pc;
	struct ptm_client_notification *pcn;
	struct bfd_session *bs;
	struct bfd_peer_cfg bpc;

	/* Read the client context and peer data. */
	if (_ptm_msg_read(msg, ZEBRA_BFD_DEST_REGISTER, vrf_id, &bpc, &pc) == -1)
		return;

	DEBUG_PRINTBPC(&bpc);

	/* Find or start new BFD session. */
	bs = bs_peer_find(&bpc);
	if (bs == NULL) {
		bs = ptm_bfd_sess_new(&bpc);
		if (bs == NULL) {
			log_debug("ptm-add-dest: failed to create BFD session");
			return;
		}
	} else {
		/* Don't try to change echo/shutdown state. */
		bpc.bpc_echo = BFD_CHECK_FLAG(bs->flags, BFD_SESS_FLAG_ECHO);
		bpc.bpc_shutdown =
			BFD_CHECK_FLAG(bs->flags, BFD_SESS_FLAG_SHUTDOWN);
	}

	/* Create client peer notification register. */
	pcn = pcn_new(pc, bs);
	if (pcn == NULL) {
		log_error("ptm-add-dest: failed to registrate notifications");
		return;
	}

	ptm_bfd_notify(bs, bs->ses_state);
}

static void bfdd_dest_deregister(struct stream *msg, vrf_id_t vrf_id)
{
	struct ptm_client *pc;
	struct ptm_client_notification *pcn;
	struct bfd_session *bs;
	struct bfd_peer_cfg bpc;

	/* Read the client context and peer data. */
	if (_ptm_msg_read(msg, ZEBRA_BFD_DEST_DEREGISTER, vrf_id, &bpc, &pc) == -1)
		return;

	DEBUG_PRINTBPC(&bpc);

	/* Find or start new BFD session. */
	bs = bs_peer_find(&bpc);
	if (bs == NULL) {
		log_debug("ptm-del-dest: failed to find BFD session");
		return;
	}

	/* Unregister client peer notification. */
	pcn = pcn_lookup(pc, bs);
	pcn_free(pcn);
	if (bs->refcount ||
	    BFD_CHECK_FLAG(bs->flags, BFD_SESS_FLAG_CONFIG))
		return;

<<<<<<< HEAD
	bfd_clear_stored_pkt(bs);
=======
	bs->ses_state = PTM_BFD_ADM_DOWN;
	ptm_bfd_snd(bs, 0);
>>>>>>> f149ebd9

	ptm_bfd_sess_del(&bpc);
}

/*
 * header: command, VRF
 * l: pid
 */
static void bfdd_client_register(struct stream *msg)
{
	struct ptm_client *pc;
	uint32_t pid;

	/* Find or allocate process context data. */
	STREAM_GETL(msg, pid);

	pc = pc_new(pid);
	if (pc == NULL) {
		log_error("ptm-add-client: failed to register client: %u", pid);
		return;
	}

	return;

stream_failure:
	log_error("ptm-add-client: failed to register client");
}

/*
 * header: command, VRF
 * l: pid
 */
static void bfdd_client_deregister(struct stream *msg)
{
	struct ptm_client *pc;
	uint32_t pid;

	/* Find or allocate process context data. */
	STREAM_GETL(msg, pid);

	pc = pc_lookup(pid);
	if (pc == NULL) {
		log_debug("ptm-del-client: failed to find client: %u", pid);
		return;
	}

	pc_free(pc);

	return;

stream_failure:
	log_error("ptm-del-client: failed to deregister client");
}

static int bfdd_replay(ZAPI_CALLBACK_ARGS)
{
	struct stream *msg = zclient->ibuf;
	uint32_t rcmd;

	STREAM_GETL(msg, rcmd);

	switch (rcmd) {
	case ZEBRA_BFD_DEST_REGISTER:
	case ZEBRA_BFD_DEST_UPDATE:
		bfdd_dest_register(msg, vrf_id);
		break;
	case ZEBRA_BFD_DEST_DEREGISTER:
		bfdd_dest_deregister(msg, vrf_id);
		break;
	case ZEBRA_BFD_CLIENT_REGISTER:
		bfdd_client_register(msg);
		break;
	case ZEBRA_BFD_CLIENT_DEREGISTER:
		bfdd_client_deregister(msg);
		break;

	default:
		log_debug("ptm-replay: invalid message type %u", rcmd);
		return -1;
	}

	return 0;

stream_failure:
	log_error("ptm-replay: failed to find command");
	return -1;
}

static void bfdd_zebra_connected(struct zclient *zc)
{
	struct stream *msg = zc->obuf;

	/* Clean-up and free ptm clients data memory. */
	pc_free_all();

	/*
	 * The replay is an empty message just to trigger client daemons
	 * configuration replay.
	 */
	stream_reset(msg);
	zclient_create_header(msg, ZEBRA_BFD_DEST_REPLAY, VRF_DEFAULT);
	stream_putl(msg, ZEBRA_BFD_DEST_REPLAY);
	stream_putw_at(msg, 0, stream_get_endp(msg));

	/* Ask for interfaces information. */
	zclient_create_header(msg, ZEBRA_INTERFACE_ADD, VRF_DEFAULT);

	/* Send requests. */
	zclient_send_message(zclient);
}

static void bfdd_sessions_enable_interface(struct interface *ifp)
{
	struct bfd_session_observer *bso;
	struct bfd_session *bs;
	struct vrf *vrf;

	TAILQ_FOREACH(bso, &bglobal.bg_obslist, bso_entry) {
		bs = bso->bso_bs;
		/* Interface name mismatch. */
		if (strcmp(ifp->name, bs->key.ifname))
			continue;
		vrf = vrf_lookup_by_id(ifp->vrf_id);
		if (!vrf)
			continue;
		if (bs->key.vrfname[0] &&
		    strcmp(vrf->name, bs->key.vrfname))
			continue;
		/* Skip enabled sessions. */
		if (bs->sock != -1)
			continue;

		/* Try to enable it. */
		bfd_session_enable(bs);
	}
}

static void bfdd_sessions_disable_interface(struct interface *ifp)
{
	struct bfd_session_observer *bso;
	struct bfd_session *bs;

	TAILQ_FOREACH(bso, &bglobal.bg_obslist, bso_entry) {
		bs = bso->bso_bs;
		if (strcmp(ifp->name, bs->key.ifname))
			continue;
		/* Skip disabled sessions. */
		if (bs->sock == -1)
			continue;

		bfd_session_disable(bs);

	}
}

void bfdd_sessions_enable_vrf(struct vrf *vrf)
{
	struct bfd_session_observer *bso;
	struct bfd_session *bs;

	/* it may affect configs without interfaces */
	TAILQ_FOREACH(bso, &bglobal.bg_obslist, bso_entry) {
		bs = bso->bso_bs;
		/* update name */
		if (bs->vrf && bs->vrf == vrf) {
			if (!strmatch(bs->key.vrfname, vrf->name))
				bfd_session_update_vrf_name(bs, vrf);
		}
		if (bs->vrf)
			continue;
		if (bs->key.vrfname[0] &&
		    strcmp(vrf->name, bs->key.vrfname))
			continue;
		/* need to update the vrf information on
		 * bs so that callbacks are handled
		 */
		bs->vrf = vrf;
		/* Skip enabled sessions. */
		if (bs->sock != -1)
			continue;
		/* Try to enable it. */
		bfd_session_enable(bs);
	}
}

void bfdd_sessions_disable_vrf(struct vrf *vrf)
{
	struct bfd_session_observer *bso;
	struct bfd_session *bs;

	TAILQ_FOREACH(bso, &bglobal.bg_obslist, bso_entry) {
		bs = bso->bso_bs;
		if (bs->key.vrfname[0] &&
		    strcmp(vrf->name, bs->key.vrfname))
			continue;
		/* Skip disabled sessions. */
		if (bs->sock == -1)
			continue;

		bfd_session_disable(bs);
	}
}

static int bfd_ifp_destroy(struct interface *ifp)
{
	bfdd_sessions_disable_interface(ifp);

	return 0;
}

static int bfdd_interface_vrf_update(ZAPI_CALLBACK_ARGS)
{
	struct interface *ifp;
	vrf_id_t nvrfid;

	ifp = zebra_interface_vrf_update_read(zclient->ibuf, vrf_id, &nvrfid);
	if (ifp == NULL)
		return 0;

	if_update_to_new_vrf(ifp, nvrfid);

	return 0;
}

static void bfdd_sessions_enable_address(struct connected *ifc)
{
	struct bfd_session_observer *bso;
	struct bfd_session *bs;
	struct prefix prefix;

	TAILQ_FOREACH(bso, &bglobal.bg_obslist, bso_entry) {
		/* Skip enabled sessions. */
		bs = bso->bso_bs;
		if (bs->sock != -1)
			continue;

		/* Check address. */
		prefix = bso->bso_addr;
		prefix.prefixlen = ifc->address->prefixlen;
		if (prefix_cmp(&prefix, ifc->address))
			continue;

		/* Try to enable it. */
		bfd_session_enable(bs);
	}
}

static int bfdd_interface_address_update(ZAPI_CALLBACK_ARGS)
{
	struct connected *ifc;

	ifc = zebra_interface_address_read(cmd, zclient->ibuf, vrf_id);
	if (ifc == NULL)
		return 0;

	bfdd_sessions_enable_address(ifc);

	return 0;
}

static int bfd_ifp_create(struct interface *ifp)
{
	bfdd_sessions_enable_interface(ifp);

	return 0;
}

void bfdd_zclient_init(struct zebra_privs_t *bfdd_priv)
{
	if_zapi_callbacks(bfd_ifp_create, NULL, NULL, bfd_ifp_destroy);
	zclient = zclient_new(master, &zclient_options_default);
	assert(zclient != NULL);
	zclient_init(zclient, ZEBRA_ROUTE_BFD, 0, bfdd_priv);

	/*
	 * We'll receive all messages through replay, however it will
	 * contain a special field with the real command inside so we
	 * avoid having to create too many handlers.
	 */
	zclient->bfd_dest_replay = bfdd_replay;

	/* Send replay request on zebra connect. */
	zclient->zebra_connected = bfdd_zebra_connected;

	/* Learn about interface VRF. */
	zclient->interface_vrf_update = bfdd_interface_vrf_update;

	/* Learn about new addresses being registered. */
	zclient->interface_address_add = bfdd_interface_address_update;
	zclient->interface_address_delete = bfdd_interface_address_update;
}

void bfdd_zclient_register(vrf_id_t vrf_id)
{
	if (!zclient || zclient->sock < 0)
		return;
	zclient_send_reg_requests(zclient, vrf_id);
}

void bfdd_zclient_unregister(vrf_id_t vrf_id)
{
	if (!zclient || zclient->sock < 0)
		return;
	zclient_send_dereg_requests(zclient, vrf_id);
}

void bfdd_zclient_stop(void)
{
	zclient_stop(zclient);

	/* Clean-up and free ptm clients data memory. */
	pc_free_all();
}


/*
 * Client handling.
 */
static struct ptm_client *pc_lookup(uint32_t pid)
{
	struct ptm_client *pc;

	TAILQ_FOREACH (pc, &pcqueue, pc_entry) {
		if (pc->pc_pid != pid)
			continue;

		break;
	}

	return pc;
}

static struct ptm_client *pc_new(uint32_t pid)
{
	struct ptm_client *pc;

	/* Look up first, if not found create the client. */
	pc = pc_lookup(pid);
	if (pc != NULL)
		return pc;

	/* Allocate the client data and save it. */
	pc = XCALLOC(MTYPE_BFDD_CONTROL, sizeof(*pc));

	pc->pc_pid = pid;
	TAILQ_INSERT_HEAD(&pcqueue, pc, pc_entry);
	return pc;
}

static void pc_free(struct ptm_client *pc)
{
	struct ptm_client_notification *pcn;

	if (pc == NULL)
		return;

	TAILQ_REMOVE(&pcqueue, pc, pc_entry);

	while (!TAILQ_EMPTY(&pc->pc_pcnqueue)) {
		pcn = TAILQ_FIRST(&pc->pc_pcnqueue);
		pcn_free(pcn);
	}

	XFREE(MTYPE_BFDD_CONTROL, pc);
}

static void pc_free_all(void)
{
	struct ptm_client *pc;

	while (!TAILQ_EMPTY(&pcqueue)) {
		pc = TAILQ_FIRST(&pcqueue);
		pc_free(pc);
	}
}

static struct ptm_client_notification *pcn_new(struct ptm_client *pc,
					       struct bfd_session *bs)
{
	struct ptm_client_notification *pcn;

	/* Try to find an existing pcn fist. */
	pcn = pcn_lookup(pc, bs);
	if (pcn != NULL)
		return pcn;

	/* Save the client notification data. */
	pcn = XCALLOC(MTYPE_BFDD_NOTIFICATION, sizeof(*pcn));

	TAILQ_INSERT_HEAD(&pc->pc_pcnqueue, pcn, pcn_entry);
	pcn->pcn_pc = pc;
	pcn->pcn_bs = bs;
	bs->refcount++;

	return pcn;
}

static struct ptm_client_notification *pcn_lookup(struct ptm_client *pc,
						  struct bfd_session *bs)
{
	struct ptm_client_notification *pcn;

	TAILQ_FOREACH (pcn, &pc->pc_pcnqueue, pcn_entry) {
		if (pcn->pcn_bs != bs)
			continue;

		break;
	}

	return pcn;
}

static void pcn_free(struct ptm_client_notification *pcn)
{
	struct ptm_client *pc;
	struct bfd_session *bs;

	if (pcn == NULL)
		return;

	/* Handle session de-registration. */
	bs = pcn->pcn_bs;
	pcn->pcn_bs = NULL;
	bs->refcount--;

	/* Handle ptm_client deregistration. */
	pc = pcn->pcn_pc;
	pcn->pcn_pc = NULL;
	TAILQ_REMOVE(&pc->pc_pcnqueue, pcn, pcn_entry);

	XFREE(MTYPE_BFDD_NOTIFICATION, pcn);
}<|MERGE_RESOLUTION|>--- conflicted
+++ resolved
@@ -465,12 +465,11 @@
 	    BFD_CHECK_FLAG(bs->flags, BFD_SESS_FLAG_CONFIG))
 		return;
 
-<<<<<<< HEAD
 	bfd_clear_stored_pkt(bs);
-=======
+
 	bs->ses_state = PTM_BFD_ADM_DOWN;
 	ptm_bfd_snd(bs, 0);
->>>>>>> f149ebd9
+
 
 	ptm_bfd_sess_del(&bpc);
 }
